<!DOCTYPE lensdatabase SYSTEM "lensfun-database.dtd">
<lensdatabase version="2">

    <mount>
        <name>Sigma SA</name>
        <compat>M42</compat>
        <compat>M39/1</compat>
        <compat>DKL</compat>
        <compat>T2</compat>
        <compat>Generic</compat>
    </mount>

    <camera>
        <maker>Sigma</maker>
        <model>Sigma SD1</model>
        <model lang="en">SD1</model>
        <mount>Sigma SA</mount>
        <cropfactor>1.500</cropfactor>
    </camera>

    <camera>
        <maker>Sigma</maker>
        <model>Sigma SD1 Merrill</model>
        <model lang="en">SD1 Merrill</model>
        <mount>Sigma SA</mount>
        <cropfactor>1.500</cropfactor>
    </camera>

    <camera>
        <maker>Sigma</maker>
        <model>Sigma SD9</model>
        <model lang="en">SD9</model>
        <mount>Sigma SA</mount>
        <cropfactor>1.739</cropfactor>
    </camera>

    <camera>
        <maker>Sigma</maker>
        <model>Sigma SD10</model>
        <model lang="en">SD10</model>
        <mount>Sigma SA</mount>
        <cropfactor>1.739</cropfactor>
    </camera>

    <camera>
        <maker>Sigma</maker>
        <model>Sigma SD14</model>
        <model lang="en">SD14</model>
        <mount>Sigma SA</mount>
        <cropfactor>1.739</cropfactor>
    </camera>

    <camera>
        <maker>Sigma</maker>
        <model>Sigma SD15</model>
        <model lang="en">SD15</model>
        <mount>Sigma SA</mount>
        <cropfactor>1.739</cropfactor>
    </camera>

    <lens>
        <maker>Sigma</maker>
        <model>Sigma 10-20mm f/4-5.6 EX DC HSM</model>
        <!-- HSM is not available for Sony and Pentax, so don't display it for
             avoiding confusion. -->
        <model lang="en">Sigma 10-20mm f/4-5.6 EX DC</model>
        <mount>Nikon F AF</mount>
        <mount>Sigma SA</mount>
        <mount>Canon EF</mount>
        <mount>Pentax KAF2</mount>
        <mount>Sony Alpha</mount>
        <mount>4/3 System</mount>
        <focal min="10" max="20"/>
        <aperture min="4" max="32"/>
        <!-- Average crop factor of non-Canon APS-C cameras -->
        <cropfactor>1.53</cropfactor>
        <calibration>
            <distortion focal="10" model="ptlens" a="-0.0284207" b="0.0674528" c="-0.0484386"/>
            <distortion focal="12" model="ptlens" a="-0.0230294" b="0.0734247" c="-0.0568826"/>
            <distortion focal="14" model="ptlens" a="-0.000939631" b="0.0208626" c="-0.0198823"/>
            <distortion focal="17" model="ptlens" a="0.0034078" b="0.00203584" c="-0.00781656"/>
            <distortion focal="20" model="ptlens" a="0.000314791" b="0.0120508" c="-0.0128173"/>
            <vignetting model="pa" focal="10" aperture="4" distance="0.24" k1="-1.6197" k2="1.7397" k3="-0.9699"/>
            <vignetting model="pa" focal="10" aperture="4" distance="0.4" k1="-1.6057" k2="1.6328" k3="-0.7646"/>
            <vignetting model="pa" focal="10" aperture="4" distance="0.89" k1="-1.6213" k2="1.6181" k3="-0.7122"/>
            <vignetting model="pa" focal="10" aperture="4" distance="1000" k1="-1.5643" k2="1.4810" k3="-0.6303"/>
            <vignetting model="pa" focal="10" aperture="5.6" distance="0.24" k1="-0.8114" k2="0.2854" k3="-0.2038"/>
            <vignetting model="pa" focal="10" aperture="5.6" distance="0.4" k1="-0.6870" k2="-0.1406" k3="0.1812"/>
            <vignetting model="pa" focal="10" aperture="5.6" distance="0.89" k1="-0.7512" k2="0.0000" k3="0.1040"/>
            <vignetting model="pa" focal="10" aperture="5.6" distance="1000" k1="-0.6854" k2="-0.1364" k3="0.1778"/>
            <vignetting model="pa" focal="10" aperture="8" distance="0.24" k1="-0.9094" k2="0.6895" k3="-0.4041"/>
            <vignetting model="pa" focal="10" aperture="8" distance="0.4" k1="-0.8413" k2="0.4933" k3="-0.2457"/>
            <vignetting model="pa" focal="10" aperture="8" distance="0.89" k1="-0.8993" k2="0.6179" k3="-0.3158"/>
            <vignetting model="pa" focal="10" aperture="8" distance="1000" k1="-0.8344" k2="0.4782" k3="-0.2365"/>
            <vignetting model="pa" focal="10" aperture="11" distance="0.24" k1="-0.8793" k2="0.5210" k3="-0.1862"/>
            <vignetting model="pa" focal="10" aperture="11" distance="0.4" k1="-0.8327" k2="0.4117" k3="-0.1157"/>
            <vignetting model="pa" focal="10" aperture="11" distance="0.89" k1="-0.8950" k2="0.5517" k3="-0.1944"/>
            <vignetting model="pa" focal="10" aperture="11" distance="1000" k1="-0.8272" k2="0.4028" k3="-0.1093"/>
            <vignetting model="pa" focal="10" aperture="22" distance="0.24" k1="-0.8389" k2="0.3842" k3="-0.0714"/>
            <vignetting model="pa" focal="10" aperture="22" distance="0.4" k1="-0.7984" k2="0.3017" k3="-0.0274"/>
            <vignetting model="pa" focal="10" aperture="22" distance="0.89" k1="-0.8599" k2="0.4385" k3="-0.1027"/>
            <vignetting model="pa" focal="10" aperture="22" distance="1000" k1="-0.7923" k2="0.2879" k3="-0.0154"/>
            <vignetting model="pa" focal="12" aperture="4.5" distance="0.24" k1="-1.6821" k2="1.7055" k3="-0.7163"/>
            <vignetting model="pa" focal="12" aperture="4.5" distance="0.4" k1="-1.6575" k2="1.6614" k3="-0.6953"/>
            <vignetting model="pa" focal="12" aperture="4.5" distance="0.89" k1="-1.6656" k2="1.6771" k3="-0.7020"/>
            <vignetting model="pa" focal="12" aperture="4.5" distance="1000" k1="-1.6563" k2="1.6669" k3="-0.7004"/>
            <vignetting model="pa" focal="12" aperture="5.6" distance="0.24" k1="-0.8319" k2="-0.0859" k3="0.2929"/>
            <vignetting model="pa" focal="12" aperture="5.6" distance="0.4" k1="-0.7649" k2="-0.1949" k3="0.3405"/>
            <vignetting model="pa" focal="12" aperture="5.6" distance="0.89" k1="-0.7875" k2="-0.1559" k3="0.3239"/>
            <vignetting model="pa" focal="12" aperture="5.6" distance="1000" k1="-0.7590" k2="-0.1982" k3="0.3400"/>
            <vignetting model="pa" focal="12" aperture="8" distance="0.24" k1="-0.7036" k2="0.1261" k3="0.0102"/>
            <vignetting model="pa" focal="12" aperture="8" distance="0.4" k1="-0.6869" k2="0.1319" k3="-0.0064"/>
            <vignetting model="pa" focal="12" aperture="8" distance="0.89" k1="-0.7050" k2="0.1755" k3="-0.0288"/>
            <vignetting model="pa" focal="12" aperture="8" distance="1000" k1="-0.6771" k2="0.1167" k3="0.0009"/>
            <vignetting model="pa" focal="12" aperture="11" distance="0.24" k1="-0.7799" k2="0.3685" k3="-0.0868"/>
            <vignetting model="pa" focal="12" aperture="11" distance="0.4" k1="-0.7531" k2="0.3350" k3="-0.0787"/>
            <vignetting model="pa" focal="12" aperture="11" distance="0.89" k1="-0.7646" k2="0.3496" k3="-0.0813"/>
            <vignetting model="pa" focal="12" aperture="11" distance="1000" k1="-0.7527" k2="0.3523" k3="-0.0956"/>
            <vignetting model="pa" focal="12" aperture="25" distance="0.24" k1="-0.7521" k2="0.2830" k3="-0.0191"/>
            <vignetting model="pa" focal="12" aperture="25" distance="0.4" k1="-0.7227" k2="0.2398" k3="-0.0025"/>
            <vignetting model="pa" focal="12" aperture="25" distance="0.89" k1="-0.7343" k2="0.2556" k3="-0.0066"/>
            <vignetting model="pa" focal="12" aperture="25" distance="1000" k1="-0.7175" k2="0.2394" k3="-0.0041"/>
            <vignetting model="pa" focal="14" aperture="4.8" distance="0.24" k1="-1.6349" k2="1.6451" k3="-0.6916"/>
            <vignetting model="pa" focal="14" aperture="4.8" distance="0.4" k1="-1.6138" k2="1.6118" k3="-0.6763"/>
            <vignetting model="pa" focal="14" aperture="4.8" distance="0.89" k1="-1.6242" k2="1.6261" k3="-0.6820"/>
            <vignetting model="pa" focal="14" aperture="4.8" distance="1000" k1="-1.6244" k2="1.6455" k3="-0.7002"/>
            <vignetting model="pa" focal="14" aperture="5.6" distance="0.24" k1="-1.0354" k2="0.3250" k3="0.0742"/>
            <vignetting model="pa" focal="14" aperture="5.6" distance="0.4" k1="-0.8342" k2="-0.0776" k3="0.2910"/>
            <vignetting model="pa" focal="14" aperture="5.6" distance="0.89" k1="-0.8634" k2="-0.0254" k3="0.2654"/>
            <vignetting model="pa" focal="14" aperture="5.6" distance="1000" k1="-0.8643" k2="-0.0006" k3="0.2431"/>
            <vignetting model="pa" focal="14" aperture="8" distance="0.24" k1="-0.4946" k2="-0.3809" k3="0.3050"/>
            <vignetting model="pa" focal="14" aperture="8" distance="0.4" k1="-0.4709" k2="-0.3843" k3="0.2924"/>
            <vignetting model="pa" focal="14" aperture="8" distance="0.89" k1="-0.4895" k2="-0.3388" k3="0.2652"/>
            <vignetting model="pa" focal="14" aperture="8" distance="1000" k1="-0.4869" k2="-0.3453" k3="0.2675"/>
            <vignetting model="pa" focal="14" aperture="11" distance="0.24" k1="-0.6637" k2="0.3256" k3="-0.1634"/>
            <vignetting model="pa" focal="14" aperture="11" distance="0.4" k1="-0.6293" k2="0.2711" k3="-0.1445"/>
            <vignetting model="pa" focal="14" aperture="11" distance="0.89" k1="-0.6421" k2="0.2830" k3="-0.1461"/>
            <vignetting model="pa" focal="14" aperture="11" distance="1000" k1="-0.6437" k2="0.3149" k3="-0.1752"/>
            <vignetting model="pa" focal="14" aperture="29" distance="0.24" k1="-0.6257" k2="0.1583" k3="0.0265"/>
            <vignetting model="pa" focal="14" aperture="29" distance="0.4" k1="-0.5964" k2="0.1154" k3="0.0488"/>
            <vignetting model="pa" focal="14" aperture="29" distance="0.89" k1="-0.6101" k2="0.1302" k3="0.0439"/>
            <vignetting model="pa" focal="14" aperture="29" distance="1000" k1="-0.6142" k2="0.1672" k3="0.0135"/>
            <vignetting model="pa" focal="18" aperture="5.3" distance="0.24" k1="-1.5309" k2="1.5359" k3="-0.6560"/>
            <vignetting model="pa" focal="18" aperture="5.3" distance="0.4" k1="-1.5295" k2="1.5343" k3="-0.6555"/>
            <vignetting model="pa" focal="18" aperture="5.3" distance="0.89" k1="-1.5348" k2="1.5411" k3="-0.6582"/>
            <vignetting model="pa" focal="18" aperture="5.3" distance="1000" k1="-1.5403" k2="1.5756" k3="-0.6846"/>
            <vignetting model="pa" focal="18" aperture="5.6" distance="0.24" k1="-1.3201" k2="1.0865" k3="-0.3944"/>
            <vignetting model="pa" focal="18" aperture="5.6" distance="0.4" k1="-1.2860" k2="1.0068" k3="-0.3474"/>
            <vignetting model="pa" focal="18" aperture="5.6" distance="0.89" k1="-1.2730" k2="0.9731" k3="-0.3262"/>
            <vignetting model="pa" focal="18" aperture="5.6" distance="1000" k1="-1.3002" k2="1.0581" k3="-0.3826"/>
            <vignetting model="pa" focal="18" aperture="8" distance="0.24" k1="-0.3366" k2="-0.8234" k3="0.6028"/>
            <vignetting model="pa" focal="18" aperture="8" distance="0.4" k1="-0.3746" k2="-0.7961" k3="0.6081"/>
            <vignetting model="pa" focal="18" aperture="8" distance="0.89" k1="-0.3330" k2="-0.8200" k3="0.5970"/>
            <vignetting model="pa" focal="18" aperture="8" distance="1000" k1="-0.3448" k2="-0.7735" k3="0.5655"/>
            <vignetting model="pa" focal="18" aperture="11" distance="0.24" k1="-0.3860" k2="-0.1833" k3="0.0676"/>
            <vignetting model="pa" focal="18" aperture="11" distance="0.4" k1="-0.4105" k2="-0.0843" k3="0.0006"/>
            <vignetting model="pa" focal="18" aperture="11" distance="0.89" k1="-0.4132" k2="-0.0863" k3="0.0043"/>
            <vignetting model="pa" focal="18" aperture="11" distance="1000" k1="-0.4189" k2="-0.0543" k3="-0.0214"/>
            <vignetting model="pa" focal="18" aperture="32" distance="0.24" k1="-0.4528" k2="-0.0053" k3="0.0887"/>
            <vignetting model="pa" focal="18" aperture="32" distance="0.4" k1="-0.4503" k2="-0.0074" k3="0.0892"/>
            <vignetting model="pa" focal="18" aperture="32" distance="0.89" k1="-0.4553" k2="-0.0028" k3="0.0884"/>
            <vignetting model="pa" focal="18" aperture="32" distance="1000" k1="-0.4685" k2="0.0592" k3="0.0437"/>
            <vignetting model="pa" focal="20" aperture="5.6" distance="0.24" k1="-1.4777" k2="1.5040" k3="-0.6564"/>
            <vignetting model="pa" focal="20" aperture="5.6" distance="0.4" k1="-1.4748" k2="1.4912" k3="-0.6470"/>
            <vignetting model="pa" focal="20" aperture="5.6" distance="0.89" k1="-1.5090" k2="1.5523" k3="-0.6782"/>
            <vignetting model="pa" focal="20" aperture="5.6" distance="1000" k1="-1.4883" k2="1.5344" k3="-0.6753"/>
            <vignetting model="pa" focal="20" aperture="8" distance="0.24" k1="-0.2801" k2="-0.8946" k3="0.6361"/>
            <vignetting model="pa" focal="20" aperture="8" distance="0.4" k1="-0.2771" k2="-0.9041" k3="0.6437"/>
            <vignetting model="pa" focal="20" aperture="8" distance="0.89" k1="-0.3166" k2="-0.8392" k3="0.6123"/>
            <vignetting model="pa" focal="20" aperture="8" distance="1000" k1="-0.2885" k2="-0.8563" k3="0.6096"/>
            <vignetting model="pa" focal="20" aperture="11" distance="0.24" k1="-0.3069" k2="-0.2277" k3="0.0577"/>
            <vignetting model="pa" focal="20" aperture="11" distance="0.4" k1="-0.3034" k2="-0.2361" k3="0.0643"/>
            <vignetting model="pa" focal="20" aperture="11" distance="0.89" k1="-0.3461" k2="-0.1642" k3="0.0299"/>
            <vignetting model="pa" focal="20" aperture="11" distance="1000" k1="-0.3303" k2="-0.1438" k3="0.0041"/>
            <vignetting model="pa" focal="20" aperture="16" distance="0.24" k1="-0.4507" k2="0.2503" k3="-0.1935"/>
            <vignetting model="pa" focal="20" aperture="16" distance="0.4" k1="-0.4436" k2="0.2273" k3="-0.1775"/>
            <vignetting model="pa" focal="20" aperture="16" distance="0.89" k1="-0.4819" k2="0.2816" k3="-0.1986"/>
            <vignetting model="pa" focal="20" aperture="16" distance="1000" k1="-0.4596" k2="0.2783" k3="-0.2106"/>
            <vignetting model="pa" focal="20" aperture="32" distance="0.24" k1="-0.3808" k2="-0.0286" k3="0.0797"/>
            <vignetting model="pa" focal="20" aperture="32" distance="0.4" k1="-0.3724" k2="-0.0533" k3="0.0963"/>
            <vignetting model="pa" focal="20" aperture="32" distance="0.89" k1="-0.4091" k2="-0.0021" k3="0.0756"/>
            <vignetting model="pa" focal="20" aperture="32" distance="1000" k1="-0.3893" k2="-0.0011" k3="0.0642"/>
        </calibration>
    </lens>

    <lens>
        <maker>Sigma</maker>
        <model>Sigma 10-20mm f/4-5.6 EX DC HSM</model>
        <!-- HSM is not available for Sony and Pentax, so don't display it for
             avoiding confusion. -->
        <model lang="en">Sigma 10-20mm f/4-5.6 EX DC</model>
        <mount>Nikon F AF</mount>
        <mount>Sigma SA</mount>
        <mount>Canon EF</mount>
        <mount>Pentax KAF2</mount>
        <mount>Sony Alpha</mount>
        <mount>4/3 System</mount>
        <focal min="10" max="20"/>
        <aperture min="4" max="32"/>
        <cropfactor>1.620</cropfactor>
        <calibration>
            <!-- Taken with Canon 60D -->
            <vignetting model="pa" focal="10" aperture="4" distance="10" k1="-1.3352" k2="1.3068" k3="-0.5982"/>
            <vignetting model="pa" focal="10" aperture="4" distance="1000" k1="-1.3352" k2="1.3068" k3="-0.5982"/>
            <vignetting model="pa" focal="10" aperture="5.6" distance="10" k1="-0.5343" k2="-0.2354" k3="0.2091"/>
            <vignetting model="pa" focal="10" aperture="5.6" distance="1000" k1="-0.5343" k2="-0.2354" k3="0.2091"/>
            <vignetting model="pa" focal="10" aperture="8" distance="10" k1="-0.6191" k2="0.3599" k3="-0.2475"/>
            <vignetting model="pa" focal="10" aperture="8" distance="1000" k1="-0.6191" k2="0.3599" k3="-0.2475"/>
            <vignetting model="pa" focal="10" aperture="11" distance="10" k1="-0.6621" k2="0.4182" k3="-0.1863"/>
            <vignetting model="pa" focal="10" aperture="11" distance="1000" k1="-0.6621" k2="0.4182" k3="-0.1863"/>
            <vignetting model="pa" focal="10" aperture="22" distance="10" k1="-0.6518" k2="0.3303" k3="-0.0927"/>
            <vignetting model="pa" focal="10" aperture="22" distance="1000" k1="-0.6518" k2="0.3303" k3="-0.0927"/>
            <vignetting model="pa" focal="12" aperture="4.5" distance="10" k1="-1.4611" k2="1.4600" k3="-0.6255"/>
            <vignetting model="pa" focal="12" aperture="4.5" distance="1000" k1="-1.4611" k2="1.4600" k3="-0.6255"/>
            <vignetting model="pa" focal="12" aperture="6.3" distance="10" k1="-0.6030" k2="-0.2819" k3="0.3354"/>
            <vignetting model="pa" focal="12" aperture="6.3" distance="1000" k1="-0.6030" k2="-0.2819" k3="0.3354"/>
            <vignetting model="pa" focal="12" aperture="9" distance="10" k1="-0.5229" k2="0.0523" k3="-0.0155"/>
            <vignetting model="pa" focal="12" aperture="9" distance="1000" k1="-0.5229" k2="0.0523" k3="-0.0155"/>
            <vignetting model="pa" focal="12" aperture="13" distance="10" k1="-0.6189" k2="0.3259" k3="-0.1147"/>
            <vignetting model="pa" focal="12" aperture="13" distance="1000" k1="-0.6189" k2="0.3259" k3="-0.1147"/>
            <vignetting model="pa" focal="12" aperture="18" distance="10" k1="-0.6114" k2="0.2735" k3="-0.0606"/>
            <vignetting model="pa" focal="12" aperture="18" distance="1000" k1="-0.6114" k2="0.2735" k3="-0.0606"/>
            <vignetting model="pa" focal="14" aperture="5" distance="10" k1="-1.4582" k2="1.4606" k3="-0.6283"/>
            <vignetting model="pa" focal="14" aperture="5" distance="1000" k1="-1.4582" k2="1.4606" k3="-0.6283"/>
            <vignetting model="pa" focal="14" aperture="7.1" distance="10" k1="-0.5729" k2="-0.3661" k3="0.3857"/>
            <vignetting model="pa" focal="14" aperture="7.1" distance="1000" k1="-0.5729" k2="-0.3661" k3="0.3857"/>
            <vignetting model="pa" focal="14" aperture="10" distance="10" k1="-0.4233" k2="-0.1688" k3="0.0986"/>
            <vignetting model="pa" focal="14" aperture="10" distance="1000" k1="-0.4233" k2="-0.1688" k3="0.0986"/>
            <vignetting model="pa" focal="14" aperture="14" distance="10" k1="-0.5856" k2="0.3839" k3="-0.2071"/>
            <vignetting model="pa" focal="14" aperture="14" distance="1000" k1="-0.5856" k2="0.3839" k3="-0.2071"/>
            <vignetting model="pa" focal="14" aperture="29" distance="10" k1="-0.5679" k2="0.2524" k3="-0.0598"/>
            <vignetting model="pa" focal="14" aperture="29" distance="1000" k1="-0.5679" k2="0.2524" k3="-0.0598"/>
            <vignetting model="pa" focal="16" aperture="5.6" distance="10" k1="-1.4173" k2="1.4522" k3="-0.6412"/>
            <vignetting model="pa" focal="16" aperture="5.6" distance="1000" k1="-1.4173" k2="1.4522" k3="-0.6412"/>
            <vignetting model="pa" focal="16" aperture="8" distance="10" k1="-0.4292" k2="-0.5749" k3="0.4766"/>
            <vignetting model="pa" focal="16" aperture="8" distance="1000" k1="-0.4292" k2="-0.5749" k3="0.4766"/>
            <vignetting model="pa" focal="16" aperture="11" distance="10" k1="-0.3301" k2="-0.1767" k3="0.0477"/>
            <vignetting model="pa" focal="16" aperture="11" distance="1000" k1="-0.3301" k2="-0.1767" k3="0.0477"/>
            <vignetting model="pa" focal="16" aperture="16" distance="10" k1="-0.4989" k2="0.3791" k3="-0.2538"/>
            <vignetting model="pa" focal="16" aperture="16" distance="1000" k1="-0.4989" k2="0.3791" k3="-0.2538"/>
            <vignetting model="pa" focal="16" aperture="29" distance="10" k1="-0.4706" k2="0.2002" k3="-0.0546"/>
            <vignetting model="pa" focal="16" aperture="29" distance="1000" k1="-0.4706" k2="0.2002" k3="-0.0546"/>
            <vignetting model="pa" focal="20" aperture="5.6" distance="10" k1="-1.3803" k2="1.4302" k3="-0.6394"/>
            <vignetting model="pa" focal="20" aperture="5.6" distance="1000" k1="-1.3803" k2="1.4302" k3="-0.6394"/>
            <vignetting model="pa" focal="20" aperture="8" distance="10" k1="-0.4838" k2="-0.4581" k3="0.4203"/>
            <vignetting model="pa" focal="20" aperture="8" distance="1000" k1="-0.4838" k2="-0.4581" k3="0.4203"/>
            <vignetting model="pa" focal="20" aperture="11" distance="10" k1="-0.2273" k2="-0.4276" k3="0.2002"/>
            <vignetting model="pa" focal="20" aperture="11" distance="1000" k1="-0.2273" k2="-0.4276" k3="0.2002"/>
            <vignetting model="pa" focal="20" aperture="16" distance="10" k1="-0.4460" k2="0.3797" k3="-0.2999"/>
            <vignetting model="pa" focal="20" aperture="16" distance="1000" k1="-0.4460" k2="0.3797" k3="-0.2999"/>
            <vignetting model="pa" focal="20" aperture="32" distance="10" k1="-0.4186" k2="0.1837" k3="-0.0586"/>
            <vignetting model="pa" focal="20" aperture="32" distance="1000" k1="-0.4186" k2="0.1837" k3="-0.0586"/>
        </calibration>
    </lens>

    <lens>
        <maker>Sigma</maker>
        <model>Sigma 12-24mm f/4.5-5.6 EX DG HSM</model>
        <mount>Sigma SA</mount>
        <mount>Canon EF</mount>
        <mount>Nikon F AF</mount>
        <mount>Pentax KAF</mount>
        <cropfactor>1</cropfactor>
        <calibration>
            <distortion model="ptlens" focal="12" a="0.004893" b="-0.019407" c="0"/>
            <distortion model="ptlens" focal="15" a="0.005113" b="-0.014337" c="0"/>
            <distortion model="ptlens" focal="17" a="0.005379" b="-0.013087" c="0"/>
            <distortion model="ptlens" focal="19" a="0.006028" b="-0.012828" c="0"/>
            <distortion model="ptlens" focal="21" a="0.00375" b="-0.007426" c="0"/>
            <distortion model="ptlens" focal="24" a="0.002951" b="-0.004156" c="0"/>
            <!-- Taken with Canon 5D Mark II -->
            <vignetting model="pa" focal="12" aperture="4.5" distance="0.25" k1="-1.7694" k2="1.5716" k3="-0.7196"/>
            <vignetting model="pa" focal="12" aperture="4.5" distance="1000" k1="-1.7694" k2="1.5716" k3="-0.7196"/>
            <vignetting model="pa" focal="12" aperture="5.6" distance="0.25" k1="-1.0867" k2="0.1360" k3="0.0322"/>
            <vignetting model="pa" focal="12" aperture="5.6" distance="1000" k1="-1.0867" k2="0.1360" k3="0.0322"/>
            <vignetting model="pa" focal="12" aperture="7.1" distance="0.25" k1="-0.8460" k2="-0.0734" k3="0.0356"/>
            <vignetting model="pa" focal="12" aperture="7.1" distance="1000" k1="-0.8460" k2="-0.0734" k3="0.0356"/>
            <vignetting model="pa" focal="12" aperture="11" distance="0.25" k1="-1.0405" k2="0.9223" k3="-0.6610"/>
            <vignetting model="pa" focal="12" aperture="11" distance="1000" k1="-1.0405" k2="0.9223" k3="-0.6610"/>
            <vignetting model="pa" focal="12" aperture="14" distance="0.25" k1="-1.0605" k2="0.9463" k3="-0.6128"/>
            <vignetting model="pa" focal="12" aperture="14" distance="1000" k1="-1.0605" k2="0.9463" k3="-0.6128"/>
            <vignetting model="pa" focal="12" aperture="18" distance="0.25" k1="-1.0168" k2="0.7322" k3="-0.3758"/>
            <vignetting model="pa" focal="12" aperture="18" distance="1000" k1="-1.0168" k2="0.7322" k3="-0.3758"/>
            <vignetting model="pa" focal="12" aperture="22" distance="0.25" k1="-0.9658" k2="0.5245" k3="-0.1826"/>
            <vignetting model="pa" focal="12" aperture="22" distance="1000" k1="-0.9658" k2="0.5245" k3="-0.1826"/>
            <vignetting model="pa" focal="13" aperture="5" distance="0.25" k1="-1.8732" k2="1.9204" k3="-0.8997"/>
            <vignetting model="pa" focal="13" aperture="5" distance="1000" k1="-1.8732" k2="1.9204" k3="-0.8997"/>
            <vignetting model="pa" focal="13" aperture="5.6" distance="0.25" k1="-1.3386" k2="0.7388" k3="-0.1948"/>
            <vignetting model="pa" focal="13" aperture="5.6" distance="1000" k1="-1.3386" k2="0.7388" k3="-0.1948"/>
            <vignetting model="pa" focal="13" aperture="6.3" distance="0.25" k1="-1.0557" k2="0.1379" k3="0.1563"/>
            <vignetting model="pa" focal="13" aperture="6.3" distance="1000" k1="-1.0557" k2="0.1379" k3="0.1563"/>
            <vignetting model="pa" focal="13" aperture="7.1" distance="0.25" k1="-0.8943" k2="-0.1434" k3="0.2998"/>
            <vignetting model="pa" focal="13" aperture="7.1" distance="1000" k1="-0.8943" k2="-0.1434" k3="0.2998"/>
            <vignetting model="pa" focal="13" aperture="8" distance="0.25" k1="-0.8087" k2="-0.2016" k3="0.2927"/>
            <vignetting model="pa" focal="13" aperture="8" distance="1000" k1="-0.8087" k2="-0.2016" k3="0.2927"/>
            <vignetting model="pa" focal="13" aperture="9" distance="0.25" k1="-0.8063" k2="-0.0668" k3="0.1663"/>
            <vignetting model="pa" focal="13" aperture="9" distance="1000" k1="-0.8063" k2="-0.0668" k3="0.1663"/>
            <vignetting model="pa" focal="13" aperture="10" distance="0.25" k1="-0.8556" k2="0.1723" k3="-0.0112"/>
            <vignetting model="pa" focal="13" aperture="10" distance="1000" k1="-0.8556" k2="0.1723" k3="-0.0112"/>
            <vignetting model="pa" focal="13" aperture="11" distance="0.25" k1="-0.9047" k2="0.3641" k3="-0.1396"/>
            <vignetting model="pa" focal="13" aperture="11" distance="1000" k1="-0.9047" k2="0.3641" k3="-0.1396"/>
            <vignetting model="pa" focal="13" aperture="13" distance="0.25" k1="-0.9431" k2="0.4912" k3="-0.2116"/>
            <vignetting model="pa" focal="13" aperture="13" distance="1000" k1="-0.9431" k2="0.4912" k3="-0.2116"/>
            <vignetting model="pa" focal="13" aperture="16" distance="0.25" k1="-0.9697" k2="0.5450" k3="-0.2054"/>
            <vignetting model="pa" focal="13" aperture="16" distance="1000" k1="-0.9697" k2="0.5450" k3="-0.2054"/>
            <vignetting model="pa" focal="13" aperture="18" distance="0.25" k1="-0.9599" k2="0.4957" k3="-0.1502"/>
            <vignetting model="pa" focal="13" aperture="18" distance="1000" k1="-0.9599" k2="0.4957" k3="-0.1502"/>
            <vignetting model="pa" focal="13" aperture="20" distance="0.25" k1="-0.9570" k2="0.4624" k3="-0.1098"/>
            <vignetting model="pa" focal="13" aperture="20" distance="1000" k1="-0.9570" k2="0.4624" k3="-0.1098"/>
            <vignetting model="pa" focal="13" aperture="22" distance="0.25" k1="-0.9376" k2="0.3915" k3="-0.0465"/>
            <vignetting model="pa" focal="13" aperture="22" distance="1000" k1="-0.9376" k2="0.3915" k3="-0.0465"/>
            <vignetting model="pa" focal="15" aperture="5" distance="0.25" k1="-1.7717" k2="1.7622" k3="-0.7345"/>
            <vignetting model="pa" focal="15" aperture="5" distance="1000" k1="-1.7717" k2="1.7622" k3="-0.7345"/>
            <vignetting model="pa" focal="15" aperture="5.6" distance="0.25" k1="-1.4583" k2="1.0383" k3="-0.3027"/>
            <vignetting model="pa" focal="15" aperture="5.6" distance="1000" k1="-1.4583" k2="1.0383" k3="-0.3027"/>
            <vignetting model="pa" focal="15" aperture="6.3" distance="0.25" k1="-1.0236" k2="0.0966" k3="0.2259"/>
            <vignetting model="pa" focal="15" aperture="6.3" distance="1000" k1="-1.0236" k2="0.0966" k3="0.2259"/>
            <vignetting model="pa" focal="15" aperture="7.1" distance="0.25" k1="-0.8817" k2="-0.1458" k3="0.3330"/>
            <vignetting model="pa" focal="15" aperture="7.1" distance="1000" k1="-0.8817" k2="-0.1458" k3="0.3330"/>
            <vignetting model="pa" focal="15" aperture="8" distance="0.25" k1="-0.7884" k2="-0.2057" k3="0.3108"/>
            <vignetting model="pa" focal="15" aperture="8" distance="1000" k1="-0.7884" k2="-0.2057" k3="0.3108"/>
            <vignetting model="pa" focal="15" aperture="9" distance="0.25" k1="-0.7746" k2="-0.0312" k3="0.1358"/>
            <vignetting model="pa" focal="15" aperture="9" distance="1000" k1="-0.7746" k2="-0.0312" k3="0.1358"/>
            <vignetting model="pa" focal="15" aperture="10" distance="0.25" k1="-0.8058" k2="0.1344" k3="0.0115"/>
            <vignetting model="pa" focal="15" aperture="10" distance="1000" k1="-0.8058" k2="0.1344" k3="0.0115"/>
            <vignetting model="pa" focal="15" aperture="11" distance="0.25" k1="-0.8523" k2="0.3381" k3="-0.1321"/>
            <vignetting model="pa" focal="15" aperture="11" distance="1000" k1="-0.8523" k2="0.3381" k3="-0.1321"/>
            <vignetting model="pa" focal="15" aperture="13" distance="0.25" k1="-0.8964" k2="0.4876" k3="-0.2132"/>
            <vignetting model="pa" focal="15" aperture="13" distance="1000" k1="-0.8964" k2="0.4876" k3="-0.2132"/>
            <vignetting model="pa" focal="15" aperture="14" distance="0.25" k1="-0.9079" k2="0.5223" k3="-0.2247"/>
            <vignetting model="pa" focal="15" aperture="14" distance="1000" k1="-0.9079" k2="0.5223" k3="-0.2247"/>
            <vignetting model="pa" focal="15" aperture="16" distance="0.25" k1="-0.9061" k2="0.4892" k3="-0.1722"/>
            <vignetting model="pa" focal="15" aperture="16" distance="1000" k1="-0.9061" k2="0.4892" k3="-0.1722"/>
            <vignetting model="pa" focal="15" aperture="18" distance="0.25" k1="-0.8957" k2="0.4399" k3="-0.1161"/>
            <vignetting model="pa" focal="15" aperture="18" distance="1000" k1="-0.8957" k2="0.4399" k3="-0.1161"/>
            <vignetting model="pa" focal="15" aperture="20" distance="0.25" k1="-0.8873" k2="0.3937" k3="-0.0669"/>
            <vignetting model="pa" focal="15" aperture="20" distance="1000" k1="-0.8873" k2="0.3937" k3="-0.0669"/>
            <vignetting model="pa" focal="15" aperture="25" distance="0.25" k1="-0.8735" k2="0.3279" k3="-0.0060"/>
            <vignetting model="pa" focal="15" aperture="25" distance="1000" k1="-0.8735" k2="0.3279" k3="-0.0060"/>
            <vignetting model="pa" focal="17" aperture="5" distance="0.25" k1="-1.6712" k2="1.6519" k3="-0.6913"/>
            <vignetting model="pa" focal="17" aperture="5" distance="1000" k1="-1.6712" k2="1.6519" k3="-0.6913"/>
            <vignetting model="pa" focal="17" aperture="5.6" distance="0.25" k1="-1.4814" k2="1.2252" k3="-0.4385"/>
            <vignetting model="pa" focal="17" aperture="5.6" distance="1000" k1="-1.4814" k2="1.2252" k3="-0.4385"/>
            <vignetting model="pa" focal="17" aperture="6.3" distance="0.25" k1="-1.0361" k2="0.2284" k3="0.1350"/>
            <vignetting model="pa" focal="17" aperture="6.3" distance="1000" k1="-1.0361" k2="0.2284" k3="0.1350"/>
            <vignetting model="pa" focal="17" aperture="7.1" distance="0.25" k1="-0.9199" k2="0.0243" k3="0.2302"/>
            <vignetting model="pa" focal="17" aperture="7.1" distance="1000" k1="-0.9199" k2="0.0243" k3="0.2302"/>
            <vignetting model="pa" focal="17" aperture="8" distance="0.25" k1="-0.7710" k2="-0.1279" k3="0.2503"/>
            <vignetting model="pa" focal="17" aperture="8" distance="1000" k1="-0.7710" k2="-0.1279" k3="0.2503"/>
            <vignetting model="pa" focal="17" aperture="9" distance="0.25" k1="-0.7777" k2="0.0951" k3="0.0495"/>
            <vignetting model="pa" focal="17" aperture="9" distance="1000" k1="-0.7777" k2="0.0951" k3="0.0495"/>
            <vignetting model="pa" focal="17" aperture="10" distance="0.25" k1="-0.7702" k2="0.1267" k3="0.0172"/>
            <vignetting model="pa" focal="17" aperture="10" distance="1000" k1="-0.7702" k2="0.1267" k3="0.0172"/>
            <vignetting model="pa" focal="17" aperture="11" distance="0.25" k1="-0.8448" k2="0.4349" k3="-0.1953"/>
            <vignetting model="pa" focal="17" aperture="11" distance="1000" k1="-0.8448" k2="0.4349" k3="-0.1953"/>
            <vignetting model="pa" focal="17" aperture="13" distance="0.25" k1="-0.8777" k2="0.5346" k3="-0.2351"/>
            <vignetting model="pa" focal="17" aperture="13" distance="1000" k1="-0.8777" k2="0.5346" k3="-0.2351"/>
            <vignetting model="pa" focal="17" aperture="14" distance="0.25" k1="-0.8704" k2="0.5218" k3="-0.2172"/>
            <vignetting model="pa" focal="17" aperture="14" distance="1000" k1="-0.8704" k2="0.5218" k3="-0.2172"/>
            <vignetting model="pa" focal="17" aperture="16" distance="0.25" k1="-0.8619" k2="0.4560" k3="-0.1415"/>
            <vignetting model="pa" focal="17" aperture="16" distance="1000" k1="-0.8619" k2="0.4560" k3="-0.1415"/>
            <vignetting model="pa" focal="17" aperture="18" distance="0.25" k1="-0.8612" k2="0.4356" k3="-0.1049"/>
            <vignetting model="pa" focal="17" aperture="18" distance="1000" k1="-0.8612" k2="0.4356" k3="-0.1049"/>
            <vignetting model="pa" focal="17" aperture="20" distance="0.25" k1="-0.8368" k2="0.3479" k3="-0.0387"/>
            <vignetting model="pa" focal="17" aperture="20" distance="1000" k1="-0.8368" k2="0.3479" k3="-0.0387"/>
            <vignetting model="pa" focal="17" aperture="25" distance="0.25" k1="-0.8429" k2="0.3566" k3="-0.0403"/>
            <vignetting model="pa" focal="17" aperture="25" distance="1000" k1="-0.8429" k2="0.3566" k3="-0.0403"/>
            <vignetting model="pa" focal="20" aperture="5.6" distance="0.25" k1="-1.4876" k2="1.3747" k3="-0.5536"/>
            <vignetting model="pa" focal="20" aperture="5.6" distance="1000" k1="-1.4876" k2="1.3747" k3="-0.5536"/>
            <vignetting model="pa" focal="20" aperture="6.3" distance="0.25" k1="-1.0422" k2="0.3609" k3="0.0439"/>
            <vignetting model="pa" focal="20" aperture="6.3" distance="1000" k1="-1.0422" k2="0.3609" k3="0.0439"/>
            <vignetting model="pa" focal="20" aperture="7.1" distance="0.25" k1="-0.8406" k2="-0.0396" k3="0.2540"/>
            <vignetting model="pa" focal="20" aperture="7.1" distance="1000" k1="-0.8406" k2="-0.0396" k3="0.2540"/>
            <vignetting model="pa" focal="20" aperture="8" distance="0.25" k1="-0.7194" k2="-0.1188" k3="0.2317"/>
            <vignetting model="pa" focal="20" aperture="8" distance="1000" k1="-0.7194" k2="-0.1188" k3="0.2317"/>
            <vignetting model="pa" focal="20" aperture="9" distance="0.25" k1="-0.7023" k2="0.0091" k3="0.1014"/>
            <vignetting model="pa" focal="20" aperture="9" distance="1000" k1="-0.7023" k2="0.0091" k3="0.1014"/>
            <vignetting model="pa" focal="20" aperture="10" distance="0.25" k1="-0.7472" k2="0.2153" k3="-0.0471"/>
            <vignetting model="pa" focal="20" aperture="10" distance="1000" k1="-0.7472" k2="0.2153" k3="-0.0471"/>
            <vignetting model="pa" focal="20" aperture="11" distance="0.25" k1="-0.7991" k2="0.4256" k3="-0.1818"/>
            <vignetting model="pa" focal="20" aperture="11" distance="1000" k1="-0.7991" k2="0.4256" k3="-0.1818"/>
            <vignetting model="pa" focal="20" aperture="13" distance="0.25" k1="-0.8241" k2="0.4983" k3="-0.2086"/>
            <vignetting model="pa" focal="20" aperture="13" distance="1000" k1="-0.8241" k2="0.4983" k3="-0.2086"/>
            <vignetting model="pa" focal="20" aperture="14" distance="0.25" k1="-0.8094" k2="0.4441" k3="-0.1537"/>
            <vignetting model="pa" focal="20" aperture="14" distance="1000" k1="-0.8094" k2="0.4441" k3="-0.1537"/>
            <vignetting model="pa" focal="20" aperture="16" distance="0.25" k1="-0.7928" k2="0.3822" k3="-0.0872"/>
            <vignetting model="pa" focal="20" aperture="16" distance="1000" k1="-0.7928" k2="0.3822" k3="-0.0872"/>
            <vignetting model="pa" focal="20" aperture="18" distance="0.25" k1="-0.7822" k2="0.3323" k3="-0.0442"/>
            <vignetting model="pa" focal="20" aperture="18" distance="1000" k1="-0.7822" k2="0.3323" k3="-0.0442"/>
            <vignetting model="pa" focal="20" aperture="20" distance="0.25" k1="-0.7919" k2="0.3651" k3="-0.0639"/>
            <vignetting model="pa" focal="20" aperture="20" distance="1000" k1="-0.7919" k2="0.3651" k3="-0.0639"/>
            <vignetting model="pa" focal="20" aperture="22" distance="0.25" k1="-0.7887" k2="0.3400" k3="-0.0470"/>
            <vignetting model="pa" focal="20" aperture="22" distance="1000" k1="-0.7887" k2="0.3400" k3="-0.0470"/>
            <vignetting model="pa" focal="20" aperture="25" distance="0.25" k1="-0.8056" k2="0.3845" k3="-0.0731"/>
            <vignetting model="pa" focal="20" aperture="25" distance="1000" k1="-0.8056" k2="0.3845" k3="-0.0731"/>
            <vignetting model="pa" focal="20" aperture="29" distance="0.25" k1="-0.7907" k2="0.3370" k3="-0.0456"/>
            <vignetting model="pa" focal="20" aperture="29" distance="1000" k1="-0.7907" k2="0.3370" k3="-0.0456"/>
            <vignetting model="pa" focal="24" aperture="5.6" distance="0.25" k1="-1.3321" k2="1.1361" k3="-0.4297"/>
            <vignetting model="pa" focal="24" aperture="5.6" distance="1000" k1="-1.3321" k2="1.1361" k3="-0.4297"/>
            <vignetting model="pa" focal="24" aperture="6.3" distance="0.25" k1="-1.1956" k2="0.8120" k3="-0.2352"/>
            <vignetting model="pa" focal="24" aperture="6.3" distance="1000" k1="-1.1956" k2="0.8120" k3="-0.2352"/>
            <vignetting model="pa" focal="24" aperture="7.1" distance="0.25" k1="-0.8522" k2="0.0699" k3="0.1837"/>
            <vignetting model="pa" focal="24" aperture="7.1" distance="1000" k1="-0.8522" k2="0.0699" k3="0.1837"/>
            <vignetting model="pa" focal="24" aperture="8" distance="0.25" k1="-0.7048" k2="-0.1125" k3="0.2381"/>
            <vignetting model="pa" focal="24" aperture="8" distance="1000" k1="-0.7048" k2="-0.1125" k3="0.2381"/>
            <vignetting model="pa" focal="24" aperture="9" distance="0.25" k1="-0.6788" k2="-0.0057" k3="0.1216"/>
            <vignetting model="pa" focal="24" aperture="9" distance="1000" k1="-0.6788" k2="-0.0057" k3="0.1216"/>
            <vignetting model="pa" focal="24" aperture="10" distance="0.25" k1="-0.7379" k2="0.2645" k3="-0.0728"/>
            <vignetting model="pa" focal="24" aperture="10" distance="1000" k1="-0.7379" k2="0.2645" k3="-0.0728"/>
            <vignetting model="pa" focal="24" aperture="11" distance="0.25" k1="-0.7776" k2="0.4425" k3="-0.1865"/>
            <vignetting model="pa" focal="24" aperture="11" distance="1000" k1="-0.7776" k2="0.4425" k3="-0.1865"/>
            <vignetting model="pa" focal="24" aperture="13" distance="0.25" k1="-0.8024" k2="0.4952" k3="-0.1942"/>
            <vignetting model="pa" focal="24" aperture="13" distance="1000" k1="-0.8024" k2="0.4952" k3="-0.1942"/>
            <vignetting model="pa" focal="24" aperture="14" distance="0.25" k1="-0.7824" k2="0.4222" k3="-0.1222"/>
            <vignetting model="pa" focal="24" aperture="14" distance="1000" k1="-0.7824" k2="0.4222" k3="-0.1222"/>
            <vignetting model="pa" focal="24" aperture="16" distance="0.25" k1="-0.7849" k2="0.4025" k3="-0.0908"/>
            <vignetting model="pa" focal="24" aperture="16" distance="1000" k1="-0.7849" k2="0.4025" k3="-0.0908"/>
            <vignetting model="pa" focal="24" aperture="18" distance="0.25" k1="-0.7711" k2="0.3708" k3="-0.0715"/>
            <vignetting model="pa" focal="24" aperture="18" distance="1000" k1="-0.7711" k2="0.3708" k3="-0.0715"/>
            <vignetting model="pa" focal="24" aperture="20" distance="0.25" k1="-0.7837" k2="0.3962" k3="-0.0845"/>
            <vignetting model="pa" focal="24" aperture="20" distance="1000" k1="-0.7837" k2="0.3962" k3="-0.0845"/>
            <vignetting model="pa" focal="24" aperture="22" distance="0.25" k1="-0.7804" k2="0.3907" k3="-0.0832"/>
            <vignetting model="pa" focal="24" aperture="22" distance="1000" k1="-0.7804" k2="0.3907" k3="-0.0832"/>
            <vignetting model="pa" focal="24" aperture="25" distance="0.25" k1="-0.7893" k2="0.4084" k3="-0.0928"/>
            <vignetting model="pa" focal="24" aperture="25" distance="1000" k1="-0.7893" k2="0.4084" k3="-0.0928"/>
            <vignetting model="pa" focal="24" aperture="29" distance="0.25" k1="-0.7691" k2="0.3742" k3="-0.0778"/>
            <vignetting model="pa" focal="24" aperture="29" distance="1000" k1="-0.7691" k2="0.3742" k3="-0.0778"/>
        </calibration>
    </lens>

    <lens>
        <maker>Sigma</maker>
        <model>Sigma 15-30mm f/3.5-4.5 EX DG Aspherical</model>
        <mount>Sigma SA</mount>
        <mount>Canon EF</mount>
        <mount>Minolta AF</mount>
        <mount>Nikon F AF</mount>
        <mount>Pentax KAF</mount>
        <cropfactor>1</cropfactor>
        <calibration>
            <!-- Taken with Canon EOS 5D Mark III -->
            <distortion model="ptlens" focal="15" a="0.02055" b="-0.04027" c="-0.02834"/>
            <distortion model="ptlens" focal="17" a="0.02167" b="-0.04381" c="-0.01554"/>
            <distortion model="ptlens" focal="20" a="0.0205" b="-0.0443" c="0.00636"/>
            <distortion model="ptlens" focal="25" a="0.0146" b="-0.02831" c="0.00891"/>
            <distortion model="ptlens" focal="30" a="0.0126" b="-0.02092" c="0.00975"/>
            <tca model="poly3" focal="15" br="0.0000133" vr="1.0001606" bb="0.0000095" vb="1.0003035"/>
            <tca model="poly3" focal="17" br="0.0000619" vr="1.0000477" bb="-0.0000246" vb="1.0004165"/>
            <tca model="poly3" focal="20" br="0.0000381" vr="0.9999911" bb="-0.0000435" vb="1.0005025"/>
            <tca model="poly3" focal="25" br="0.0000555" vr="0.9999010" bb="-0.0000298" vb="1.0005290"/>
            <tca model="poly3" focal="30" br="0.0000225" vr="0.9999106" bb="-0.0000018" vb="1.0005002"/>
            <vignetting model="pa" focal="15" aperture="3.5" distance="10" k1="-2.3053" k2="2.6815" k3="-1.2003"/>
            <vignetting model="pa" focal="15" aperture="3.5" distance="1000" k1="-2.3053" k2="2.6815" k3="-1.2003"/>
            <vignetting model="pa" focal="15" aperture="5" distance="10" k1="-0.9739" k2="-0.0556" k3="0.2982"/>
            <vignetting model="pa" focal="15" aperture="5" distance="1000" k1="-0.9739" k2="-0.0556" k3="0.2982"/>
            <vignetting model="pa" focal="15" aperture="7.1" distance="10" k1="-0.9322" k2="0.7749" k3="-0.4471"/>
            <vignetting model="pa" focal="15" aperture="7.1" distance="1000" k1="-0.9322" k2="0.7749" k3="-0.4471"/>
            <vignetting model="pa" focal="15" aperture="10" distance="10" k1="-0.8190" k2="0.3867" k3="-0.0946"/>
            <vignetting model="pa" focal="15" aperture="10" distance="1000" k1="-0.8190" k2="0.3867" k3="-0.0946"/>
            <vignetting model="pa" focal="15" aperture="22" distance="10" k1="-0.8255" k2="0.2899" k3="0.0298"/>
            <vignetting model="pa" focal="15" aperture="22" distance="1000" k1="-0.8255" k2="0.2899" k3="0.0298"/>
            <vignetting model="pa" focal="17" aperture="3.5" distance="10" k1="-2.1980" k2="2.5062" k3="-1.1151"/>
            <vignetting model="pa" focal="17" aperture="3.5" distance="1000" k1="-2.1980" k2="2.5062" k3="-1.1151"/>
            <vignetting model="pa" focal="17" aperture="5" distance="10" k1="-1.0095" k2="-0.0682" k3="0.3577"/>
            <vignetting model="pa" focal="17" aperture="5" distance="1000" k1="-1.0095" k2="-0.0682" k3="0.3577"/>
            <vignetting model="pa" focal="17" aperture="7.1" distance="10" k1="-0.6982" k2="0.1134" k3="0.0158"/>
            <vignetting model="pa" focal="17" aperture="7.1" distance="1000" k1="-0.6982" k2="0.1134" k3="0.0158"/>
            <vignetting model="pa" focal="17" aperture="10" distance="10" k1="-0.7328" k2="0.2436" k3="-0.0100"/>
            <vignetting model="pa" focal="17" aperture="10" distance="1000" k1="-0.7328" k2="0.2436" k3="-0.0100"/>
            <vignetting model="pa" focal="17" aperture="22" distance="10" k1="-0.7611" k2="0.3010" k3="-0.0458"/>
            <vignetting model="pa" focal="17" aperture="22" distance="1000" k1="-0.7611" k2="0.3010" k3="-0.0458"/>
            <vignetting model="pa" focal="20" aperture="4" distance="10" k1="-1.9625" k2="2.0629" k3="-0.8657"/>
            <vignetting model="pa" focal="20" aperture="4" distance="1000" k1="-1.9625" k2="2.0629" k3="-0.8657"/>
            <vignetting model="pa" focal="20" aperture="5.6" distance="10" k1="-0.6358" k2="-0.3533" k3="0.3837"/>
            <vignetting model="pa" focal="20" aperture="5.6" distance="1000" k1="-0.6358" k2="-0.3533" k3="0.3837"/>
            <vignetting model="pa" focal="20" aperture="8" distance="10" k1="-0.6878" k2="0.1780" k3="-0.0202"/>
            <vignetting model="pa" focal="20" aperture="8" distance="1000" k1="-0.6878" k2="0.1780" k3="-0.0202"/>
            <vignetting model="pa" focal="20" aperture="11" distance="10" k1="-0.6951" k2="0.1735" k3="0.0501"/>
            <vignetting model="pa" focal="20" aperture="11" distance="1000" k1="-0.6951" k2="0.1735" k3="0.0501"/>
            <vignetting model="pa" focal="20" aperture="25" distance="10" k1="-0.7462" k2="0.2192" k3="0.0423"/>
            <vignetting model="pa" focal="20" aperture="25" distance="1000" k1="-0.7462" k2="0.2192" k3="0.0423"/>
            <vignetting model="pa" focal="25" aperture="4.5" distance="10" k1="-1.5852" k2="1.2563" k3="-0.4023"/>
            <vignetting model="pa" focal="25" aperture="4.5" distance="1000" k1="-1.5852" k2="1.2563" k3="-0.4023"/>
            <vignetting model="pa" focal="25" aperture="6.3" distance="10" k1="-0.6276" k2="-0.5102" k3="0.5213"/>
            <vignetting model="pa" focal="25" aperture="6.3" distance="1000" k1="-0.6276" k2="-0.5102" k3="0.5213"/>
            <vignetting model="pa" focal="25" aperture="9" distance="10" k1="-0.6349" k2="0.0050" k3="0.0614"/>
            <vignetting model="pa" focal="25" aperture="9" distance="1000" k1="-0.6349" k2="0.0050" k3="0.0614"/>
            <vignetting model="pa" focal="25" aperture="13" distance="10" k1="-0.7127" k2="0.2527" k3="-0.0429"/>
            <vignetting model="pa" focal="25" aperture="13" distance="1000" k1="-0.7127" k2="0.2527" k3="-0.0429"/>
            <vignetting model="pa" focal="25" aperture="29" distance="10" k1="-0.6612" k2="0.0878" k3="0.0986"/>
            <vignetting model="pa" focal="25" aperture="29" distance="1000" k1="-0.6612" k2="0.0878" k3="0.0986"/>
            <vignetting model="pa" focal="30" aperture="4.5" distance="10" k1="-1.2491" k2="0.6445" k3="-0.0825"/>
            <vignetting model="pa" focal="30" aperture="4.5" distance="1000" k1="-1.2491" k2="0.6445" k3="-0.0825"/>
            <vignetting model="pa" focal="30" aperture="6.3" distance="10" k1="-0.6421" k2="-0.5574" k3="0.5667"/>
            <vignetting model="pa" focal="30" aperture="6.3" distance="1000" k1="-0.6421" k2="-0.5574" k3="0.5667"/>
            <vignetting model="pa" focal="30" aperture="9" distance="10" k1="-0.5351" k2="-0.3070" k3="0.2430"/>
            <vignetting model="pa" focal="30" aperture="9" distance="1000" k1="-0.5351" k2="-0.3070" k3="0.2430"/>
            <vignetting model="pa" focal="30" aperture="13" distance="10" k1="-0.7173" k2="0.3428" k3="-0.1687"/>
            <vignetting model="pa" focal="30" aperture="13" distance="1000" k1="-0.7173" k2="0.3428" k3="-0.1687"/>
            <vignetting model="pa" focal="30" aperture="29" distance="10" k1="-0.6824" k2="0.1567" k3="0.0547"/>
            <vignetting model="pa" focal="30" aperture="29" distance="1000" k1="-0.6824" k2="0.1567" k3="0.0547"/>
        </calibration>
    </lens>

    <lens>
        <maker>Sigma</maker>
        <model>Sigma 15-30mm f/3.5-4.5 EX DG Aspherical</model>
        <mount>Sigma SA</mount>
        <mount>Canon EF</mount>
        <mount>Minolta AF</mount>
        <mount>Nikon F AF</mount>
        <mount>Pentax KAF</mount>
        <!-- Average crop factor of Canon APS-C cameras -->
        <cropfactor>1.611</cropfactor>
        <calibration>
            <distortion model="ptlens" focal="15" a="0.009928" b="-0.033322" c="0"/>
            <distortion model="ptlens" focal="17" a="0.006714" b="-0.023166" c="0"/>
            <distortion model="ptlens" focal="18" a="0.00878" b="-0.025329" c="0"/>
            <distortion model="ptlens" focal="20" a="0.010135" b="-0.026175" c="0"/>
            <distortion model="ptlens" focal="23" a="0.007144" b="-0.018882" c="0"/>
            <distortion model="ptlens" focal="25" a="0.009469" b="-0.02075" c="0"/>
            <distortion model="ptlens" focal="26" a="0.008222" b="-0.017584" c="0"/>
            <distortion model="ptlens" focal="28" a="0.006456" b="-0.012099" c="0"/>
            <distortion model="ptlens" focal="30" a="0.004942" b="-0.008935" c="0"/>
        </calibration>
    </lens>

    <lens>
        <maker>Sigma</maker>
        <model>Sigma 17-35mm f/2.8-4 EX DG</model>
        <mount>Sigma SA</mount>
        <mount>Canon EF</mount>
        <mount>Minolta AF</mount>
        <mount>Nikon F AF</mount>
        <mount>Pentax KAF</mount>
        <!-- Average crop factor of non-Canon APS-C cameras -->
        <cropfactor>1.53</cropfactor>
        <calibration>
            <distortion model="ptlens" focal="17" a="0.007263" b="-0.02454" c="0"/>
            <distortion model="ptlens" focal="20" a="0.006421" b="-0.021536" c="0"/>
            <distortion model="ptlens" focal="24" a="0.008849" b="-0.023843" c="0"/>
            <distortion model="ptlens" focal="28" a="0" b="-0.004158" c="0"/>
            <distortion model="ptlens" focal="35" a="0" b="-0.002715" c="0"/>
        </calibration>
    </lens>

    <lens>
        <maker>Sigma</maker>
        <model>Sigma 17-70mm f/2.8-4.5 DC Macro</model>
        <mount>Sigma SA</mount>
        <mount>Canon EF</mount>
        <mount>Minolta AF</mount>
        <mount>Nikon F AF</mount>
        <mount>Pentax KAF</mount>
        <!-- Average crop factor of Canon APS-C cameras -->
        <cropfactor>1.611</cropfactor>
        <calibration>
            <distortion model="ptlens" focal="17" a="0.019088" b="-0.048894" c="0"/>
            <distortion model="ptlens" focal="19" a="0.010938" b="-0.030356" c="0"/>
            <distortion model="ptlens" focal="23" a="0.01063" b="-0.026746" c="0"/>
            <distortion model="ptlens" focal="25" a="0.001877" b="-0.005367" c="0"/>
            <distortion model="ptlens" focal="30" a="-0.001844" b="0.003931" c="0"/>
            <distortion model="ptlens" focal="40" a="-0.002705" b="0.008106" c="0"/>
            <distortion model="ptlens" focal="53" a="0" b="0.003542" c="0"/>
            <distortion model="ptlens" focal="70" a="0" b="0.003858" c="0"/>
        </calibration>
    </lens>

    <lens>
        <maker>Sigma</maker>
        <model>Sigma 17-70mm f/2.8-4.5 DC Macro</model>
        <mount>Sigma SA</mount>
        <mount>Canon EF</mount>
        <mount>Minolta AF</mount>
        <mount>Nikon F AF</mount>
        <mount>Pentax KAF</mount>
        <focal min="17" max="70"/>
        <cropfactor>1.523</cropfactor>
        <calibration>
            <!-- Taken with Sony A200 -->
            <distortion model="ptlens" focal="17" a="0.031263" b="-0.089484" c="0.047399"/>
            <distortion model="ptlens" focal="18" a="0.017675" b="-0.048197" c="0.014054"/>
            <distortion model="ptlens" focal="20" a="0.014725" b="-0.040264" c="0.012628"/>
            <distortion model="ptlens" focal="24" a="0.008501" b="-0.023096" c="0.009412"/>
            <distortion model="ptlens" focal="28" a="0.003668" b="-0.010545" c="0.008709"/>
            <distortion model="ptlens" focal="35" a="-0.001997" b="0.009906" c="-0.008335"/>
            <distortion model="ptlens" focal="40" a="0.003405" b="-0.008959" c="0.014824"/>
            <distortion model="ptlens" focal="55" a="0.004657" b="-0.013650" c="0.019375"/>
            <distortion model="ptlens" focal="60" a="0.004897" b="-0.014984" c="0.021181"/>
            <distortion model="ptlens" focal="70" a="0.002967" b="-0.006018" c="0.010103"/>
            <tca model="poly3" focal="17" br="-0.0000294" vr="1.0004094" bb="0.0000336" vb="1.0001121"/>
            <tca model="poly3" focal="18" br="-0.0000591" vr="1.0004470" bb="-0.0000243" vb="1.0001583"/>
            <tca model="poly3" focal="20" br="-0.0000266" vr="1.0003825" bb="-0.0000132" vb="1.0001103"/>
            <tca model="poly3" focal="24" br="-0.0000426" vr="1.0003567" bb="-0.0000248" vb="1.0001072"/>
            <tca model="poly3" focal="28" br="-0.0000137" vr="1.0002523" bb="-0.0000325" vb="1.0000912"/>
            <tca model="poly3" focal="35" br="-0.0000249" vr="1.0001652" bb="-0.0000519" vb="1.0000952"/>
            <tca model="poly3" focal="40" br="0.0000041" vr="1.0000439" bb="-0.0000461" vb="1.0000461"/>
            <tca model="poly3" focal="55" br="0.0000086" vr="0.9999241" bb="-0.0000332" vb="1.0000037"/>
            <tca model="poly3" focal="60" br="0.0000021" vr="0.9998370" bb="-0.0000442" vb="1.0000019"/>
            <tca model="poly3" focal="70" br="-0.0000229" vr="0.9997803" bb="-0.0000332" vb="0.9999803"/>
        </calibration>
    </lens>

    <lens>
        <maker>Sigma</maker>
        <model>Sigma 18-50mm f/2.8 EX DC</model>
        <mount>Sigma SA</mount>
        <mount>Canon EF</mount>
        <mount>Nikon F AF</mount>
        <mount>Pentax KAF</mount>
        <!-- Average crop factor of non-Canon APS-C cameras -->
        <cropfactor>1.53</cropfactor>
        <calibration>
            <distortion model="ptlens" focal="18" a="0.012979" b="-0.036394" c="0"/>
            <distortion model="ptlens" focal="23" a="0.007147" b="-0.017687" c="0"/>
            <distortion model="ptlens" focal="28" a="0" b="0" c="0"/>
            <distortion model="ptlens" focal="34" a="0" b="0.001032" c="0"/>
            <distortion model="ptlens" focal="50" a="0" b="0.002512" c="0"/>
        </calibration>
    </lens>

    <lens>
        <maker>Sigma</maker>
        <model>Sigma 18-50mm f/2.8 EX DC</model>
        <mount>Sigma SA</mount>
        <mount>Canon EF</mount>
        <mount>Nikon F AF</mount>
        <mount>Pentax KAF</mount>
        <!-- Average crop factor of Canon APS-C cameras -->
        <cropfactor>1.611</cropfactor>
        <calibration>
            <distortion model="ptlens" focal="18" a="0.011366" b="-0.034328" c="0"/>
            <distortion model="ptlens" focal="21" a="0.006142" b="-0.017401" c="0"/>
            <distortion model="ptlens" focal="24" a="0.0048" b="-0.013589" c="0"/>
            <distortion model="ptlens" focal="28" a="0" b="0" c="0"/>
            <distortion model="ptlens" focal="35" a="0" b="0.002094" c="0"/>
            <distortion model="ptlens" focal="43" a="0" b="0.002878" c="0"/>
            <distortion model="ptlens" focal="50" a="0" b="0.003021" c="0"/>
        </calibration>
    </lens>

    <lens>
        <maker>Sigma</maker>
        <model>Sigma 18-50mm f/3.5-5.6 DC</model>
        <mount>Sigma SA</mount>
        <mount>Canon EF</mount>
        <mount>Nikon F AF</mount>
        <mount>Pentax KAF</mount>
        <mount>4/3 System</mount>
        <!-- Average crop factor of Canon APS-C cameras -->
        <cropfactor>1.611</cropfactor>
        <calibration>
            <distortion model="ptlens" focal="18" a="0.018244" b="-0.048901" c="0"/>
            <distortion model="ptlens" focal="20" a="0.013163" b="-0.038177" c="0"/>
            <distortion model="ptlens" focal="22" a="0.008797" b="-0.028701" c="0"/>
            <distortion model="ptlens" focal="26" a="0.004579" b="-0.017014" c="0"/>
            <distortion model="ptlens" focal="30" a="0.002405" b="-0.011562" c="0"/>
            <distortion model="ptlens" focal="34" a="0.002363" b="-0.00852" c="0"/>
            <distortion model="ptlens" focal="39" a="0" b="-0.002352" c="0"/>
            <distortion model="ptlens" focal="44" a="0" b="-0.002108" c="0"/>
            <distortion model="ptlens" focal="50" a="0" b="-0.00147" c="0"/>
        </calibration>
    </lens>

    <lens>
        <maker>Sigma</maker>
        <model>Sigma 18-125mm f/3.5-5.6 DC</model>
        <mount>Sigma SA</mount>
        <mount>Canon EF</mount>
        <mount>Nikon F AF</mount>
        <mount>Pentax KAF</mount>
        <mount>4/3 System</mount>
        <!-- Average crop factor of non-Canon APS-C cameras -->
        <cropfactor>1.53</cropfactor>
        <calibration>
            <distortion model="ptlens" focal="18" a="0.028249" b="-0.061326" c="0"/>
            <distortion model="ptlens" focal="26" a="0.008998" b="-0.008014" c="0"/>
            <distortion model="ptlens" focal="38" a="0.004437" b="0.005654" c="0"/>
            <distortion model="ptlens" focal="60" a="0" b="0.011257" c="0"/>
            <distortion model="ptlens" focal="100" a="0" b="0.011071" c="0"/>
            <distortion model="ptlens" focal="125" a="0" b="0.010822" c="0"/>
        </calibration>
    </lens>

    <lens>
        <maker>Sigma</maker>
        <model>Sigma 18-125mm f/3.5-5.6 DC</model>
        <mount>Sigma SA</mount>
        <mount>Canon EF</mount>
        <mount>Nikon F AF</mount>
        <mount>Pentax KAF</mount>
        <mount>4/3 System</mount>
        <!-- Average crop factor of Canon APS-C cameras -->
        <cropfactor>1.611</cropfactor>
        <calibration>
            <distortion model="ptlens" focal="18" a="0.02211" b="-0.050462" c="0"/>
            <distortion model="ptlens" focal="23" a="0.016565" b="-0.027307" c="0"/>
            <distortion model="ptlens" focal="30" a="0.011429" b="-0.013359" c="0"/>
            <distortion model="ptlens" focal="38" a="0" b="0.012386" c="0"/>
            <distortion model="ptlens" focal="51" a="0" b="0.013262" c="0"/>
            <distortion model="ptlens" focal="67" a="0" b="0.011758" c="0"/>
            <distortion model="ptlens" focal="87" a="0" b="0.011008" c="0"/>
            <distortion model="ptlens" focal="109" a="0" b="0.01145" c="0"/>
            <distortion model="ptlens" focal="125" a="0" b="0.009078" c="0"/>
        </calibration>
    </lens>

    <lens>
        <maker>Sigma</maker>
        <model>Sigma 18-200mm f/3.5-6.3 DC</model>
        <mount>Sigma SA</mount>
        <mount>Nikon F AF</mount>
        <mount>Canon EF</mount>
        <mount>Pentax KAF2</mount>
        <mount>Sony Alpha</mount>
        <focal min="18" max="200"/>
        <aperture min="3.5" max="40"/>
        <!-- Average crop factor of non-Canon APS-C cameras -->
        <cropfactor>1.53</cropfactor>
        <calibration>
            <distortion focal="18" model="ptlens" a="0.0228732" b="-0.0665251" c="0.0172122" real-focal="18.14"/>
            <distortion focal="26" model="ptlens" a="0.018288" b="-0.0421043" c="0.0335132" real-focal="25.28"/>
            <distortion focal="34" model="ptlens" a="0.00457497" b="-0.000870647" c="-0.00027649" real-focal="33.26"/>
            <distortion focal="53" model="ptlens" a="0.00342257" b="0.00447765" c="0.00439016" real-focal="51.06"/>
            <distortion focal="93" model="ptlens" a="0.00259922" b="0.00679448" c="0.00154937" real-focal="89.97"/>
            <distortion focal="133" model="ptlens" a="0.00133032" b="0.00707209" c="0.000924872" real-focal="129.0"/>
            <distortion focal="200" model="ptlens" a="0.00197842" b="0.00390761" c="0.00418497" real-focal="194.4"/>
            <tca model="poly3" focal="18" br="-0.0002192" vr="1.0007559" bb="-0.0000088" vb="1.0000705"/>
            <tca model="poly3" focal="26" br="-0.0000847" vr="1.0004325" bb="-0.0000104" vb="1.0001260"/>
            <tca model="poly3" focal="34" br="-0.0000453" vr="1.0002166" bb="-0.0000439" vb="1.0001923"/>
            <tca model="poly3" focal="53" br="0.0000053" vr="0.9999933" bb="-0.0000536" vb="1.0001744"/>
            <tca model="poly3" focal="75" br="0.0000586" vr="0.9996912" bb="-0.0000887" vb="1.0000717"/>
            <tca model="poly3" focal="133" br="0.0000512" vr="0.9993431" bb="-0.0000351" vb="0.9996725"/>
            <tca model="poly3" focal="200" br="0.0000367" vr="0.9991985" bb="-0.0000586" vb="0.9994523"/>
            <vignetting model="pa" focal="18" aperture="3.5" distance="0.45" k1="0.0561" k2="-1.7452" k3="1.0091"/>
            <vignetting model="pa" focal="18" aperture="3.5" distance="1" k1="-0.0289" k2="-1.5905" k3="0.9372"/>
            <vignetting model="pa" focal="18" aperture="3.5" distance="4" k1="0.0715" k2="-1.7309" k3="1.0149"/>
            <vignetting model="pa" focal="18" aperture="3.5" distance="1000" k1="0.0139" k2="-1.5954" k3="0.9392"/>
            <vignetting model="pa" focal="18" aperture="4" distance="0.45" k1="0.0638" k2="-1.3743" k3="0.6728"/>
            <vignetting model="pa" focal="18" aperture="4" distance="1" k1="0.0830" k2="-1.3802" k3="0.6739"/>
            <vignetting model="pa" focal="18" aperture="4" distance="4" k1="0.0689" k2="-1.2806" k3="0.6209"/>
            <vignetting model="pa" focal="18" aperture="4" distance="1000" k1="0.0358" k2="-1.2033" k3="0.5857"/>
            <vignetting model="pa" focal="18" aperture="5.6" distance="0.45" k1="-0.2548" k2="0.0222" k3="-0.2917"/>
            <vignetting model="pa" focal="18" aperture="5.6" distance="1" k1="-0.2558" k2="-0.0178" k3="-0.2407"/>
            <vignetting model="pa" focal="18" aperture="5.6" distance="4" k1="-0.2443" k2="-0.0219" k3="-0.2048"/>
            <vignetting model="pa" focal="18" aperture="5.6" distance="1000" k1="-0.3025" k2="0.1080" k3="-0.2641"/>
            <vignetting model="pa" focal="18" aperture="8" distance="0.45" k1="-0.4403" k2="0.3847" k3="-0.3988"/>
            <vignetting model="pa" focal="18" aperture="8" distance="1" k1="-0.3258" k2="0.1392" k3="-0.2400"/>
            <vignetting model="pa" focal="18" aperture="8" distance="4" k1="-0.2540" k2="-0.0500" k3="-0.0623"/>
            <vignetting model="pa" focal="18" aperture="8" distance="1000" k1="-0.3135" k2="0.0499" k3="-0.1005"/>
            <vignetting model="pa" focal="18" aperture="22" distance="0.45" k1="-0.3463" k2="0.0187" k3="-0.0572"/>
            <vignetting model="pa" focal="18" aperture="22" distance="1" k1="-0.2446" k2="-0.1733" k3="0.0484"/>
            <vignetting model="pa" focal="18" aperture="22" distance="4" k1="-0.2416" k2="-0.1530" k3="0.0550"/>
            <vignetting model="pa" focal="18" aperture="22" distance="1000" k1="-0.2901" k2="-0.0814" k3="0.0170"/>
            <vignetting model="pa" focal="26" aperture="4" distance="0.45" k1="-0.0498" k2="-0.8013" k3="0.3860"/>
            <vignetting model="pa" focal="26" aperture="4" distance="1" k1="-0.0792" k2="-0.7385" k3="0.3605"/>
            <vignetting model="pa" focal="26" aperture="4" distance="4" k1="-0.0106" k2="-0.8766" k3="0.4325"/>
            <vignetting model="pa" focal="26" aperture="4" distance="1000" k1="-0.0406" k2="-0.7830" k3="0.3862"/>
            <vignetting model="pa" focal="26" aperture="5.6" distance="0.45" k1="-0.2453" k2="-0.0120" k3="-0.0498"/>
            <vignetting model="pa" focal="26" aperture="5.6" distance="1" k1="-0.2147" k2="-0.0769" k3="0.0047"/>
            <vignetting model="pa" focal="26" aperture="5.6" distance="4" k1="-0.2064" k2="-0.0631" k3="-0.0176"/>
            <vignetting model="pa" focal="26" aperture="5.6" distance="1000" k1="-0.2121" k2="-0.0436" k3="-0.0109"/>
            <vignetting model="pa" focal="26" aperture="8" distance="0.45" k1="-0.2529" k2="-0.0676" k3="0.0486"/>
            <vignetting model="pa" focal="26" aperture="8" distance="1" k1="-0.1997" k2="-0.1499" k3="0.0966"/>
            <vignetting model="pa" focal="26" aperture="8" distance="4" k1="-0.1940" k2="-0.1444" k3="0.0846"/>
            <vignetting model="pa" focal="26" aperture="8" distance="1000" k1="-0.2108" k2="-0.0983" k3="0.0690"/>
            <vignetting model="pa" focal="26" aperture="11" distance="0.45" k1="-0.2910" k2="0.0107" k3="0.0014"/>
            <vignetting model="pa" focal="26" aperture="11" distance="1" k1="-0.2091" k2="-0.1210" k3="0.0778"/>
            <vignetting model="pa" focal="26" aperture="11" distance="4" k1="-0.2125" k2="-0.1136" k3="0.0704"/>
            <vignetting model="pa" focal="26" aperture="29" distance="0.45" k1="-0.2680" k2="-0.0298" k3="0.0224"/>
            <vignetting model="pa" focal="26" aperture="29" distance="1" k1="-0.2006" k2="-0.1373" k3="0.0859"/>
            <vignetting model="pa" focal="26" aperture="29" distance="4" k1="-0.2043" k2="-0.1184" k3="0.0709"/>
            <vignetting model="pa" focal="26" aperture="29" distance="1000" k1="-0.2036" k2="-0.1019" k3="0.0675"/>
            <vignetting model="pa" focal="34" aperture="4.5" distance="0.45" k1="-0.1521" k2="-0.1067" k3="0.0261"/>
            <vignetting model="pa" focal="34" aperture="4.5" distance="1" k1="-0.0856" k2="-0.1734" k3="0.0577"/>
            <vignetting model="pa" focal="34" aperture="4.5" distance="4" k1="-0.1080" k2="-0.1250" k3="0.0219"/>
            <vignetting model="pa" focal="34" aperture="4.5" distance="1000" k1="-0.1317" k2="-0.0758" k3="-0.0125"/>
            <vignetting model="pa" focal="34" aperture="5.6" distance="0.45" k1="-0.1255" k2="-0.1221" k3="0.0843"/>
            <vignetting model="pa" focal="34" aperture="5.6" distance="1" k1="-0.0767" k2="-0.1656" k3="0.1097"/>
            <vignetting model="pa" focal="34" aperture="5.6" distance="4" k1="-0.0794" k2="-0.1560" k3="0.0993"/>
            <vignetting model="pa" focal="34" aperture="5.6" distance="1000" k1="-0.0933" k2="-0.1307" k3="0.0866"/>
            <vignetting model="pa" focal="34" aperture="8" distance="0.45" k1="-0.1304" k2="-0.1192" k3="0.0905"/>
            <vignetting model="pa" focal="34" aperture="8" distance="1" k1="-0.0914" k2="-0.1484" k3="0.1039"/>
            <vignetting model="pa" focal="34" aperture="8" distance="4" k1="-0.0908" k2="-0.1404" k3="0.1016"/>
            <vignetting model="pa" focal="34" aperture="8" distance="1000" k1="-0.1366" k2="-0.0578" k3="0.0561"/>
            <vignetting model="pa" focal="34" aperture="11" distance="0.45" k1="-0.1539" k2="-0.0612" k3="0.0496"/>
            <vignetting model="pa" focal="34" aperture="11" distance="1" k1="-0.0945" k2="-0.1265" k3="0.0801"/>
            <vignetting model="pa" focal="34" aperture="11" distance="4" k1="-0.0925" k2="-0.1242" k3="0.0850"/>
            <vignetting model="pa" focal="34" aperture="11" distance="1000" k1="-0.1393" k2="-0.0444" k3="0.0411"/>
            <vignetting model="pa" focal="26" aperture="11" distance="1000" k1="-0.2219" k2="-0.0700" k3="0.0495"/>
            <vignetting model="pa" focal="34" aperture="29" distance="0.45" k1="-0.1594" k2="-0.0507" k3="0.0416"/>
            <vignetting model="pa" focal="34" aperture="29" distance="1" k1="-0.1102" k2="-0.0951" k3="0.0620"/>
            <vignetting model="pa" focal="34" aperture="29" distance="4" k1="-0.0773" k2="-0.1457" k3="0.0952"/>
            <vignetting model="pa" focal="34" aperture="29" distance="1000" k1="-0.1253" k2="-0.0646" k3="0.0530"/>
            <vignetting model="pa" focal="53" aperture="4.5" distance="0.45" k1="-0.1613" k2="0.1467" k3="-0.1679"/>
            <vignetting model="pa" focal="53" aperture="4.5" distance="1" k1="-0.1950" k2="0.3214" k3="-0.3494"/>
            <vignetting model="pa" focal="53" aperture="4.5" distance="4" k1="-0.2448" k2="0.4748" k3="-0.4793"/>
            <vignetting model="pa" focal="53" aperture="4.5" distance="1000" k1="-0.2396" k2="0.4808" k3="-0.4952"/>
            <vignetting model="pa" focal="53" aperture="5.6" distance="0.45" k1="-0.1155" k2="0.0449" k3="-0.0848"/>
            <vignetting model="pa" focal="53" aperture="5.6" distance="1" k1="-0.1759" k2="0.2645" k3="-0.2855"/>
            <vignetting model="pa" focal="53" aperture="5.6" distance="4" k1="-0.1905" k2="0.3421" k3="-0.3569"/>
            <vignetting model="pa" focal="53" aperture="5.6" distance="1000" k1="-0.2099" k2="0.4113" k3="-0.4280"/>
            <vignetting model="pa" focal="53" aperture="8" distance="0.45" k1="-0.0637" k2="-0.1283" k3="0.0959"/>
            <vignetting model="pa" focal="53" aperture="8" distance="1" k1="-0.0361" k2="-0.1636" k3="0.1054"/>
            <vignetting model="pa" focal="53" aperture="8" distance="4" k1="-0.1037" k2="-0.0084" k3="0.0112"/>
            <vignetting model="pa" focal="53" aperture="8" distance="1000" k1="-0.0727" k2="-0.0649" k3="0.0334"/>
            <vignetting model="pa" focal="53" aperture="11" distance="0.45" k1="-0.1006" k2="-0.0635" k3="0.0547"/>
            <vignetting model="pa" focal="53" aperture="11" distance="1" k1="-0.0886" k2="-0.0670" k3="0.0537"/>
            <vignetting model="pa" focal="53" aperture="11" distance="4" k1="-0.1109" k2="-0.0054" k3="0.0251"/>
            <vignetting model="pa" focal="53" aperture="11" distance="1000" k1="-0.0814" k2="-0.0586" k3="0.0369"/>
            <vignetting model="pa" focal="53" aperture="32" distance="0.45" k1="-0.0917" k2="-0.0796" k3="0.0647"/>
            <vignetting model="pa" focal="53" aperture="32" distance="1" k1="-0.1384" k2="0.0327" k3="-0.0111"/>
            <vignetting model="pa" focal="53" aperture="32" distance="4" k1="-0.0953" k2="-0.0356" k3="0.0352"/>
            <vignetting model="pa" focal="53" aperture="32" distance="1000" k1="-0.0811" k2="-0.0663" k3="0.0465"/>
            <vignetting model="pa" focal="75" aperture="5.6" distance="0.45" k1="-0.3058" k2="0.9778" k3="-1.0037"/>
            <vignetting model="pa" focal="75" aperture="5.6" distance="1" k1="-0.2130" k2="0.6270" k3="-0.7830"/>
            <vignetting model="pa" focal="75" aperture="5.6" distance="4" k1="-0.1325" k2="0.4262" k3="-0.6604"/>
            <vignetting model="pa" focal="75" aperture="5.6" distance="1000" k1="-0.1053" k2="0.2541" k3="-0.5259"/>
            <vignetting model="pa" focal="75" aperture="8" distance="0.45" k1="-0.2084" k2="0.6863" k3="-0.6819"/>
            <vignetting model="pa" focal="75" aperture="8" distance="1" k1="-0.2381" k2="0.6803" k3="-0.6722"/>
            <vignetting model="pa" focal="75" aperture="8" distance="4" k1="-0.1854" k2="0.6112" k3="-0.6342"/>
            <vignetting model="pa" focal="75" aperture="8" distance="1000" k1="-0.1816" k2="0.5441" k3="-0.5800"/>
            <vignetting model="pa" focal="75" aperture="11" distance="0.45" k1="-0.0931" k2="0.1812" k3="-0.1995"/>
            <vignetting model="pa" focal="75" aperture="11" distance="1" k1="-0.1372" k2="0.2263" k3="-0.2030"/>
            <vignetting model="pa" focal="75" aperture="11" distance="4" k1="-0.0932" k2="0.1592" k3="-0.1629"/>
            <vignetting model="pa" focal="75" aperture="11" distance="1000" k1="-0.1029" k2="0.1502" k3="-0.1544"/>
            <vignetting model="pa" focal="75" aperture="16" distance="0.45" k1="-0.0184" k2="-0.0771" k3="0.0287"/>
            <vignetting model="pa" focal="75" aperture="16" distance="1" k1="-0.0864" k2="0.0063" k3="0.0161"/>
            <vignetting model="pa" focal="75" aperture="16" distance="4" k1="-0.0288" k2="-0.0848" k3="0.0566"/>
            <vignetting model="pa" focal="75" aperture="16" distance="1000" k1="-0.0529" k2="-0.0619" k3="0.0445"/>
            <vignetting model="pa" focal="75" aperture="32" distance="0.45" k1="0.0032" k2="-0.1516" k3="0.0901"/>
            <vignetting model="pa" focal="75" aperture="32" distance="1" k1="-0.0706" k2="-0.0341" k3="0.0431"/>
            <vignetting model="pa" focal="75" aperture="32" distance="4" k1="-0.0321" k2="-0.0891" k3="0.0636"/>
            <vignetting model="pa" focal="75" aperture="32" distance="1000" k1="-0.0623" k2="-0.0494" k3="0.0401"/>
            <vignetting model="pa" focal="133" aperture="5.6" distance="0.45" k1="-0.3444" k2="1.2741" k3="-1.4204"/>
            <vignetting model="pa" focal="133" aperture="5.6" distance="1" k1="0.0389" k2="-0.1257" k3="-0.3641"/>
            <vignetting model="pa" focal="133" aperture="5.6" distance="4" k1="0.2459" k2="-0.9960" k3="0.3105"/>
            <vignetting model="pa" focal="133" aperture="5.6" distance="1000" k1="0.2527" k2="-1.3451" k3="0.6534"/>
            <vignetting model="pa" focal="133" aperture="8" distance="0.45" k1="-0.3808" k2="1.4551" k3="-1.4593"/>
            <vignetting model="pa" focal="133" aperture="8" distance="1" k1="-0.2045" k2="0.7616" k3="-0.8815"/>
            <vignetting model="pa" focal="133" aperture="8" distance="4" k1="0.0064" k2="0.0581" k3="-0.3979"/>
            <vignetting model="pa" focal="133" aperture="8" distance="1000" k1="0.0437" k2="-0.1861" k3="-0.1812"/>
            <vignetting model="pa" focal="133" aperture="11" distance="0.45" k1="-0.4039" k2="1.4018" k3="-1.3022"/>
            <vignetting model="pa" focal="133" aperture="11" distance="1" k1="-0.2672" k2="0.8241" k3="-0.7684"/>
            <vignetting model="pa" focal="133" aperture="11" distance="4" k1="-0.1997" k2="0.5964" k3="-0.5871"/>
            <vignetting model="pa" focal="133" aperture="11" distance="1000" k1="-0.1886" k2="0.4848" k3="-0.4867"/>
            <vignetting model="pa" focal="133" aperture="16" distance="0.45" k1="-0.2997" k2="1.0220" k3="-0.9494"/>
            <vignetting model="pa" focal="133" aperture="16" distance="1" k1="-0.1542" k2="0.3239" k3="-0.2737"/>
            <vignetting model="pa" focal="133" aperture="16" distance="4" k1="-0.1178" k2="0.1968" k3="-0.1668"/>
            <vignetting model="pa" focal="133" aperture="16" distance="1000" k1="-0.0878" k2="0.0416" k3="-0.0316"/>
            <vignetting model="pa" focal="133" aperture="40" distance="0.45" k1="-0.2190" k2="0.6797" k3="-0.6345"/>
            <vignetting model="pa" focal="133" aperture="40" distance="1" k1="-0.0797" k2="0.0199" k3="0.0041"/>
            <vignetting model="pa" focal="133" aperture="40" distance="4" k1="-0.0644" k2="-0.0116" k3="0.0198"/>
            <vignetting model="pa" focal="133" aperture="40" distance="1000" k1="-0.0949" k2="0.0287" k3="-0.0072"/>
            <vignetting model="pa" focal="170" aperture="6.3" distance="0.45" k1="-0.3387" k2="1.2022" k3="-1.3019"/>
            <vignetting model="pa" focal="170" aperture="6.3" distance="1" k1="0.0272" k2="-0.1576" k3="-0.3054"/>
            <vignetting model="pa" focal="170" aperture="6.3" distance="4" k1="0.2076" k2="-1.0558" k3="0.4218"/>
            <vignetting model="pa" focal="170" aperture="6.3" distance="1000" k1="0.0154" k2="-1.1798" k3="0.7404"/>
            <vignetting model="pa" focal="200" aperture="6.7" distance="0.45" k1="-0.3149" k2="1.1537" k3="-1.2549"/>
            <vignetting model="pa" focal="200" aperture="6.7" distance="1" k1="0.0545" k2="-0.2118" k3="-0.2621"/>
            <vignetting model="pa" focal="200" aperture="6.7" distance="4" k1="0.2390" k2="-1.1473" k3="0.4895"/>
            <vignetting model="pa" focal="200" aperture="6.7" distance="1000" k1="-0.0572" k2="-1.0925" k3="0.7256"/>
            <vignetting model="pa" focal="200" aperture="8" distance="0.45" k1="-0.3109" k2="1.1656" k3="-1.1653"/>
            <vignetting model="pa" focal="200" aperture="8" distance="1" k1="-0.0715" k2="0.3291" k3="-0.5879"/>
            <vignetting model="pa" focal="200" aperture="8" distance="4" k1="0.1187" k2="-0.4118" k3="-0.0379"/>
            <vignetting model="pa" focal="200" aperture="8" distance="1000" k1="0.1998" k2="-1.1568" k3="0.6299"/>
            <vignetting model="pa" focal="200" aperture="11" distance="0.45" k1="-0.2823" k2="0.9536" k3="-0.8912"/>
            <vignetting model="pa" focal="200" aperture="11" distance="1" k1="-0.2255" k2="0.6911" k3="-0.6578"/>
            <vignetting model="pa" focal="200" aperture="11" distance="4" k1="-0.1710" k2="0.4856" k3="-0.5108"/>
            <vignetting model="pa" focal="200" aperture="11" distance="1000" k1="-0.0806" k2="0.1720" k3="-0.2760"/>
            <vignetting model="pa" focal="200" aperture="16" distance="0.45" k1="-0.1484" k2="0.4327" k3="-0.4165"/>
            <vignetting model="pa" focal="200" aperture="16" distance="1" k1="-0.1046" k2="0.1561" k3="-0.1258"/>
            <vignetting model="pa" focal="200" aperture="16" distance="4" k1="-0.0793" k2="0.0578" k3="-0.0515"/>
            <vignetting model="pa" focal="200" aperture="16" distance="1000" k1="-0.0668" k2="-0.0059" k3="0.0022"/>
            <vignetting model="pa" focal="200" aperture="40" distance="0.45" k1="0.0102" k2="-0.0920" k3="0.0335"/>
            <vignetting model="pa" focal="200" aperture="40" distance="1" k1="-0.0499" k2="-0.0351" k3="0.0417"/>
            <vignetting model="pa" focal="200" aperture="40" distance="4" k1="-0.0623" k2="-0.0135" k3="0.0199"/>
            <vignetting model="pa" focal="200" aperture="40" distance="1000" k1="-0.0744" k2="-0.0079" k3="0.0190"/>
        </calibration>
    </lens>

    <lens>
        <maker>Sigma</maker>
        <model>Sigma 18-200mm f/3.5-6.3 II DC OS HSM</model>
        <mount>Sigma</mount>
        <mount>Canon EF</mount>
        <mount>Nikon F AF</mount>
        <mount>Pentax KAF</mount>
        <!-- Average crop factor of non-Canon APS-C cameras -->
        <cropfactor>1.53</cropfactor>
        <calibration>
            <distortion model="ptlens" focal="18" a="0.00427" b="-0.0189" c="0.0199"/>
            <distortion model="ptlens" focal="29" a="-0.00878" b="0.04582" c="-0.04997"/>
            <distortion model="ptlens" focal="33" a="-0.015" b="0.0433" c="-0.02646"/>
            <distortion model="ptlens" focal="53" a="0.004" b="0.01572" c="-0.01989"/>
            <distortion model="ptlens" focal="73" a="-0.002" b="0.00731" c="0.00191"/>
            <distortion model="ptlens" focal="120" a="0.00862" b="-0.0111" c="0.01151"/>
            <distortion model="ptlens" focal="200" a="-0.00027" b="0.01069" c="-0.0044"/>
            <tca model="poly3" focal="18" br="0.0001235" vr="1.0001382" bb="-0.0000306" vb="1.0001851"/>
            <tca model="poly3" focal="29" br="-0.0000458" vr="1.0002713" bb="-0.0000635" vb="1.0003369"/>
            <tca model="poly3" focal="33" br="-0.0000240" vr="1.0001460" bb="-0.0000599" vb="1.0002709"/>
            <tca model="poly3" focal="45" br="-0.0000169" vr="1.0000713" bb="-0.0000694" vb="1.0003373"/>
            <tca model="poly3" focal="53" br="-0.0000118" vr="1.0000223" bb="-0.0000930" vb="1.0003137"/>
            <tca model="poly3" focal="73" br="-0.0000214" vr="0.9998926" bb="0.0001173" vb="1.0003260"/>
            <tca model="poly3" focal="120" br="-0.0001589" vr="0.9997609" bb="0.0001706" vb="1.0003043"/>
            <tca model="poly3" focal="200" br="-0.0002666" vr="0.9997012" bb="0.0002502" vb="1.0001707"/>
        </calibration>
    </lens>

    <lens>
        <maker>Sigma</maker>
        <model>Sigma 18-200mm f/3.5-6.3 DC Macro OS HSM</model>
        <mount>Sigma SA</mount>
        <mount>Nikon F AF</mount>
        <mount>Canon EF-S</mount>
        <mount>Pentax KAF</mount>
        <mount>Minolta AF</mount>
        <mount>Sony Alpha</mount>
        <cropfactor>1.523</cropfactor>
        <calibration>
            <!-- Taken with Nikon D5100 -->
            <distortion model="ptlens" focal="18" a="0.0339" b="-0.09259" c="0.0422"/>
            <distortion model="ptlens" focal="29" a="0.01507" b="-0.0127" c="-0.00968"/>
            <distortion model="ptlens" focal="40" a="0.01561" b="-0.02938" c="0.03695"/>
            <distortion model="ptlens" focal="46" a="0.0041" b="0.01011" c="-0.00717"/>
            <distortion model="ptlens" focal="55" a="0.00528" b="0.00855" c="-0.00916"/>
            <distortion model="ptlens" focal="75" a="0.00358" b="0.00249" c="0.00666"/>
            <distortion model="ptlens" focal="150" a="-0.003" b="0.0208" c="-0.01599"/>
            <distortion model="ptlens" focal="200" a="0.00829" b="-0.03221" c="0.05916"/>
            <tca model="poly3" focal="18" vr="1.00057005" vb="1.0000905"/>
            <tca model="poly3" focal="29" vr="1.00035965" vb="1.0001179"/>
            <tca model="poly3" focal="40" vr="1.0002583" vb="1.00010395"/>
            <tca model="poly3" focal="46" vr="1.0002037" vb="1.0000894"/>
            <tca model="poly3" focal="55" vr="1.0001795" vb="1.0000672"/>
            <tca model="poly3" focal="75" vr="1.00004435" vb="1.0000036"/>
            <tca model="poly3" focal="150" vr="0.99996925" vb="0.99983965"/>
            <tca model="poly3" focal="200" vr="0.99993265" vb="0.99964265"/>
        </calibration>
    </lens>

    <lens>
        <maker>Sigma</maker>
        <model>Sigma 24-60mm f/2.8 EX DG</model>
        <mount>Nikon F AF</mount>
        <mount>Canon EF</mount>
        <mount>Pentax KAF2</mount>
        <mount>Sony Alpha</mount>
        <focal min="24" max="60"/>
        <aperture min="2.8" max="22"/>
        <!-- Average crop factor of non-Canon APS-C cameras -->
        <cropfactor>1.53</cropfactor>
        <calibration>
            <distortion focal="24" model="ptlens" a="0.00598105" b="-0.0230051" c="0.00638311"/>
            <distortion focal="28" model="ptlens" a="0.00558326" b="-0.0188843" c="0.00805504"/>
            <distortion focal="35" model="ptlens" a="0.00105679" b="-0.00290772" c="-0.000127626"/>
            <distortion focal="40" model="ptlens" a="0.00194388" b="-0.00479192" c="0.00409093"/>
            <distortion focal="50" model="ptlens" a="-0.00101476" b="0.00591386" c="-0.00390913"/>
            <distortion focal="60" model="ptlens" a="-0.00252993" b="0.0114386" c="-0.00867133"/>
            <tca model="poly3" focal="24" br="0.0000518" vr="1.0003617" bb="0.0000124" vb="0.9999809"/>
            <tca model="poly3" focal="28" br="-0.0000000" vr="1.0003475" bb="-0.0000079" vb="1.0000145"/>
            <tca model="poly3" focal="35" br="-0.0000090" vr="1.0002416" bb="-0.0000040" vb="1.0000203"/>
            <tca model="poly3" focal="40" br="0.0000073" vr="1.0001672" bb="0.0000042" vb="1.0000001"/>
            <tca model="poly3" focal="50" br="0.0000065" vr="1.0000559" bb="-0.0000058" vb="0.9999767"/>
            <tca model="poly3" focal="60" br="-0.0000066" vr="0.9999967" bb="-0.0000024" vb="0.9999388"/>
            <vignetting model="pa" focal="24" aperture="2.8" distance="0.4" k1="-0.1361" k2="-0.6538" k3="0.3496"/>
            <vignetting model="pa" focal="24" aperture="2.8" distance="0.71" k1="-0.1631" k2="-0.6204" k3="0.3510"/>
            <vignetting model="pa" focal="24" aperture="2.8" distance="2.37" k1="-0.2077" k2="-0.5294" k3="0.3000"/>
            <vignetting model="pa" focal="24" aperture="2.8" distance="1000" k1="-0.1500" k2="-0.6219" k3="0.3524"/>
            <vignetting model="pa" focal="24" aperture="4" distance="0.4" k1="-0.2524" k2="-0.0660" k3="0.0738"/>
            <vignetting model="pa" focal="24" aperture="4" distance="0.71" k1="-0.2644" k2="-0.0574" k3="0.0781"/>
            <vignetting model="pa" focal="24" aperture="4" distance="2.37" k1="-0.2995" k2="0.0159" k3="0.0343"/>
            <vignetting model="pa" focal="24" aperture="4" distance="1000" k1="-0.2568" k2="-0.0201" k3="0.0444"/>
            <vignetting model="pa" focal="24" aperture="5.6" distance="0.4" k1="-0.2465" k2="-0.0720" k3="0.0698"/>
            <vignetting model="pa" focal="24" aperture="5.6" distance="0.71" k1="-0.2578" k2="-0.0640" k3="0.0736"/>
            <vignetting model="pa" focal="24" aperture="5.6" distance="2.37" k1="-0.3116" k2="0.0406" k3="0.0168"/>
            <vignetting model="pa" focal="24" aperture="5.6" distance="1000" k1="-0.2549" k2="-0.0155" k3="0.0331"/>
            <vignetting model="pa" focal="24" aperture="8" distance="0.4" k1="-0.2491" k2="-0.0620" k3="0.0592"/>
            <vignetting model="pa" focal="24" aperture="8" distance="0.71" k1="-0.2612" k2="-0.0530" k3="0.0629"/>
            <vignetting model="pa" focal="24" aperture="8" distance="2.37" k1="-0.3051" k2="0.0309" k3="0.0196"/>
            <vignetting model="pa" focal="24" aperture="8" distance="1000" k1="-0.2582" k2="-0.0005" k3="0.0184"/>
            <vignetting model="pa" focal="24" aperture="22" distance="0.4" k1="-0.2571" k2="-0.0464" k3="0.0503"/>
            <vignetting model="pa" focal="24" aperture="22" distance="0.71" k1="-0.2750" k2="-0.0211" k3="0.0424"/>
            <vignetting model="pa" focal="24" aperture="22" distance="2.37" k1="-0.3113" k2="0.0422" k3="0.0137"/>
            <vignetting model="pa" focal="24" aperture="22" distance="1000" k1="-0.2691" k2="0.0232" k3="0.0032"/>
            <vignetting model="pa" focal="28" aperture="2.8" distance="0.4" k1="-0.2227" k2="-0.4306" k3="0.2609"/>
            <vignetting model="pa" focal="28" aperture="2.8" distance="0.71" k1="-0.2137" k2="-0.4799" k3="0.3189"/>
            <vignetting model="pa" focal="28" aperture="2.8" distance="2.37" k1="-0.1944" k2="-0.4724" k3="0.2980"/>
            <vignetting model="pa" focal="28" aperture="2.8" distance="1000" k1="-0.1887" k2="-0.4920" k3="0.3118"/>
            <vignetting model="pa" focal="28" aperture="4" distance="0.4" k1="-0.2339" k2="-0.0596" k3="0.0757"/>
            <vignetting model="pa" focal="28" aperture="4" distance="0.71" k1="-0.2211" k2="-0.0911" k3="0.1047"/>
            <vignetting model="pa" focal="28" aperture="4" distance="2.37" k1="-0.2015" k2="-0.0586" k3="0.0635"/>
            <vignetting model="pa" focal="28" aperture="4" distance="1000" k1="-0.2144" k2="-0.0501" k3="0.0653"/>
            <vignetting model="pa" focal="28" aperture="5.6" distance="0.4" k1="-0.2233" k2="-0.0717" k3="0.0749"/>
            <vignetting model="pa" focal="28" aperture="5.6" distance="0.71" k1="-0.2085" k2="-0.1077" k3="0.1053"/>
            <vignetting model="pa" focal="28" aperture="5.6" distance="2.37" k1="-0.1960" k2="-0.0585" k3="0.0547"/>
            <vignetting model="pa" focal="28" aperture="5.6" distance="1000" k1="-0.2171" k2="-0.0340" k3="0.0461"/>
            <vignetting model="pa" focal="28" aperture="8" distance="0.4" k1="-0.2324" k2="-0.0511" k3="0.0575"/>
            <vignetting model="pa" focal="28" aperture="8" distance="0.71" k1="-0.2231" k2="-0.0773" k3="0.0821"/>
            <vignetting model="pa" focal="28" aperture="8" distance="2.37" k1="-0.2045" k2="-0.0398" k3="0.0400"/>
            <vignetting model="pa" focal="28" aperture="8" distance="1000" k1="-0.2267" k2="-0.0112" k3="0.0266"/>
            <vignetting model="pa" focal="28" aperture="22" distance="0.4" k1="-0.2345" k2="-0.0487" k3="0.0550"/>
            <vignetting model="pa" focal="28" aperture="22" distance="0.71" k1="-0.2270" k2="-0.0732" k3="0.0796"/>
            <vignetting model="pa" focal="28" aperture="22" distance="2.37" k1="-0.2123" k2="-0.0264" k3="0.0310"/>
            <vignetting model="pa" focal="28" aperture="22" distance="1000" k1="-0.2284" k2="-0.0089" k3="0.0234"/>
            <vignetting model="pa" focal="35" aperture="2.8" distance="0.4" k1="-0.4223" k2="0.0256" k3="0.0438"/>
            <vignetting model="pa" focal="35" aperture="2.8" distance="0.71" k1="-0.3763" k2="-0.1180" k3="0.1505"/>
            <vignetting model="pa" focal="35" aperture="2.8" distance="2.37" k1="-0.3812" k2="-0.0910" k3="0.1298"/>
            <vignetting model="pa" focal="35" aperture="2.8" distance="1000" k1="-0.3829" k2="-0.0904" k3="0.1334"/>
            <vignetting model="pa" focal="35" aperture="4" distance="0.4" k1="-0.2043" k2="-0.0235" k3="0.0527"/>
            <vignetting model="pa" focal="35" aperture="4" distance="0.71" k1="-0.1698" k2="-0.1130" k3="0.1160"/>
            <vignetting model="pa" focal="35" aperture="4" distance="2.37" k1="-0.1630" k2="-0.0732" k3="0.0788"/>
            <vignetting model="pa" focal="35" aperture="4" distance="1000" k1="-0.1548" k2="-0.0665" k3="0.0696"/>
            <vignetting model="pa" focal="35" aperture="5.6" distance="0.4" k1="-0.1970" k2="-0.0279" k3="0.0462"/>
            <vignetting model="pa" focal="35" aperture="5.6" distance="0.71" k1="-0.1593" k2="-0.1253" k3="0.1129"/>
            <vignetting model="pa" focal="35" aperture="5.6" distance="2.37" k1="-0.1509" k2="-0.0857" k3="0.0751"/>
            <vignetting model="pa" focal="35" aperture="5.6" distance="1000" k1="-0.1547" k2="-0.0558" k3="0.0526"/>
            <vignetting model="pa" focal="35" aperture="8" distance="0.4" k1="-0.2065" k2="-0.0071" k3="0.0294"/>
            <vignetting model="pa" focal="35" aperture="8" distance="0.71" k1="-0.1680" k2="-0.1083" k3="0.0988"/>
            <vignetting model="pa" focal="35" aperture="8" distance="2.37" k1="-0.1597" k2="-0.0674" k3="0.0608"/>
            <vignetting model="pa" focal="35" aperture="8" distance="1000" k1="-0.1644" k2="-0.0312" k3="0.0318"/>
            <vignetting model="pa" focal="35" aperture="22" distance="0.4" k1="-0.2132" k2="0.0065" k3="0.0187"/>
            <vignetting model="pa" focal="35" aperture="22" distance="0.71" k1="-0.1691" k2="-0.1081" k3="0.0966"/>
            <vignetting model="pa" focal="35" aperture="22" distance="2.37" k1="-0.1657" k2="-0.0557" k3="0.0511"/>
            <vignetting model="pa" focal="35" aperture="22" distance="1000" k1="-0.1671" k2="-0.0271" k3="0.0267"/>
            <vignetting model="pa" focal="40" aperture="2.8" distance="0.4" k1="-0.4394" k2="0.1536" k3="-0.0391"/>
            <vignetting model="pa" focal="40" aperture="2.8" distance="0.71" k1="-0.3938" k2="0.0372" k3="0.0369"/>
            <vignetting model="pa" focal="40" aperture="2.8" distance="2.37" k1="-0.3876" k2="0.0135" k3="0.0584"/>
            <vignetting model="pa" focal="40" aperture="2.8" distance="1000" k1="-0.3921" k2="-0.0071" k3="0.0815"/>
            <vignetting model="pa" focal="40" aperture="4" distance="0.4" k1="-0.1883" k2="0.0055" k3="0.0245"/>
            <vignetting model="pa" focal="40" aperture="4" distance="0.71" k1="-0.1447" k2="-0.0484" k3="0.0505"/>
            <vignetting model="pa" focal="40" aperture="4" distance="2.37" k1="-0.1446" k2="-0.0237" k3="0.0318"/>
            <vignetting model="pa" focal="40" aperture="4" distance="1000" k1="-0.1429" k2="-0.0352" k3="0.0415"/>
            <vignetting model="pa" focal="40" aperture="5.6" distance="0.4" k1="-0.1956" k2="0.0180" k3="0.0134"/>
            <vignetting model="pa" focal="40" aperture="5.6" distance="0.71" k1="-0.1499" k2="-0.0358" k3="0.0369"/>
            <vignetting model="pa" focal="40" aperture="5.6" distance="2.37" k1="-0.1531" k2="0.0001" k3="0.0095"/>
            <vignetting model="pa" focal="40" aperture="5.6" distance="1000" k1="-0.1294" k2="-0.0441" k3="0.0345"/>
            <vignetting model="pa" focal="40" aperture="8" distance="0.4" k1="-0.1905" k2="0.0111" k3="0.0146"/>
            <vignetting model="pa" focal="40" aperture="8" distance="0.71" k1="-0.1451" k2="-0.0396" k3="0.0350"/>
            <vignetting model="pa" focal="40" aperture="8" distance="2.37" k1="-0.1472" k2="-0.0065" k3="0.0097"/>
            <vignetting model="pa" focal="40" aperture="8" distance="1000" k1="-0.1270" k2="-0.0418" k3="0.0289"/>
            <vignetting model="pa" focal="40" aperture="22" distance="0.4" k1="-0.1949" k2="0.0190" k3="0.0080"/>
            <vignetting model="pa" focal="40" aperture="22" distance="0.71" k1="-0.1438" k2="-0.0453" k3="0.0381"/>
            <vignetting model="pa" focal="40" aperture="22" distance="2.37" k1="-0.1510" k2="0.0019" k3="0.0030"/>
            <vignetting model="pa" focal="40" aperture="22" distance="1000" k1="-0.1283" k2="-0.0419" k3="0.0283"/>
            <vignetting model="pa" focal="50" aperture="2.8" distance="0.4" k1="-0.4062" k2="0.1858" k3="-0.0587"/>
            <vignetting model="pa" focal="50" aperture="2.8" distance="0.71" k1="-0.3679" k2="0.0649" k3="0.0244"/>
            <vignetting model="pa" focal="50" aperture="2.8" distance="2.37" k1="-0.4101" k2="0.1125" k3="0.0141"/>
            <vignetting model="pa" focal="50" aperture="2.8" distance="1000" k1="-0.4730" k2="0.2005" k3="-0.0227"/>
            <vignetting model="pa" focal="50" aperture="4" distance="0.4" k1="-0.1285" k2="-0.0402" k3="0.0234"/>
            <vignetting model="pa" focal="50" aperture="4" distance="0.71" k1="-0.0886" k2="-0.0798" k3="0.0375"/>
            <vignetting model="pa" focal="50" aperture="4" distance="2.37" k1="-0.0861" k2="-0.0953" k3="0.0431"/>
            <vignetting model="pa" focal="50" aperture="4" distance="1000" k1="-0.1119" k2="-0.0506" k3="0.0295"/>
            <vignetting model="pa" focal="50" aperture="5.6" distance="0.4" k1="-0.1384" k2="-0.0264" k3="0.0345"/>
            <vignetting model="pa" focal="50" aperture="5.6" distance="0.71" k1="-0.1006" k2="-0.0480" k3="0.0333"/>
            <vignetting model="pa" focal="50" aperture="5.6" distance="2.37" k1="-0.1142" k2="-0.0145" k3="0.0141"/>
            <vignetting model="pa" focal="50" aperture="5.6" distance="1000" k1="-0.1140" k2="-0.0548" k3="0.0473"/>
            <vignetting model="pa" focal="50" aperture="8" distance="0.4" k1="-0.1381" k2="-0.0241" k3="0.0294"/>
            <vignetting model="pa" focal="50" aperture="8" distance="0.71" k1="-0.1010" k2="-0.0425" k3="0.0261"/>
            <vignetting model="pa" focal="50" aperture="8" distance="2.37" k1="-0.1154" k2="-0.0058" k3="0.0045"/>
            <vignetting model="pa" focal="50" aperture="8" distance="1000" k1="-0.1131" k2="-0.0546" k3="0.0437"/>
            <vignetting model="pa" focal="50" aperture="22" distance="0.4" k1="-0.1335" k2="-0.0337" k3="0.0331"/>
            <vignetting model="pa" focal="50" aperture="22" distance="0.71" k1="-0.0960" k2="-0.0519" k3="0.0290"/>
            <vignetting model="pa" focal="50" aperture="22" distance="2.37" k1="-0.1176" k2="0.0014" k3="-0.0023"/>
            <vignetting model="pa" focal="50" aperture="22" distance="1000" k1="-0.1087" k2="-0.0641" k3="0.0465"/>
            <vignetting model="pa" focal="60" aperture="2.8" distance="0.4" k1="-0.3724" k2="0.1542" k3="-0.0365"/>
            <vignetting model="pa" focal="60" aperture="2.8" distance="0.71" k1="-0.3570" k2="0.0595" k3="0.0388"/>
            <vignetting model="pa" focal="60" aperture="2.8" distance="2.37" k1="-0.4564" k2="0.2348" k3="-0.0511"/>
            <vignetting model="pa" focal="60" aperture="2.8" distance="1000" k1="-0.4297" k2="0.2083" k3="-0.0366"/>
            <vignetting model="pa" focal="60" aperture="4" distance="0.4" k1="-0.0915" k2="-0.2215" k3="0.1498"/>
            <vignetting model="pa" focal="60" aperture="4" distance="0.71" k1="-0.0525" k2="-0.2704" k3="0.1695"/>
            <vignetting model="pa" focal="60" aperture="4" distance="2.37" k1="-0.0448" k2="-0.2233" k3="0.1273"/>
            <vignetting model="pa" focal="60" aperture="4" distance="1000" k1="-0.0602" k2="-0.2663" k3="0.1689"/>
            <vignetting model="pa" focal="60" aperture="5.6" distance="0.4" k1="-0.1207" k2="-0.0347" k3="0.0400"/>
            <vignetting model="pa" focal="60" aperture="5.6" distance="0.71" k1="-0.0801" k2="-0.0559" k3="0.0365"/>
            <vignetting model="pa" focal="60" aperture="5.6" distance="2.37" k1="-0.0757" k2="-0.0722" k3="0.0489"/>
            <vignetting model="pa" focal="60" aperture="5.6" distance="1000" k1="-0.0756" k2="-0.0576" k3="0.0387"/>
            <vignetting model="pa" focal="60" aperture="8" distance="0.4" k1="-0.1227" k2="-0.0299" k3="0.0338"/>
            <vignetting model="pa" focal="60" aperture="8" distance="0.71" k1="-0.0783" k2="-0.0548" k3="0.0314"/>
            <vignetting model="pa" focal="60" aperture="8" distance="2.37" k1="-0.0773" k2="-0.0628" k3="0.0377"/>
            <vignetting model="pa" focal="60" aperture="8" distance="1000" k1="-0.0850" k2="-0.0339" k3="0.0199"/>
            <vignetting model="pa" focal="60" aperture="22" distance="0.4" k1="-0.1199" k2="-0.0400" k3="0.0385"/>
            <vignetting model="pa" focal="60" aperture="22" distance="0.71" k1="-0.0780" k2="-0.0556" k3="0.0290"/>
            <vignetting model="pa" focal="60" aperture="22" distance="2.37" k1="-0.0760" k2="-0.0649" k3="0.0356"/>
            <vignetting model="pa" focal="60" aperture="22" distance="1000" k1="-0.0908" k2="-0.0174" k3="0.0055"/>
        </calibration>
    </lens>

    <lens>
        <maker>Sigma</maker>
        <model>Sigma 24-70mm f/2.8 EX DG Macro</model>
        <mount>Sigma SA</mount>
        <mount>Canon EF</mount>
        <mount>Minolta AF</mount>
        <mount>Nikon F AF</mount>
        <mount>Pentax KAF</mount>
        <!-- Average crop factor of Canon APS-C cameras -->
        <cropfactor>1.611</cropfactor>
        <calibration>
            <distortion model="poly3" focal="24" k1="-0.006096"/>
            <distortion model="poly3" focal="30" k1="-0.001546"/>
            <distortion model="poly3" focal="36" k1="0.001392"/>
            <distortion model="poly3" focal="42" k1="0.002318"/>
            <distortion model="poly3" focal="52" k1="0.003994"/>
            <distortion model="poly3" focal="64" k1="0.004329"/>
            <distortion model="poly3" focal="70" k1="0.006728"/>
        </calibration>
    </lens>

    <lens>
        <maker>Sigma</maker>
        <model>Sigma 24-70mm f/2.8 IF EX DG HSM</model>
        <mount>Sigma SA</mount>
        <mount>Canon EF</mount>
        <mount>Minolta AF</mount>
        <mount>Nikon F AF</mount>
        <mount>Pentax KAF</mount>
        <cropfactor>1.526</cropfactor>
        <calibration>
            <!-- Taken with Pentax K-30 -->
            <distortion model="ptlens" focal="24" a="-0.00125" b="-0.00574" c="-0.00426"/>
            <distortion model="ptlens" focal="27" a="-0.00953" b="0.02092" c="-0.02295"/>
            <distortion model="ptlens" focal="35" a="-0.0011" b="0.00117" c="-0.0029"/>
            <distortion model="ptlens" focal="48" a="0.00383" b="-0.01224" c="0.01544"/>
            <distortion model="ptlens" focal="70" a="-0.00141" b="0.00991" c="-0.00803"/>
        </calibration>
    </lens>

    <lens>
        <maker>Sigma</maker>
        <model>Sigma 24-70mm f/2.8 IF EX DG HSM</model>
        <mount>Sigma SA</mount>
        <mount>Canon EF</mount>
        <mount>Sony Alpha</mount>
        <mount>Nikon F AF</mount>
        <mount>Pentax KAF</mount>
        <cropfactor>1.005</cropfactor>
        <calibration>
            <!-- Taken with Canon 6D -->
            <distortion model="ptlens" focal="24" a="0.02883" b="-0.07661" c="0.03144"/>
            <distortion model="ptlens" focal="28" a="0.01895" b="-0.05346" c="0.02209"/>
            <distortion model="ptlens" focal="34" a="0.00955" b="-0.02443" c="0.01226"/>
            <distortion model="ptlens" focal="48" a="0" b="0.00687" c="0"/>
            <distortion model="ptlens" focal="70" a="0" b="0.00904" c="0"/>
            <tca model="poly3" focal="24" br="-0.0002369" vr="1.0005456" bb="0.0001640" vb="0.9998293"/>
            <tca model="poly3" focal="24" br="-0.0002503" vr="1.0005584" bb="0.0002163" vb="0.9997724"/>
            <tca model="poly3" focal="28" br="-0.0001219" vr="1.0003667" bb="0.0001085" vb="0.9998949"/>
            <tca model="poly3" focal="28" br="-0.0001347" vr="1.0004106" bb="0.0001295" vb="0.9998750"/>
            <tca model="poly3" focal="34" br="-0.0000910" vr="1.0002764" bb="0.0000816" vb="0.9999336"/>
            <tca model="poly3" focal="34" br="-0.0001126" vr="1.0003192" bb="0.0000824" vb="0.9999361"/>
            <tca model="poly3" focal="48" br="-0.0000551" vr="1.0000890" bb="0.0000440" vb="0.9999359"/>
            <tca model="poly3" focal="48" br="-0.0000553" vr="1.0000899" bb="0.0000408" vb="0.9999434"/>
            <tca model="poly3" focal="70" br="-0.0000226" vr="0.9999188" bb="0.0000333" vb="0.9998799"/>
            <vignetting model="pa" focal="24" aperture="2.8" distance="10" k1="0.0646" k2="-2.1036" k3="1.2184"/>
            <vignetting model="pa" focal="24" aperture="2.8" distance="1000" k1="0.0646" k2="-2.1036" k3="1.2184"/>
            <vignetting model="pa" focal="24" aperture="3.5" distance="10" k1="-0.0810" k2="-1.1691" k3="0.4777"/>
            <vignetting model="pa" focal="24" aperture="3.5" distance="1000" k1="-0.0810" k2="-1.1691" k3="0.4777"/>
            <vignetting model="pa" focal="24" aperture="4.5" distance="10" k1="-0.2304" k2="-0.4946" k3="-0.0083"/>
            <vignetting model="pa" focal="24" aperture="4.5" distance="1000" k1="-0.2304" k2="-0.4946" k3="-0.0083"/>
            <vignetting model="pa" focal="24" aperture="5.6" distance="10" k1="-0.4112" k2="0.1995" k3="-0.5108"/>
            <vignetting model="pa" focal="24" aperture="5.6" distance="1000" k1="-0.4112" k2="0.1995" k3="-0.5108"/>
            <vignetting model="pa" focal="24" aperture="7.1" distance="10" k1="-0.5588" k2="0.7055" k3="-0.8533"/>
            <vignetting model="pa" focal="24" aperture="7.1" distance="1000" k1="-0.5588" k2="0.7055" k3="-0.8533"/>
            <vignetting model="pa" focal="24" aperture="9" distance="10" k1="-0.6679" k2="1.0550" k3="-1.0732"/>
            <vignetting model="pa" focal="24" aperture="9" distance="1000" k1="-0.6679" k2="1.0550" k3="-1.0732"/>
            <vignetting model="pa" focal="24" aperture="11" distance="10" k1="-0.7181" k2="1.1926" k3="-1.1418"/>
            <vignetting model="pa" focal="24" aperture="11" distance="1000" k1="-0.7181" k2="1.1926" k3="-1.1418"/>
            <vignetting model="pa" focal="24" aperture="14" distance="10" k1="-0.7390" k2="1.2447" k3="-1.1574"/>
            <vignetting model="pa" focal="24" aperture="14" distance="1000" k1="-0.7390" k2="1.2447" k3="-1.1574"/>
            <vignetting model="pa" focal="24" aperture="18" distance="10" k1="-0.7537" k2="1.2634" k3="-1.1382"/>
            <vignetting model="pa" focal="24" aperture="18" distance="1000" k1="-0.7537" k2="1.2634" k3="-1.1382"/>
            <vignetting model="pa" focal="24" aperture="22" distance="10" k1="-0.7364" k2="1.1806" k3="-1.0505"/>
            <vignetting model="pa" focal="24" aperture="22" distance="1000" k1="-0.7364" k2="1.1806" k3="-1.0505"/>
            <vignetting model="pa" focal="28" aperture="2.8" distance="10" k1="-0.0656" k2="-1.2461" k3="0.6569"/>
            <vignetting model="pa" focal="28" aperture="2.8" distance="1000" k1="-0.0656" k2="-1.2461" k3="0.6569"/>
            <vignetting model="pa" focal="28" aperture="3.5" distance="10" k1="-0.3036" k2="-0.1197" k3="-0.1384"/>
            <vignetting model="pa" focal="28" aperture="3.5" distance="1000" k1="-0.3036" k2="-0.1197" k3="-0.1384"/>
            <vignetting model="pa" focal="28" aperture="4.5" distance="10" k1="-0.4375" k2="0.2935" k3="-0.3221"/>
            <vignetting model="pa" focal="28" aperture="4.5" distance="1000" k1="-0.4375" k2="0.2935" k3="-0.3221"/>
            <vignetting model="pa" focal="28" aperture="5.6" distance="10" k1="-0.4467" k2="0.2556" k3="-0.2046"/>
            <vignetting model="pa" focal="28" aperture="5.6" distance="1000" k1="-0.4467" k2="0.2556" k3="-0.2046"/>
            <vignetting model="pa" focal="28" aperture="7.1" distance="10" k1="-0.3868" k2="0.0117" k3="0.0259"/>
            <vignetting model="pa" focal="28" aperture="7.1" distance="1000" k1="-0.3868" k2="0.0117" k3="0.0259"/>
            <vignetting model="pa" focal="28" aperture="9" distance="10" k1="-0.3851" k2="0.0013" k3="0.0379"/>
            <vignetting model="pa" focal="28" aperture="9" distance="1000" k1="-0.3851" k2="0.0013" k3="0.0379"/>
            <vignetting model="pa" focal="28" aperture="11" distance="10" k1="-0.3893" k2="0.0091" k3="0.0349"/>
            <vignetting model="pa" focal="28" aperture="11" distance="1000" k1="-0.3893" k2="0.0091" k3="0.0349"/>
            <vignetting model="pa" focal="28" aperture="14" distance="10" k1="-0.3917" k2="0.0150" k3="0.0306"/>
            <vignetting model="pa" focal="28" aperture="14" distance="1000" k1="-0.3917" k2="0.0150" k3="0.0306"/>
            <vignetting model="pa" focal="28" aperture="18" distance="10" k1="-0.3917" k2="0.0105" k3="0.0350"/>
            <vignetting model="pa" focal="28" aperture="18" distance="1000" k1="-0.3917" k2="0.0105" k3="0.0350"/>
            <vignetting model="pa" focal="28" aperture="22" distance="10" k1="-0.3952" k2="0.0099" k3="0.0391"/>
            <vignetting model="pa" focal="28" aperture="22" distance="1000" k1="-0.3952" k2="0.0099" k3="0.0391"/>
            <vignetting model="pa" focal="34" aperture="2.8" distance="10" k1="-0.2085" k2="-0.6108" k3="0.3248"/>
            <vignetting model="pa" focal="34" aperture="2.8" distance="1000" k1="-0.2085" k2="-0.6108" k3="0.3248"/>
            <vignetting model="pa" focal="34" aperture="3.5" distance="10" k1="-0.3358" k2="0.1417" k3="-0.1656"/>
            <vignetting model="pa" focal="34" aperture="3.5" distance="1000" k1="-0.3358" k2="0.1417" k3="-0.1656"/>
            <vignetting model="pa" focal="34" aperture="4.5" distance="10" k1="-0.3119" k2="-0.0065" k3="0.0432"/>
            <vignetting model="pa" focal="34" aperture="4.5" distance="1000" k1="-0.3119" k2="-0.0065" k3="0.0432"/>
            <vignetting model="pa" focal="34" aperture="5.6" distance="10" k1="-0.3138" k2="-0.0047" k3="0.0434"/>
            <vignetting model="pa" focal="34" aperture="5.6" distance="1000" k1="-0.3138" k2="-0.0047" k3="0.0434"/>
            <vignetting model="pa" focal="34" aperture="7.1" distance="10" k1="-0.3144" k2="-0.0036" k3="0.0431"/>
            <vignetting model="pa" focal="34" aperture="7.1" distance="1000" k1="-0.3144" k2="-0.0036" k3="0.0431"/>
            <vignetting model="pa" focal="34" aperture="9" distance="10" k1="-0.3156" k2="-0.0013" k3="0.0419"/>
            <vignetting model="pa" focal="34" aperture="9" distance="1000" k1="-0.3156" k2="-0.0013" k3="0.0419"/>
            <vignetting model="pa" focal="34" aperture="11" distance="10" k1="-0.3220" k2="0.0122" k3="0.0341"/>
            <vignetting model="pa" focal="34" aperture="11" distance="1000" k1="-0.3220" k2="0.0122" k3="0.0341"/>
            <vignetting model="pa" focal="34" aperture="14" distance="10" k1="-0.3284" k2="0.0330" k3="0.0176"/>
            <vignetting model="pa" focal="34" aperture="14" distance="1000" k1="-0.3284" k2="0.0330" k3="0.0176"/>
            <vignetting model="pa" focal="34" aperture="18" distance="10" k1="-0.3340" k2="0.0435" k3="0.0127"/>
            <vignetting model="pa" focal="34" aperture="18" distance="1000" k1="-0.3340" k2="0.0435" k3="0.0127"/>
            <vignetting model="pa" focal="34" aperture="22" distance="10" k1="-0.3324" k2="0.0336" k3="0.0213"/>
            <vignetting model="pa" focal="34" aperture="22" distance="1000" k1="-0.3324" k2="0.0336" k3="0.0213"/>
            <vignetting model="pa" focal="45" aperture="3.5" distance="10" k1="-0.2403" k2="-0.0584" k3="0.0123"/>
            <vignetting model="pa" focal="45" aperture="3.5" distance="1000" k1="-0.2403" k2="-0.0584" k3="0.0123"/>
            <vignetting model="pa" focal="45" aperture="4.5" distance="10" k1="-0.2811" k2="0.0573" k3="-0.0052"/>
            <vignetting model="pa" focal="45" aperture="4.5" distance="1000" k1="-0.2811" k2="0.0573" k3="-0.0052"/>
            <vignetting model="pa" focal="45" aperture="5.6" distance="10" k1="-0.2807" k2="0.0502" k3="0.0018"/>
            <vignetting model="pa" focal="45" aperture="5.6" distance="1000" k1="-0.2807" k2="0.0502" k3="0.0018"/>
            <vignetting model="pa" focal="45" aperture="7.1" distance="10" k1="-0.2828" k2="0.0508" k3="0.0013"/>
            <vignetting model="pa" focal="45" aperture="7.1" distance="1000" k1="-0.2828" k2="0.0508" k3="0.0013"/>
            <vignetting model="pa" focal="45" aperture="9" distance="10" k1="-0.2834" k2="0.0482" k3="0.0043"/>
            <vignetting model="pa" focal="45" aperture="9" distance="1000" k1="-0.2834" k2="0.0482" k3="0.0043"/>
            <vignetting model="pa" focal="45" aperture="11" distance="10" k1="-0.2872" k2="0.0542" k3="0.0018"/>
            <vignetting model="pa" focal="45" aperture="11" distance="1000" k1="-0.2872" k2="0.0542" k3="0.0018"/>
            <vignetting model="pa" focal="45" aperture="14" distance="10" k1="-0.2938" k2="0.0699" k3="-0.0089"/>
            <vignetting model="pa" focal="45" aperture="14" distance="1000" k1="-0.2938" k2="0.0699" k3="-0.0089"/>
            <vignetting model="pa" focal="45" aperture="18" distance="10" k1="-0.2996" k2="0.0800" k3="-0.0144"/>
            <vignetting model="pa" focal="45" aperture="18" distance="1000" k1="-0.2996" k2="0.0800" k3="-0.0144"/>
            <vignetting model="pa" focal="45" aperture="22" distance="10" k1="-0.3056" k2="0.0908" k3="-0.0203"/>
            <vignetting model="pa" focal="45" aperture="22" distance="1000" k1="-0.3056" k2="0.0908" k3="-0.0203"/>
            <vignetting model="pa" focal="48" aperture="2.8" distance="10" k1="-0.4855" k2="0.0016" k3="0.0381"/>
            <vignetting model="pa" focal="48" aperture="2.8" distance="1000" k1="-0.4855" k2="0.0016" k3="0.0381"/>
            <vignetting model="pa" focal="51" aperture="2.8" distance="10" k1="-0.4918" k2="0.0490" k3="-0.0009"/>
            <vignetting model="pa" focal="51" aperture="2.8" distance="1000" k1="-0.4918" k2="0.0490" k3="-0.0009"/>
            <vignetting model="pa" focal="51" aperture="3.5" distance="10" k1="-0.2297" k2="-0.0875" k3="0.0209"/>
            <vignetting model="pa" focal="51" aperture="3.5" distance="1000" k1="-0.2297" k2="-0.0875" k3="0.0209"/>
            <vignetting model="pa" focal="51" aperture="4.5" distance="10" k1="-0.2547" k2="0.0146" k3="0.0224"/>
            <vignetting model="pa" focal="51" aperture="4.5" distance="1000" k1="-0.2547" k2="0.0146" k3="0.0224"/>
            <vignetting model="pa" focal="51" aperture="5.6" distance="10" k1="-0.2544" k2="0.0080" k3="0.0297"/>
            <vignetting model="pa" focal="51" aperture="5.6" distance="1000" k1="-0.2544" k2="0.0080" k3="0.0297"/>
            <vignetting model="pa" focal="51" aperture="7.1" distance="10" k1="-0.2579" k2="0.0128" k3="0.0286"/>
            <vignetting model="pa" focal="51" aperture="7.1" distance="1000" k1="-0.2579" k2="0.0128" k3="0.0286"/>
            <vignetting model="pa" focal="51" aperture="9" distance="10" k1="-0.2589" k2="0.0106" k3="0.0315"/>
            <vignetting model="pa" focal="51" aperture="9" distance="1000" k1="-0.2589" k2="0.0106" k3="0.0315"/>
            <vignetting model="pa" focal="51" aperture="11" distance="10" k1="-0.2462" k2="-0.0152" k3="0.0448"/>
            <vignetting model="pa" focal="51" aperture="11" distance="1000" k1="-0.2462" k2="-0.0152" k3="0.0448"/>
            <vignetting model="pa" focal="51" aperture="14" distance="10" k1="-0.2507" k2="-0.0113" k3="0.0454"/>
            <vignetting model="pa" focal="51" aperture="14" distance="1000" k1="-0.2507" k2="-0.0113" k3="0.0454"/>
            <vignetting model="pa" focal="51" aperture="18" distance="10" k1="-0.2552" k2="-0.0031" k3="0.0424"/>
            <vignetting model="pa" focal="51" aperture="18" distance="1000" k1="-0.2552" k2="-0.0031" k3="0.0424"/>
            <vignetting model="pa" focal="51" aperture="22" distance="10" k1="-0.2550" k2="-0.0173" k3="0.0571"/>
            <vignetting model="pa" focal="51" aperture="22" distance="1000" k1="-0.2550" k2="-0.0173" k3="0.0571"/>
            <vignetting model="pa" focal="70" aperture="2.8" distance="10" k1="-0.7389" k2="0.9939" k3="-0.9924"/>
            <vignetting model="pa" focal="70" aperture="2.8" distance="1000" k1="-0.7389" k2="0.9939" k3="-0.9924"/>
            <vignetting model="pa" focal="70" aperture="3.5" distance="10" k1="-0.3384" k2="0.6024" k3="-0.8949"/>
            <vignetting model="pa" focal="70" aperture="3.5" distance="1000" k1="-0.3384" k2="0.6024" k3="-0.8949"/>
            <vignetting model="pa" focal="70" aperture="4" distance="10" k1="-0.4280" k2="1.0287" k3="-1.1764"/>
            <vignetting model="pa" focal="70" aperture="4" distance="1000" k1="-0.4280" k2="1.0287" k3="-1.1764"/>
            <vignetting model="pa" focal="70" aperture="5" distance="10" k1="-0.5249" k2="1.2842" k3="-1.2411"/>
            <vignetting model="pa" focal="70" aperture="5" distance="1000" k1="-0.5249" k2="1.2842" k3="-1.2411"/>
            <vignetting model="pa" focal="70" aperture="6.3" distance="10" k1="-0.5409" k2="1.2755" k3="-1.1641"/>
            <vignetting model="pa" focal="70" aperture="6.3" distance="1000" k1="-0.5409" k2="1.2755" k3="-1.1641"/>
            <vignetting model="pa" focal="70" aperture="8" distance="10" k1="-0.5157" k2="1.1507" k3="-1.0198"/>
            <vignetting model="pa" focal="70" aperture="8" distance="1000" k1="-0.5157" k2="1.1507" k3="-1.0198"/>
            <vignetting model="pa" focal="70" aperture="10" distance="10" k1="-0.4541" k2="0.8984" k3="-0.7784"/>
            <vignetting model="pa" focal="70" aperture="10" distance="1000" k1="-0.4541" k2="0.8984" k3="-0.7784"/>
            <vignetting model="pa" focal="70" aperture="13" distance="10" k1="-0.3805" k2="0.5998" k3="-0.5029"/>
            <vignetting model="pa" focal="70" aperture="13" distance="1000" k1="-0.3805" k2="0.5998" k3="-0.5029"/>
            <vignetting model="pa" focal="70" aperture="16" distance="10" k1="-0.3053" k2="0.2966" k3="-0.2304"/>
            <vignetting model="pa" focal="70" aperture="16" distance="1000" k1="-0.3053" k2="0.2966" k3="-0.2304"/>
            <vignetting model="pa" focal="70" aperture="20" distance="10" k1="-0.2914" k2="0.2132" k3="-0.1456"/>
            <vignetting model="pa" focal="70" aperture="20" distance="1000" k1="-0.2914" k2="0.2132" k3="-0.1456"/>
            <vignetting model="pa" focal="70" aperture="22" distance="10" k1="-0.2798" k2="0.1557" k3="-0.0906"/>
            <vignetting model="pa" focal="70" aperture="22" distance="1000" k1="-0.2798" k2="0.1557" k3="-0.0906"/>
        </calibration>
    </lens>

    <lens>
        <maker>Sigma</maker>
        <model>Sigma 28-70mm f/2.8 EX DG</model>
        <mount>Sigma SA</mount>
        <mount>Canon EF</mount>
        <mount>Nikon F AF</mount>
        <mount>Pentax KAF</mount>
        <cropfactor>1</cropfactor>
        <calibration>
            <distortion model="ptlens" focal="28" a="0.01508" b="-0.036446" c="0"/>
            <distortion model="ptlens" focal="30" a="0.01328" b="-0.02956" c="0"/>
            <distortion model="ptlens" focal="34" a="0.001964" b="-0.003604" c="0"/>
            <distortion model="ptlens" focal="40" a="0.006628" b="-0.009598" c="0"/>
            <distortion model="ptlens" focal="45" a="0.004477" b="-0.003544" c="0"/>
            <distortion model="ptlens" focal="50" a="0" b="0.006595" c="0"/>
            <distortion model="ptlens" focal="60" a="0" b="0.0078" c="0"/>
            <distortion model="ptlens" focal="70" a="0" b="0.008656" c="0"/>
        </calibration>
    </lens>

    <lens>
        <!-- This is a lens from before 1996. -->
        <maker>Sigma</maker>
        <model>Sigma 28-70mm f/2.8 AF</model>
        <mount>Minolta AF</mount>
        <cropfactor>1</cropfactor>
        <calibration>
            <!-- Taken with Sony A7II and mount adapter LA-EA4 -->
            <distortion model="ptlens" focal="28" a="0.0146" b="-0.0486" c="0.005"/>
            <distortion model="ptlens" focal="35" a="0.0061" b="-0.0223" c="0.0020"/>
            <distortion model="ptlens" focal="50" a="-0.0004" b="0.0015" c="-0.0043"/>
            <distortion model="ptlens" focal="70" a="0.0028" b="-0.0045" c="0.0071"/>
        </calibration>
    </lens>

    <lens>
        <maker>Sigma</maker>
        <model>Sigma 28-300mm f/3.5-6.3 Macro ASP IF</model>
        <mount>Sigma SA</mount>
        <mount>Canon EF</mount>
        <mount>Minolta AF</mount>
        <mount>Nikon F AF</mount>
        <mount>Pentax KAF</mount>
        <!-- Average crop factor of non-Canon APS-C cameras -->
        <cropfactor>1.53</cropfactor>
        <calibration>
            <distortion model="ptlens" focal="28" a="0" b="-0.009837" c="-0.008234"/>
            <distortion model="ptlens" focal="34" a="0" b="-0.004678" c="0.000517"/>
            <distortion model="ptlens" focal="55" a="0" b="0.005687" c="-0.005159"/>
            <distortion model="ptlens" focal="75" a="0" b="0.008223" c="-0.004279"/>
            <distortion model="ptlens" focal="100" a="0" b="0.005137" c="0.00146"/>
            <distortion model="ptlens" focal="135" a="0" b="0.00675" c="-0.000965"/>
            <distortion model="ptlens" focal="200" a="0" b="0.007188" c="-0.003544"/>
            <distortion model="ptlens" focal="300" a="0" b="0.00471" c="8.5e-05"/>
        </calibration>
    </lens>

    <lens>
        <maker>Sigma</maker>
        <model>Sigma 50-500mm f/4-6.3 EX DG HSM</model>
        <mount>Sigma SA</mount>
        <mount>Canon EF</mount>
        <mount>Minolta AF</mount>
        <mount>Nikon F AF</mount>
        <mount>Pentax KAF</mount>
        <mount>4/3 System</mount>
        <!-- Average crop factor of non-Canon APS-C cameras -->
        <cropfactor>1.53</cropfactor>
        <calibration>
            <distortion model="poly3" focal="50" k1="-0.00059"/>
            <distortion model="poly3" focal="72" k1="0.004149"/>
            <distortion model="poly3" focal="100" k1="0.005115"/>
            <distortion model="poly3" focal="135" k1="0.005001"/>
            <distortion model="poly3" focal="195" k1="0.004957"/>
            <distortion model="poly3" focal="270" k1="0.004639"/>
            <distortion model="poly3" focal="320" k1="0.005982"/>
            <distortion model="poly3" focal="420" k1="0.005397"/>
            <distortion model="poly3" focal="500" k1="0.004857"/>
        </calibration>
    </lens>

    <lens>
        <maker>Sigma</maker>
        <model>Sigma 50-500mm f/4.5-6.3 APO DG OS HSM</model>
        <mount>Sigma SA</mount>
        <mount>Canon EF</mount>
        <mount>Nikon F AF</mount>
        <mount>Pentax KAF</mount>
        <mount>Sony Alpha</mount>
        <cropfactor>1</cropfactor>
        <calibration>
            <distortion model="poly3" focal="50" k1="-0.00525"/>
            <distortion model="poly3" focal="78" k1="0.00114"/>
            <distortion model="poly3" focal="95" k1="0.00552"/>
            <distortion model="poly3" focal="140" k1="0.0067"/>
            <distortion model="poly3" focal="210" k1="0.00701"/>
            <distortion model="poly3" focal="290" k1="0.00686"/>
            <distortion model="poly3" focal="420" k1="0.00731"/>
            <distortion model="poly3" focal="500" k1="0.00766"/>
        </calibration>
    </lens>

    <lens>
        <maker>Sigma</maker>
        <model>Sigma 55-200mm f/4-5.6 DC</model>
        <mount>Canon EF</mount>
        <mount>Nikon F AF</mount>
        <mount>Pentax KAF2</mount>
        <mount>4/3 System</mount>
        <cropfactor>1.531</cropfactor>
        <calibration>
            <!-- Taken with Pentax *ist DL -->
            <distortion model="poly3" focal="55" k1="-0.00341"/>
            <distortion model="poly3" focal="73" k1="0.00308"/>
            <distortion model="poly3" focal="85" k1="0.00606"/>
            <distortion model="poly3" focal="103" k1="0.00766"/>
            <distortion model="poly3" focal="123" k1="0.0072"/>
            <distortion model="poly3" focal="160" k1="0.00643"/>
            <distortion model="poly3" focal="200" k1="0.00594"/>
        </calibration>
    </lens>

    <lens>
        <maker>Sigma</maker>
        <model>Sigma 70-300mm f/4-5.6 APO Macro Super II</model>
        <mount>Sigma SA</mount>
        <mount>Canon EF</mount>
        <mount>Minolta AF</mount>
        <mount>Nikon F AF</mount>
        <mount>Pentax KAF</mount>
        <!-- Average crop factor of Canon APS-C cameras -->
        <cropfactor>1.611</cropfactor>
        <calibration>
            <distortion model="ptlens" focal="70" a="0.002522" b="-0.005913" c="0"/>
            <distortion model="ptlens" focal="81" a="-0.000431" b="0.003404" c="0"/>
            <distortion model="ptlens" focal="92" a="-0.001379" b="0.006159" c="0"/>
            <distortion model="ptlens" focal="100" a="-0.001226" b="0.006912" c="0"/>
            <distortion model="ptlens" focal="119" a="0.001445" b="0.002936" c="0"/>
            <distortion model="ptlens" focal="133" a="0.000359" b="0.005212" c="0"/>
            <distortion model="ptlens" focal="149" a="0.000193" b="0.005672" c="0"/>
            <distortion model="ptlens" focal="168" a="0.000533" b="0.005172" c="0"/>
            <distortion model="ptlens" focal="190" a="0.000317" b="0.005522" c="0"/>
            <distortion model="ptlens" focal="214" a="-4.9e-05" b="0.005661" c="0"/>
            <distortion model="ptlens" focal="238" a="-0.000247" b="0.005706" c="0"/>
            <distortion model="ptlens" focal="263" a="0.000491" b="0.003667" c="0"/>
            <distortion model="ptlens" focal="300" a="0.001061" b="0.001597" c="0"/>
        </calibration>
    </lens>

    <lens>
        <!-- This is an alias of Sigma 70-300mm f/4-5.6 DL Macro.
             According to da...@corr.eu.org, they are optically equivalent. -->
        <maker>Sigma</maker>
        <model>Sigma 70-300mm f/4-5.6 DG OS</model>
        <mount>Sigma SA</mount>
        <mount>Canon EF</mount>
        <mount>Minolta AF</mount>
        <mount>Nikon F AF</mount>
        <mount>Pentax KAF</mount>
        <!-- Average crop factor of non-Canon APS-C cameras -->
        <cropfactor>1.53</cropfactor>
        <calibration>
            <distortion model="ptlens" focal="70" a="-0.00291" b="0.00834" c="-0.00971"/>
            <distortion model="ptlens" focal="100" a="-0.00296" b="0.0116" c="-0.00449"/>
            <distortion model="ptlens" focal="135" a="-0.0029" b="0.01687" c="-0.01545"/>
            <distortion model="ptlens" focal="200" a="-0.00219" b="0.01513" c="-0.01147"/>
            <distortion model="ptlens" focal="300" a="-0.00382" b="0.02103" c="-0.01538"/>
            <vignetting model="pa" focal="70" aperture="4" distance="10" k1="-0.5339" k2="0.2603" k3="-0.0804"/>
            <vignetting model="pa" focal="70" aperture="4" distance="1000" k1="-0.5339" k2="0.2603" k3="-0.0804"/>
            <vignetting model="pa" focal="70" aperture="5" distance="10" k1="-0.1134" k2="-0.0711" k3="-0.0220"/>
            <vignetting model="pa" focal="70" aperture="5" distance="1000" k1="-0.1134" k2="-0.0711" k3="-0.0220"/>
            <vignetting model="pa" focal="70" aperture="6.3" distance="10" k1="-0.2059" k2="0.1615" k3="-0.1053"/>
            <vignetting model="pa" focal="70" aperture="6.3" distance="1000" k1="-0.2059" k2="0.1615" k3="-0.1053"/>
            <vignetting model="pa" focal="70" aperture="8" distance="10" k1="-0.2160" k2="0.1671" k3="-0.1054"/>
            <vignetting model="pa" focal="70" aperture="8" distance="1000" k1="-0.2160" k2="0.1671" k3="-0.1054"/>
            <vignetting model="pa" focal="70" aperture="10" distance="10" k1="-0.2393" k2="0.2034" k3="-0.1265"/>
            <vignetting model="pa" focal="70" aperture="10" distance="1000" k1="-0.2393" k2="0.2034" k3="-0.1265"/>
            <vignetting model="pa" focal="70" aperture="22" distance="10" k1="-0.2449" k2="0.2257" k3="-0.1361"/>
            <vignetting model="pa" focal="70" aperture="22" distance="1000" k1="-0.2449" k2="0.2257" k3="-0.1361"/>
            <vignetting model="pa" focal="100" aperture="4" distance="10" k1="-0.5418" k2="0.2964" k3="-0.0942"/>
            <vignetting model="pa" focal="100" aperture="4" distance="1000" k1="-0.5418" k2="0.2964" k3="-0.0942"/>
            <vignetting model="pa" focal="100" aperture="5" distance="10" k1="-0.1245" k2="-0.2661" k3="0.1532"/>
            <vignetting model="pa" focal="100" aperture="5" distance="1000" k1="-0.1245" k2="-0.2661" k3="0.1532"/>
            <vignetting model="pa" focal="100" aperture="6.3" distance="10" k1="-0.1789" k2="0.1612" k3="-0.1008"/>
            <vignetting model="pa" focal="100" aperture="6.3" distance="1000" k1="-0.1789" k2="0.1612" k3="-0.1008"/>
            <vignetting model="pa" focal="100" aperture="8" distance="10" k1="-0.1974" k2="0.1709" k3="-0.0983"/>
            <vignetting model="pa" focal="100" aperture="8" distance="1000" k1="-0.1974" k2="0.1709" k3="-0.0983"/>
            <vignetting model="pa" focal="100" aperture="22" distance="10" k1="-0.2196" k2="0.2274" k3="-0.1269"/>
            <vignetting model="pa" focal="100" aperture="22" distance="1000" k1="-0.2196" k2="0.2274" k3="-0.1269"/>
            <vignetting model="pa" focal="135" aperture="4.5" distance="10" k1="-0.5472" k2="0.4149" k3="-0.1968"/>
            <vignetting model="pa" focal="135" aperture="4.5" distance="1000" k1="-0.5472" k2="0.4149" k3="-0.1968"/>
            <vignetting model="pa" focal="135" aperture="5.6" distance="10" k1="-0.1663" k2="0.2056" k3="-0.1957"/>
            <vignetting model="pa" focal="135" aperture="5.6" distance="1000" k1="-0.1663" k2="0.2056" k3="-0.1957"/>
            <vignetting model="pa" focal="135" aperture="7.1" distance="10" k1="-0.1665" k2="0.1322" k3="-0.0744"/>
            <vignetting model="pa" focal="135" aperture="7.1" distance="1000" k1="-0.1665" k2="0.1322" k3="-0.0744"/>
            <vignetting model="pa" focal="135" aperture="9" distance="10" k1="-0.1736" k2="0.1411" k3="-0.0754"/>
            <vignetting model="pa" focal="135" aperture="9" distance="1000" k1="-0.1736" k2="0.1411" k3="-0.0754"/>
            <vignetting model="pa" focal="135" aperture="22" distance="10" k1="-0.2012" k2="0.1940" k3="-0.0998"/>
            <vignetting model="pa" focal="135" aperture="22" distance="1000" k1="-0.2012" k2="0.1940" k3="-0.0998"/>
            <vignetting model="pa" focal="200" aperture="5" distance="10" k1="-0.4230" k2="0.0406" k3="0.0298"/>
            <vignetting model="pa" focal="200" aperture="5" distance="1000" k1="-0.4230" k2="0.0406" k3="0.0298"/>
            <vignetting model="pa" focal="200" aperture="6.3" distance="10" k1="-0.0624" k2="-0.0794" k3="-0.0365"/>
            <vignetting model="pa" focal="200" aperture="6.3" distance="1000" k1="-0.0624" k2="-0.0794" k3="-0.0365"/>
            <vignetting model="pa" focal="200" aperture="8" distance="10" k1="-0.1161" k2="0.0689" k3="-0.0492"/>
            <vignetting model="pa" focal="200" aperture="8" distance="1000" k1="-0.1161" k2="0.0689" k3="-0.0492"/>
            <vignetting model="pa" focal="200" aperture="10" distance="10" k1="-0.1115" k2="0.0722" k3="-0.0388"/>
            <vignetting model="pa" focal="200" aperture="10" distance="1000" k1="-0.1115" k2="0.0722" k3="-0.0388"/>
            <vignetting model="pa" focal="200" aperture="13" distance="10" k1="-0.1098" k2="0.0615" k3="-0.0289"/>
            <vignetting model="pa" focal="200" aperture="13" distance="1000" k1="-0.1098" k2="0.0615" k3="-0.0289"/>
            <vignetting model="pa" focal="200" aperture="25" distance="10" k1="-0.1194" k2="0.0752" k3="-0.0242"/>
            <vignetting model="pa" focal="200" aperture="25" distance="1000" k1="-0.1194" k2="0.0752" k3="-0.0242"/>
            <vignetting model="pa" focal="300" aperture="5.6" distance="10" k1="-0.7348" k2="0.6441" k3="-0.2653"/>
            <vignetting model="pa" focal="300" aperture="5.6" distance="1000" k1="-0.7348" k2="0.6441" k3="-0.2653"/>
            <vignetting model="pa" focal="300" aperture="7.1" distance="10" k1="-0.0752" k2="-0.3913" k3="0.2445"/>
            <vignetting model="pa" focal="300" aperture="7.1" distance="1000" k1="-0.0752" k2="-0.3913" k3="0.2445"/>
            <vignetting model="pa" focal="300" aperture="9" distance="10" k1="-0.0770" k2="0.0718" k3="-0.0707"/>
            <vignetting model="pa" focal="300" aperture="9" distance="1000" k1="-0.0770" k2="0.0718" k3="-0.0707"/>
            <vignetting model="pa" focal="300" aperture="11" distance="10" k1="-0.0799" k2="0.0542" k3="-0.0297"/>
            <vignetting model="pa" focal="300" aperture="11" distance="1000" k1="-0.0799" k2="0.0542" k3="-0.0297"/>
            <vignetting model="pa" focal="300" aperture="14" distance="10" k1="-0.0885" k2="0.0597" k3="-0.0282"/>
            <vignetting model="pa" focal="300" aperture="14" distance="1000" k1="-0.0885" k2="0.0597" k3="-0.0282"/>
            <vignetting model="pa" focal="300" aperture="32" distance="10" k1="-0.0889" k2="0.0432" k3="0.0027"/>
            <vignetting model="pa" focal="300" aperture="32" distance="1000" k1="-0.0889" k2="0.0432" k3="0.0027"/>
        </calibration>
    </lens>

    <lens>
        <maker>Sigma</maker>
        <model>Sigma 70-300mm f/4-5.6 DL Macro</model>
        <mount>Sigma SA</mount>
        <mount>Canon EF</mount>
        <mount>Minolta AF</mount>
        <mount>Nikon F AF</mount>
        <mount>Pentax KAF</mount>
        <!-- Average crop factor of non-Canon APS-C cameras -->
        <cropfactor>1.53</cropfactor>
        <calibration>
            <distortion model="ptlens" focal="70" a="-0.00291" b="0.00834" c="-0.00971"/>
            <distortion model="ptlens" focal="100" a="-0.00296" b="0.0116" c="-0.00449"/>
            <distortion model="ptlens" focal="135" a="-0.0029" b="0.01687" c="-0.01545"/>
            <distortion model="ptlens" focal="200" a="-0.00219" b="0.01513" c="-0.01147"/>
            <distortion model="ptlens" focal="300" a="-0.00382" b="0.02103" c="-0.01538"/>
            <vignetting model="pa" focal="70" aperture="4" distance="10" k1="-0.5339" k2="0.2603" k3="-0.0804"/>
            <vignetting model="pa" focal="70" aperture="4" distance="1000" k1="-0.5339" k2="0.2603" k3="-0.0804"/>
            <vignetting model="pa" focal="70" aperture="5" distance="10" k1="-0.1134" k2="-0.0711" k3="-0.0220"/>
            <vignetting model="pa" focal="70" aperture="5" distance="1000" k1="-0.1134" k2="-0.0711" k3="-0.0220"/>
            <vignetting model="pa" focal="70" aperture="6.3" distance="10" k1="-0.2059" k2="0.1615" k3="-0.1053"/>
            <vignetting model="pa" focal="70" aperture="6.3" distance="1000" k1="-0.2059" k2="0.1615" k3="-0.1053"/>
            <vignetting model="pa" focal="70" aperture="8" distance="10" k1="-0.2160" k2="0.1671" k3="-0.1054"/>
            <vignetting model="pa" focal="70" aperture="8" distance="1000" k1="-0.2160" k2="0.1671" k3="-0.1054"/>
            <vignetting model="pa" focal="70" aperture="10" distance="10" k1="-0.2393" k2="0.2034" k3="-0.1265"/>
            <vignetting model="pa" focal="70" aperture="10" distance="1000" k1="-0.2393" k2="0.2034" k3="-0.1265"/>
            <vignetting model="pa" focal="70" aperture="22" distance="10" k1="-0.2449" k2="0.2257" k3="-0.1361"/>
            <vignetting model="pa" focal="70" aperture="22" distance="1000" k1="-0.2449" k2="0.2257" k3="-0.1361"/>
            <vignetting model="pa" focal="100" aperture="4" distance="10" k1="-0.5418" k2="0.2964" k3="-0.0942"/>
            <vignetting model="pa" focal="100" aperture="4" distance="1000" k1="-0.5418" k2="0.2964" k3="-0.0942"/>
            <vignetting model="pa" focal="100" aperture="5" distance="10" k1="-0.1245" k2="-0.2661" k3="0.1532"/>
            <vignetting model="pa" focal="100" aperture="5" distance="1000" k1="-0.1245" k2="-0.2661" k3="0.1532"/>
            <vignetting model="pa" focal="100" aperture="6.3" distance="10" k1="-0.1789" k2="0.1612" k3="-0.1008"/>
            <vignetting model="pa" focal="100" aperture="6.3" distance="1000" k1="-0.1789" k2="0.1612" k3="-0.1008"/>
            <vignetting model="pa" focal="100" aperture="8" distance="10" k1="-0.1974" k2="0.1709" k3="-0.0983"/>
            <vignetting model="pa" focal="100" aperture="8" distance="1000" k1="-0.1974" k2="0.1709" k3="-0.0983"/>
            <vignetting model="pa" focal="100" aperture="22" distance="10" k1="-0.2196" k2="0.2274" k3="-0.1269"/>
            <vignetting model="pa" focal="100" aperture="22" distance="1000" k1="-0.2196" k2="0.2274" k3="-0.1269"/>
            <vignetting model="pa" focal="135" aperture="4.5" distance="10" k1="-0.5472" k2="0.4149" k3="-0.1968"/>
            <vignetting model="pa" focal="135" aperture="4.5" distance="1000" k1="-0.5472" k2="0.4149" k3="-0.1968"/>
            <vignetting model="pa" focal="135" aperture="5.6" distance="10" k1="-0.1663" k2="0.2056" k3="-0.1957"/>
            <vignetting model="pa" focal="135" aperture="5.6" distance="1000" k1="-0.1663" k2="0.2056" k3="-0.1957"/>
            <vignetting model="pa" focal="135" aperture="7.1" distance="10" k1="-0.1665" k2="0.1322" k3="-0.0744"/>
            <vignetting model="pa" focal="135" aperture="7.1" distance="1000" k1="-0.1665" k2="0.1322" k3="-0.0744"/>
            <vignetting model="pa" focal="135" aperture="9" distance="10" k1="-0.1736" k2="0.1411" k3="-0.0754"/>
            <vignetting model="pa" focal="135" aperture="9" distance="1000" k1="-0.1736" k2="0.1411" k3="-0.0754"/>
            <vignetting model="pa" focal="135" aperture="22" distance="10" k1="-0.2012" k2="0.1940" k3="-0.0998"/>
            <vignetting model="pa" focal="135" aperture="22" distance="1000" k1="-0.2012" k2="0.1940" k3="-0.0998"/>
            <vignetting model="pa" focal="200" aperture="5" distance="10" k1="-0.4230" k2="0.0406" k3="0.0298"/>
            <vignetting model="pa" focal="200" aperture="5" distance="1000" k1="-0.4230" k2="0.0406" k3="0.0298"/>
            <vignetting model="pa" focal="200" aperture="6.3" distance="10" k1="-0.0624" k2="-0.0794" k3="-0.0365"/>
            <vignetting model="pa" focal="200" aperture="6.3" distance="1000" k1="-0.0624" k2="-0.0794" k3="-0.0365"/>
            <vignetting model="pa" focal="200" aperture="8" distance="10" k1="-0.1161" k2="0.0689" k3="-0.0492"/>
            <vignetting model="pa" focal="200" aperture="8" distance="1000" k1="-0.1161" k2="0.0689" k3="-0.0492"/>
            <vignetting model="pa" focal="200" aperture="10" distance="10" k1="-0.1115" k2="0.0722" k3="-0.0388"/>
            <vignetting model="pa" focal="200" aperture="10" distance="1000" k1="-0.1115" k2="0.0722" k3="-0.0388"/>
            <vignetting model="pa" focal="200" aperture="13" distance="10" k1="-0.1098" k2="0.0615" k3="-0.0289"/>
            <vignetting model="pa" focal="200" aperture="13" distance="1000" k1="-0.1098" k2="0.0615" k3="-0.0289"/>
            <vignetting model="pa" focal="200" aperture="25" distance="10" k1="-0.1194" k2="0.0752" k3="-0.0242"/>
            <vignetting model="pa" focal="200" aperture="25" distance="1000" k1="-0.1194" k2="0.0752" k3="-0.0242"/>
            <vignetting model="pa" focal="300" aperture="5.6" distance="10" k1="-0.7348" k2="0.6441" k3="-0.2653"/>
            <vignetting model="pa" focal="300" aperture="5.6" distance="1000" k1="-0.7348" k2="0.6441" k3="-0.2653"/>
            <vignetting model="pa" focal="300" aperture="7.1" distance="10" k1="-0.0752" k2="-0.3913" k3="0.2445"/>
            <vignetting model="pa" focal="300" aperture="7.1" distance="1000" k1="-0.0752" k2="-0.3913" k3="0.2445"/>
            <vignetting model="pa" focal="300" aperture="9" distance="10" k1="-0.0770" k2="0.0718" k3="-0.0707"/>
            <vignetting model="pa" focal="300" aperture="9" distance="1000" k1="-0.0770" k2="0.0718" k3="-0.0707"/>
            <vignetting model="pa" focal="300" aperture="11" distance="10" k1="-0.0799" k2="0.0542" k3="-0.0297"/>
            <vignetting model="pa" focal="300" aperture="11" distance="1000" k1="-0.0799" k2="0.0542" k3="-0.0297"/>
            <vignetting model="pa" focal="300" aperture="14" distance="10" k1="-0.0885" k2="0.0597" k3="-0.0282"/>
            <vignetting model="pa" focal="300" aperture="14" distance="1000" k1="-0.0885" k2="0.0597" k3="-0.0282"/>
            <vignetting model="pa" focal="300" aperture="32" distance="10" k1="-0.0889" k2="0.0432" k3="0.0027"/>
            <vignetting model="pa" focal="300" aperture="32" distance="1000" k1="-0.0889" k2="0.0432" k3="0.0027"/>
        </calibration>
    </lens>

    <lens>
        <maker>Sigma</maker>
        <model>Sigma 150-500mm f/5-6.3 APO DG OS HSM</model>
        <mount>Nikon F AF</mount>
        <mount>Sigma SA</mount>
        <mount>Canon EF</mount>
        <mount>Sony Alpha</mount>
        <mount>Pentax KAF</mount>
        <cropfactor>1</cropfactor>
        <calibration>
            <distortion model="ptlens" focal="150" a="0.06903" b="-0.2138" c="0.22959"/>
            <distortion model="ptlens" focal="198" a="0" b="0.00332" c="0"/>
            <distortion model="ptlens" focal="247" a="0.00059" b="0.00686" c="-0.01012"/>
            <distortion model="ptlens" focal="289" a="-0.00051" b="0.00293" c="0.00733"/>
            <distortion model="ptlens" focal="403" a="-0.00065" b="0.0073" c="-0.00406"/>
            <distortion model="ptlens" focal="500" a="-0.00143" b="0.02062" c="-0.03175"/>
            <tca model="poly3" focal="150" br="0.0000564" vr="0.9998528" bb="-0.0000710" vb="1.0001432"/>
            <tca model="poly3" focal="174" br="0.0000566" vr="0.9998422" bb="-0.0000673" vb="1.0001337"/>
            <tca model="poly3" focal="198" br="0.0000745" vr="0.9997846" bb="-0.0000750" vb="1.0001414"/>
            <tca model="poly3" focal="229" br="0.0000482" vr="0.9998259" bb="-0.0000559" vb="1.0000967"/>
            <tca model="poly3" focal="247" br="0.0000492" vr="0.9997920" bb="-0.0000667" vb="1.0001128"/>
            <tca model="poly3" focal="289" br="0.0000477" vr="0.9997628" bb="-0.0000512" vb="1.0000808"/>
            <tca model="poly3" focal="403" br="-0.0000402" vr="0.9997650" bb="-0.0000248" vb="1.0000442"/>
            <tca model="poly3" focal="500" br="0.0000144" vr="0.9997674" bb="-0.0000066" vb="1.0000035"/>
            <vignetting model="pa" focal="150" aperture="5" distance="10" k1="-0.1304" k2="-0.7223" k3="0.2681"/>
            <vignetting model="pa" focal="150" aperture="5" distance="1000" k1="-0.1304" k2="-0.7223" k3="0.2681"/>
            <vignetting model="pa" focal="150" aperture="7.1" distance="10" k1="-0.0813" k2="0.3026" k3="-0.5990"/>
            <vignetting model="pa" focal="150" aperture="7.1" distance="1000" k1="-0.0813" k2="0.3026" k3="-0.5990"/>
            <vignetting model="pa" focal="150" aperture="10" distance="10" k1="-0.2643" k2="0.8388" k3="-0.8724"/>
            <vignetting model="pa" focal="150" aperture="10" distance="1000" k1="-0.2643" k2="0.8388" k3="-0.8724"/>
            <vignetting model="pa" focal="150" aperture="14" distance="10" k1="-0.2703" k2="0.6179" k3="-0.5882"/>
            <vignetting model="pa" focal="150" aperture="14" distance="1000" k1="-0.2703" k2="0.6179" k3="-0.5882"/>
            <vignetting model="pa" focal="150" aperture="22" distance="10" k1="-0.1359" k2="0.1046" k3="-0.0893"/>
            <vignetting model="pa" focal="150" aperture="22" distance="1000" k1="-0.1359" k2="0.1046" k3="-0.0893"/>
            <vignetting model="pa" focal="198" aperture="5.6" distance="10" k1="0.1740" k2="-1.4906" k3="0.7154"/>
            <vignetting model="pa" focal="198" aperture="5.6" distance="1000" k1="0.1740" k2="-1.4906" k3="0.7154"/>
            <vignetting model="pa" focal="198" aperture="8" distance="10" k1="0.1009" k2="-0.2197" k3="-0.3024"/>
            <vignetting model="pa" focal="198" aperture="8" distance="1000" k1="0.1009" k2="-0.2197" k3="-0.3024"/>
            <vignetting model="pa" focal="198" aperture="11" distance="10" k1="-0.2110" k2="0.8249" k3="-0.9775"/>
            <vignetting model="pa" focal="198" aperture="11" distance="1000" k1="-0.2110" k2="0.8249" k3="-0.9775"/>
            <vignetting model="pa" focal="198" aperture="16" distance="10" k1="-0.3274" k2="1.1119" k3="-1.0611"/>
            <vignetting model="pa" focal="198" aperture="16" distance="1000" k1="-0.3274" k2="1.1119" k3="-1.0611"/>
            <vignetting model="pa" focal="198" aperture="22" distance="10" k1="-0.2913" k2="0.8743" k3="-0.7632"/>
            <vignetting model="pa" focal="198" aperture="22" distance="1000" k1="-0.2913" k2="0.8743" k3="-0.7632"/>
            <vignetting model="pa" focal="198" aperture="25" distance="10" k1="-0.2552" k2="0.7230" k3="-0.6192"/>
            <vignetting model="pa" focal="198" aperture="25" distance="1000" k1="-0.2552" k2="0.7230" k3="-0.6192"/>
            <vignetting model="pa" focal="247" aperture="5.6" distance="10" k1="0.2984" k2="-2.0448" k3="1.1619"/>
            <vignetting model="pa" focal="247" aperture="5.6" distance="1000" k1="0.2984" k2="-2.0448" k3="1.1619"/>
            <vignetting model="pa" focal="247" aperture="8" distance="10" k1="0.3270" k2="-1.1767" k3="0.4107"/>
            <vignetting model="pa" focal="247" aperture="8" distance="1000" k1="0.3270" k2="-1.1767" k3="0.4107"/>
            <vignetting model="pa" focal="247" aperture="11" distance="10" k1="0.0028" k2="0.1215" k3="-0.5231"/>
            <vignetting model="pa" focal="247" aperture="11" distance="1000" k1="0.0028" k2="0.1215" k3="-0.5231"/>
            <vignetting model="pa" focal="247" aperture="16" distance="10" k1="-0.2433" k2="0.9021" k3="-0.9782"/>
            <vignetting model="pa" focal="247" aperture="16" distance="1000" k1="-0.2433" k2="0.9021" k3="-0.9782"/>
            <vignetting model="pa" focal="247" aperture="29" distance="10" k1="-0.2601" k2="0.7628" k3="-0.6651"/>
            <vignetting model="pa" focal="247" aperture="29" distance="1000" k1="-0.2601" k2="0.7628" k3="-0.6651"/>
            <vignetting model="pa" focal="313" aperture="6.3" distance="10" k1="0.1026" k2="-1.7999" k3="1.1249"/>
            <vignetting model="pa" focal="313" aperture="6.3" distance="1000" k1="0.1026" k2="-1.7999" k3="1.1249"/>
            <vignetting model="pa" focal="313" aperture="9" distance="10" k1="0.3396" k2="-1.2808" k3="0.5093"/>
            <vignetting model="pa" focal="313" aperture="9" distance="1000" k1="0.3396" k2="-1.2808" k3="0.5093"/>
            <vignetting model="pa" focal="313" aperture="13" distance="10" k1="0.0166" k2="0.0599" k3="-0.4619"/>
            <vignetting model="pa" focal="313" aperture="13" distance="1000" k1="0.0166" k2="0.0599" k3="-0.4619"/>
            <vignetting model="pa" focal="313" aperture="18" distance="10" k1="-0.2351" k2="0.8566" k3="-0.9204"/>
            <vignetting model="pa" focal="313" aperture="18" distance="1000" k1="-0.2351" k2="0.8566" k3="-0.9204"/>
            <vignetting model="pa" focal="313" aperture="29" distance="10" k1="-0.2432" k2="0.7067" k3="-0.6224"/>
            <vignetting model="pa" focal="313" aperture="29" distance="1000" k1="-0.2432" k2="0.7067" k3="-0.6224"/>
            <vignetting model="pa" focal="403" aperture="6.3" distance="10" k1="-0.7060" k2="-0.0781" k3="0.1993"/>
            <vignetting model="pa" focal="403" aperture="6.3" distance="1000" k1="-0.7060" k2="-0.0781" k3="0.1993"/>
            <vignetting model="pa" focal="403" aperture="9" distance="10" k1="0.3267" k2="-1.7838" k3="1.0013"/>
            <vignetting model="pa" focal="403" aperture="9" distance="1000" k1="0.3267" k2="-1.7838" k3="1.0013"/>
            <vignetting model="pa" focal="403" aperture="13" distance="10" k1="0.2276" k2="-0.7672" k3="0.1200"/>
            <vignetting model="pa" focal="403" aperture="13" distance="1000" k1="0.2276" k2="-0.7672" k3="0.1200"/>
            <vignetting model="pa" focal="403" aperture="18" distance="10" k1="-0.1027" k2="0.4638" k3="-0.7137"/>
            <vignetting model="pa" focal="403" aperture="18" distance="1000" k1="-0.1027" k2="0.4638" k3="-0.7137"/>
            <vignetting model="pa" focal="403" aperture="29" distance="10" k1="-0.2507" k2="0.8024" k3="-0.7660"/>
            <vignetting model="pa" focal="403" aperture="29" distance="1000" k1="-0.2507" k2="0.8024" k3="-0.7660"/>
            <vignetting model="pa" focal="500" aperture="6.3" distance="10" k1="-1.3351" k2="1.4459" k3="-0.7008"/>
            <vignetting model="pa" focal="500" aperture="6.3" distance="1000" k1="-1.3351" k2="1.4459" k3="-0.7008"/>
            <vignetting model="pa" focal="500" aperture="9" distance="10" k1="0.0423" k2="-1.5433" k3="1.0126"/>
            <vignetting model="pa" focal="500" aperture="9" distance="1000" k1="0.0423" k2="-1.5433" k3="1.0126"/>
            <vignetting model="pa" focal="500" aperture="13" distance="10" k1="0.3681" k2="-1.5087" k3="0.6907"/>
            <vignetting model="pa" focal="500" aperture="13" distance="1000" k1="0.3681" k2="-1.5087" k3="0.6907"/>
            <vignetting model="pa" focal="500" aperture="18" distance="10" k1="0.0717" k2="-0.1175" k3="-0.3541"/>
            <vignetting model="pa" focal="500" aperture="18" distance="1000" k1="0.0717" k2="-0.1175" k3="-0.3541"/>
            <vignetting model="pa" focal="500" aperture="29" distance="10" k1="-0.2368" k2="0.8641" k3="-0.9183"/>
            <vignetting model="pa" focal="500" aperture="29" distance="1000" k1="-0.2368" k2="0.8641" k3="-0.9183"/>
        </calibration>
    </lens>

    <lens>
        <maker>Sigma</maker>
        <model>Sigma 14mm f/1.8 DG HSM | A</model>
        <mount>Sigma SA</mount>
        <mount>Canon EF</mount>
        <mount>Nikon F</mount>
        <mount>Sony E</mount>
        <cropfactor>1</cropfactor>
        <calibration>
            <!-- Taken with Nikon D800 -->
            <distortion model="ptlens" focal="14" a="-0.02652" b="0.05963" c="-0.0335"/>
            <vignetting model="pa" focal="14" aperture="1.8" distance="10" k1="-1.24363" k2="1.1107" k3="-0.53021"/>
            <vignetting model="pa" focal="14" aperture="1.8" distance="1000" k1="-1.24363" k2="1.1107" k3="-0.53021"/>
            <vignetting model="pa" focal="14" aperture="2.0" distance="10" k1="-0.84122" k2="0.19916" k3="0.03588"/>
            <vignetting model="pa" focal="14" aperture="2.0" distance="1000" k1="-0.84122" k2="0.19916" k3="0.03588"/>
            <vignetting model="pa" focal="14" aperture="2.8" distance="10" k1="-0.36408" k2="0.01363" k3="-0.11581"/>
            <vignetting model="pa" focal="14" aperture="2.8" distance="1000" k1="-0.36408" k2="0.01363" k3="-0.11581"/>
            <vignetting model="pa" focal="14" aperture="4.0" distance="10" k1="-0.44961" k2="0.29858" k3="-0.19607"/>
            <vignetting model="pa" focal="14" aperture="4.0" distance="1000" k1="-0.44961" k2="0.29858" k3="-0.19607"/>
            <vignetting model="pa" focal="14" aperture="5.6" distance="10" k1="-0.44592" k2="0.24421" k3="-0.11778"/>
            <vignetting model="pa" focal="14" aperture="5.6" distance="1000" k1="-0.44592" k2="0.24421" k3="-0.11778"/>
            <vignetting model="pa" focal="14" aperture="8.0" distance="10" k1="-0.46211" k2="0.27927" k3="-0.13969"/>
            <vignetting model="pa" focal="14" aperture="8.0" distance="1000" k1="-0.46211" k2="0.27927" k3="-0.13969"/>
            <vignetting model="pa" focal="14" aperture="16" distance="10" k1="-0.4712" k2="0.28029" k3="-0.13974"/>
            <vignetting model="pa" focal="14" aperture="16" distance="1000" k1="-0.4712" k2="0.28029" k3="-0.13974"/>
        </calibration>
    </lens>

    <lens>
        <maker>Sigma</maker>
        <model>Sigma 14mm f/2.8 EX</model>
        <mount>Sigma SA</mount>
        <mount>Canon EF</mount>
        <mount>Minolta AF</mount>
        <mount>Nikon F AF</mount>
        <mount>Pentax KAF</mount>
        <cropfactor>1</cropfactor>
        <calibration>
            <distortion model="ptlens" focal="14" a="0.031106" b="-0.059086" c="0"/>
        </calibration>
    </lens>

    <lens>
        <maker>Sigma</maker>
        <model>Sigma 14mm f/3.5 EX</model>
        <mount>Sigma SA</mount>
        <mount>Canon EF</mount>
        <mount>Minolta AF</mount>
        <mount>Nikon F AF</mount>
        <mount>Pentax KAF</mount>
        <!-- Average crop factor of non-Canon APS-C cameras -->
        <cropfactor>1.53</cropfactor>
        <calibration>
            <distortion model="ptlens" focal="14" a="0.013209" b="-0.036529" c="0"/>
        </calibration>
    </lens>

    <lens>
        <maker>Sigma</maker>
        <model>Sigma 20mm f/1.8 EX DG</model>
        <mount>Sigma SA</mount>
        <mount>Canon EF</mount>
        <mount>Minolta AF</mount>
        <mount>Nikon F AF</mount>
        <mount>Pentax KAF</mount>
        <cropfactor>1</cropfactor>
        <calibration>
            <distortion model="ptlens" focal="20" a="0.034347" b="-0.066549" c="0"/>
        </calibration>
    </lens>

    <lens>
        <maker>Sigma</maker>
        <model>Sigma 28mm f/1.8 EX DG</model>
        <mount>Sigma SA</mount>
        <mount>Canon EF</mount>
        <mount>Minolta AF</mount>
        <mount>Nikon F AF</mount>
        <mount>Pentax KAF</mount>
        <!-- Average crop factor of non-Canon APS-C cameras -->
        <cropfactor>1.53</cropfactor>
        <calibration>
            <distortion model="ptlens" focal="28" a="0.002854" b="-0.010067" c="0"/>
        </calibration>
    </lens>

    <lens>
        <maker>Sigma</maker>
        <model>Sigma 30mm f/1.4 EX DC HSM</model>
        <mount>Sigma SA</mount>
        <mount>Canon EF</mount>
        <mount>Minolta AF</mount>
        <mount>Nikon F AF</mount>
        <mount>Pentax KAF</mount>
        <mount>4/3 System</mount>
        <!-- Average crop factor of non-Canon APS-C cameras -->
        <cropfactor>1.53</cropfactor>
        <calibration>
            <distortion model="ptlens" focal="30" a="0.003926" b="-0.013819" c="0"/>
            <tca model="poly3" focal="30" br="-0.0000193" vr="1.0004990" bb="0.0000694" vb="0.9998978"/>
        </calibration>
    </lens>

    <lens>
        <maker>Sigma</maker>
        <model>Sigma 30mm f/1.4 EX DC HSM</model>
        <mount>Canon EF</mount>
        <mount>Sigma SA</mount>
        <mount>Nikon F AF</mount>
        <mount>Sony Alpha</mount>
        <mount>Pentax KAF</mount>
        <cropfactor>1.620</cropfactor>
        <calibration>
            <!-- Taken with Canon 60D -->
            <vignetting model="pa" focal="30" aperture="1.4" distance="10" k1="-0.9623" k2="1.0182" k3="-0.5874"/>
            <vignetting model="pa" focal="30" aperture="1.4" distance="1000" k1="-0.9623" k2="1.0182" k3="-0.5874"/>
            <vignetting model="pa" focal="30" aperture="2" distance="10" k1="-0.3314" k2="-0.3310" k3="0.1852"/>
            <vignetting model="pa" focal="30" aperture="2" distance="1000" k1="-0.3314" k2="-0.3310" k3="0.1852"/>
            <vignetting model="pa" focal="30" aperture="2.8" distance="10" k1="-0.1365" k2="-0.2132" k3="-0.0798"/>
            <vignetting model="pa" focal="30" aperture="2.8" distance="1000" k1="-0.1365" k2="-0.2132" k3="-0.0798"/>
            <vignetting model="pa" focal="30" aperture="4" distance="10" k1="-0.2736" k2="0.4235" k3="-0.4892"/>
            <vignetting model="pa" focal="30" aperture="4" distance="1000" k1="-0.2736" k2="0.4235" k3="-0.4892"/>
            <vignetting model="pa" focal="30" aperture="5.6" distance="10" k1="-0.2277" k2="0.1873" k3="-0.1811"/>
            <vignetting model="pa" focal="30" aperture="5.6" distance="1000" k1="-0.2277" k2="0.1873" k3="-0.1811"/>
            <vignetting model="pa" focal="30" aperture="16" distance="10" k1="-0.1794" k2="-0.0665" k3="0.0549"/>
            <vignetting model="pa" focal="30" aperture="16" distance="1000" k1="-0.1794" k2="-0.0665" k3="0.0549"/>
        </calibration>
    </lens>

    <lens>
        <maker>Sigma</maker>
        <model>Sigma 50mm f/1.4 EX DG HSM</model>
        <mount>Sigma SA</mount>
        <mount>Canon EF</mount>
        <mount>Nikon F AF</mount>
        <mount>Sony Alpha</mount>
        <mount>Pentax KAF</mount>
        <mount>4/3 System</mount>
        <cropfactor>1</cropfactor>
        <calibration>
            <!-- Taken with Canon EOS 5D Mark III -->
            <distortion model="ptlens" focal="50" a="0.00772" b="-0.02395" c="0.00956"/>
            <tca model="poly3" focal="50" br="-0.0001133" vr="1.0002913" bb="0.0002133" vb="0.9998273"/>
            <vignetting model="pa" focal="50" aperture="1.4" distance="10" k1="-1.1384" k2="0.9834" k3="-0.4448"/>
            <vignetting model="pa" focal="50" aperture="1.4" distance="1000" k1="-1.1384" k2="0.9834" k3="-0.4448"/>
            <vignetting model="pa" focal="50" aperture="2" distance="10" k1="-0.2557" k2="-0.4501" k3="0.2767"/>
            <vignetting model="pa" focal="50" aperture="2" distance="1000" k1="-0.2557" k2="-0.4501" k3="0.2767"/>
            <vignetting model="pa" focal="50" aperture="2.8" distance="10" k1="-0.1774" k2="0.0340" k3="-0.1780"/>
            <vignetting model="pa" focal="50" aperture="2.8" distance="1000" k1="-0.1774" k2="0.0340" k3="-0.1780"/>
            <vignetting model="pa" focal="50" aperture="4" distance="10" k1="-0.2435" k2="0.2137" k3="-0.1663"/>
            <vignetting model="pa" focal="50" aperture="4" distance="1000" k1="-0.2435" k2="0.2137" k3="-0.1663"/>
            <vignetting model="pa" focal="50" aperture="16" distance="10" k1="-0.2363" k2="0.1055" k3="-0.0520"/>
            <vignetting model="pa" focal="50" aperture="16" distance="1000" k1="-0.2363" k2="0.1055" k3="-0.0520"/>
        </calibration>
    </lens>

    <lens>
        <maker>Sigma</maker>
        <model>Sigma 50mm f/1.4 EX DG HSM</model>
        <mount>Sigma SA</mount>
        <mount>Canon EF</mount>
        <mount>Nikon F AF</mount>
        <mount>Sony Alpha</mount>
        <mount>Pentax KAF</mount>
        <mount>4/3 System</mount>
        <!-- Average crop factor of non-Canon APS-C cameras -->
        <cropfactor>1.53</cropfactor>
        <calibration>
            <distortion model="ptlens" focal="50" a="0.00055" b="-0.00799" c="0.00993"/>
            <vignetting model="pa" focal="50" aperture="1.4" distance="10" k1="-0.5491" k2="0.2293" k3="-0.0540"/>
            <vignetting model="pa" focal="50" aperture="1.4" distance="1000" k1="-0.5491" k2="0.2293" k3="-0.0540"/>
            <vignetting model="pa" focal="50" aperture="1.7" distance="10" k1="-0.0950" k2="-0.3674" k3="0.1974"/>
            <vignetting model="pa" focal="50" aperture="1.7" distance="1000" k1="-0.0950" k2="-0.3674" k3="0.1974"/>
            <vignetting model="pa" focal="50" aperture="2.2" distance="10" k1="-0.1370" k2="0.0074" k3="0.0052"/>
            <vignetting model="pa" focal="50" aperture="2.2" distance="1000" k1="-0.1370" k2="0.0074" k3="0.0052"/>
            <vignetting model="pa" focal="50" aperture="2.8" distance="10" k1="-0.1324" k2="-0.0046" k3="0.0190"/>
            <vignetting model="pa" focal="50" aperture="2.8" distance="1000" k1="-0.1324" k2="-0.0046" k3="0.0190"/>
            <vignetting model="pa" focal="50" aperture="3.5" distance="10" k1="-0.1303" k2="-0.0097" k3="0.0256"/>
            <vignetting model="pa" focal="50" aperture="3.5" distance="1000" k1="-0.1303" k2="-0.0097" k3="0.0256"/>
            <vignetting model="pa" focal="50" aperture="16" distance="10" k1="-0.1414" k2="0.0090" k3="0.0253"/>
            <vignetting model="pa" focal="50" aperture="16" distance="1000" k1="-0.1414" k2="0.0090" k3="0.0253"/>
        </calibration>
    </lens>

    <lens>
        <maker>Sigma</maker>
        <model>Sigma 70mm f/2.8 EX DG Macro</model>
        <mount>Sigma SA</mount>
        <mount>Canon EF</mount>
        <mount>Nikon F AF</mount>
        <mount>Sony Alpha</mount>
        <mount>Pentax KAF</mount>
        <cropfactor>1.534</cropfactor>
        <calibration>
            <!-- Taken with Nikon D7200 -->
            <tca model="poly3" focal="70" vr="1.0002393" vb="0.9998053"/>
        </calibration>
    </lens>

    <lens>
        <maker>Sigma</maker>
        <model>Sigma 85mm f/1.4 EX DG HSM</model>
        <mount>Sigma SA</mount>
        <mount>Canon EF</mount>
        <mount>Nikon F AF</mount>
        <mount>Sony Alpha</mount>
        <mount>Pentax KAF</mount>
        <cropfactor>1.534</cropfactor>
        <calibration>
            <!-- Taken with Nikon D7200 -->
            <distortion model="poly3" focal="85" k1="0.00017"/>
            <tca model="poly3" focal="85" br="-0.0000282" vr="0.9997791" bb="-0.0000002" vb="0.9999363"/>
        </calibration>
    </lens>

    <lens>
        <maker>Sigma</maker>
        <model>Sigma 150mm f/2.8 EX DG APO HSM Macro</model>
        <mount>4/3 System</mount>
        <focal value="150"/>
        <aperture min="2.8" max="22"/>
        <cropfactor>2</cropfactor>
        <aspect-ratio>4:3</aspect-ratio>
        <calibration>
            <distortion focal="150" model="ptlens" a="-0.00472839" b="0.0149475" c="-0.0142996"/>
            <tca model="poly3" focal="150" br="-0.0000907" vr="1.0002304" bb="-0.0000342" vb="0.9999827"/>
            <vignetting model="pa" focal="150" aperture="2.8" distance="0.38" k1="-0.0056" k2="-0.1198" k3="0.0358"/>
            <vignetting model="pa" focal="150" aperture="2.8" distance="0.7" k1="-0.1310" k2="-0.1905" k3="0.1496"/>
            <vignetting model="pa" focal="150" aperture="2.8" distance="2" k1="-0.5020" k2="0.4247" k3="-0.1839"/>
            <vignetting model="pa" focal="150" aperture="2.8" distance="1000" k1="-0.4838" k2="0.3738" k3="-0.1584"/>
            <vignetting model="pa" focal="150" aperture="4" distance="0.38" k1="-0.0487" k2="0.0384" k3="-0.0292"/>
            <vignetting model="pa" focal="150" aperture="4" distance="0.7" k1="-0.0352" k2="0.0438" k3="-0.0358"/>
            <vignetting model="pa" focal="150" aperture="4" distance="2" k1="-0.0247" k2="0.0366" k3="-0.0823"/>
            <vignetting model="pa" focal="150" aperture="4" distance="1000" k1="0.0485" k2="-0.2792" k3="0.1142"/>
            <vignetting model="pa" focal="150" aperture="5.6" distance="0.38" k1="-0.0600" k2="0.0608" k3="-0.0440"/>
            <vignetting model="pa" focal="150" aperture="5.6" distance="0.7" k1="-0.0385" k2="0.0515" k3="-0.0384"/>
            <vignetting model="pa" focal="150" aperture="5.6" distance="2" k1="-0.0307" k2="0.0334" k3="-0.0251"/>
            <vignetting model="pa" focal="150" aperture="5.6" distance="1000" k1="-0.0314" k2="0.0251" k3="-0.0182"/>
            <vignetting model="pa" focal="150" aperture="8" distance="0.38" k1="-0.0684" k2="0.0714" k3="-0.0493"/>
            <vignetting model="pa" focal="150" aperture="8" distance="0.7" k1="-0.0439" k2="0.0702" k3="-0.0532"/>
            <vignetting model="pa" focal="150" aperture="8" distance="2" k1="-0.0368" k2="0.0535" k3="-0.0399"/>
            <vignetting model="pa" focal="150" aperture="8" distance="1000" k1="-0.0340" k2="0.0338" k3="-0.0251"/>
            <vignetting model="pa" focal="150" aperture="22" distance="0.38" k1="-0.0755" k2="0.0678" k3="-0.0464"/>
            <vignetting model="pa" focal="150" aperture="22" distance="0.7" k1="-0.0346" k2="0.0554" k3="-0.0481"/>
            <vignetting model="pa" focal="150" aperture="22" distance="2" k1="-0.0400" k2="0.0672" k3="-0.0514"/>
            <vignetting model="pa" focal="150" aperture="22" distance="1000" k1="-0.0357" k2="0.0411" k3="-0.0325"/>
        </calibration>
    </lens>

    <lens>
        <maker>Sigma</maker>
        <model>Sigma 150mm f/2.8 EX DG APO HSM Macro</model>
        <mount>Canon EF</mount>
        <mount>Nikon F AF</mount>
        <cropfactor>1</cropfactor>
        <calibration>
            <!-- This lens really has no reliably measurable distortion. -->
            <distortion model="poly3" focal="150" k1="0"/>
            <!-- Taken with Canon EOS 5D Mark III -->
            <vignetting model="pa" focal="150" aperture="2.8" distance="10" k1="-1.3884" k2="1.3762" k3="-0.6260"/>
            <vignetting model="pa" focal="150" aperture="2.8" distance="1000" k1="-1.3884" k2="1.3762" k3="-0.6260"/>
            <vignetting model="pa" focal="150" aperture="4" distance="10" k1="-0.3044" k2="-0.7273" k3="0.5442"/>
            <vignetting model="pa" focal="150" aperture="4" distance="1000" k1="-0.3044" k2="-0.7273" k3="0.5442"/>
            <vignetting model="pa" focal="150" aperture="5.6" distance="10" k1="0.2119" k2="-1.2276" k3="0.5732"/>
            <vignetting model="pa" focal="150" aperture="5.6" distance="1000" k1="0.2119" k2="-1.2276" k3="0.5732"/>
            <vignetting model="pa" focal="150" aperture="8" distance="10" k1="-0.0564" k2="0.0325" k3="-0.3802"/>
            <vignetting model="pa" focal="150" aperture="8" distance="1000" k1="-0.0564" k2="0.0325" k3="-0.3802"/>
            <vignetting model="pa" focal="150" aperture="22" distance="10" k1="-0.2709" k2="0.4731" k3="-0.3333"/>
            <vignetting model="pa" focal="150" aperture="22" distance="1000" k1="-0.2709" k2="0.4731" k3="-0.3333"/>
        </calibration>
    </lens>

    <lens>
        <maker>Sigma</maker>
        <model>Sigma 17-50mm f/2.8 EX DC OS HSM</model>
        <mount>Sigma SA</mount>
        <mount>Nikon F AF</mount>
        <mount>Canon EF</mount>
        <mount>Pentax KAF2</mount>
        <mount>Sony Alpha</mount>
        <cropfactor>1.523</cropfactor>
        <calibration>
            <!-- Taken with Nikon D7000 -->
            <distortion model="ptlens" focal="17" a="0.03046" b="-0.085" c="0.04461"/>
            <distortion model="ptlens" focal="20" a="0.01724" b="-0.04004" c="0.01079"/>
            <distortion model="ptlens" focal="24" a="0.01936" b="-0.05404" c="0.04106"/>
            <distortion model="ptlens" focal="38" a="0.00479" b="-0.00681" c="0.00866"/>
            <distortion model="ptlens" focal="50" a="0.00161" b="0.00176" c="0.00235"/>
            <tca model="poly3" focal="17" br="-0.0000069" vr="1.0005013" bb="-0.0000010" vb="1.0000428"/>
            <tca model="poly3" focal="20" br="-0.0001173" vr="1.0005459" bb="-0.0000000" vb="1.0000432"/>
            <tca model="poly3" focal="24" br="-0.0000116" vr="1.0003051" bb="0.0000272" vb="1.0000239"/>
            <tca model="poly3" focal="38" br="-0.0000502" vr="1.0001111" bb="-0.0000002" vb="1.0000809"/>
            <tca model="poly3" focal="50" br="-0.0000123" vr="0.9999535" bb="-0.0000053" vb="1.0000740"/>
            <!-- Taken with Canon 550D -->
            <vignetting model="pa" focal="17" aperture="2.8" distance="10" k1="-0.2563" k2="-0.2256" k3="-0.0574"/>
            <vignetting model="pa" focal="17" aperture="2.8" distance="1000" k1="-0.2563" k2="-0.2256" k3="-0.0574"/>
            <vignetting model="pa" focal="17" aperture="3.2" distance="10" k1="-0.3403" k2="0.2047" k3="-0.3241"/>
            <vignetting model="pa" focal="17" aperture="3.2" distance="1000" k1="-0.3403" k2="0.2047" k3="-0.3241"/>
            <vignetting model="pa" focal="17" aperture="3.5" distance="10" k1="-0.3521" k2="0.2734" k3="-0.3402"/>
            <vignetting model="pa" focal="17" aperture="3.5" distance="1000" k1="-0.3521" k2="0.2734" k3="-0.3402"/>
            <vignetting model="pa" focal="17" aperture="4" distance="10" k1="-0.3535" k2="0.2196" k3="-0.2071"/>
            <vignetting model="pa" focal="17" aperture="4" distance="1000" k1="-0.3535" k2="0.2196" k3="-0.2071"/>
            <vignetting model="pa" focal="17" aperture="22" distance="10" k1="-0.3338" k2="0.0389" k3="-0.0052"/>
            <vignetting model="pa" focal="17" aperture="22" distance="1000" k1="-0.3338" k2="0.0389" k3="-0.0052"/>
            <vignetting model="pa" focal="21" aperture="2.8" distance="10" k1="-0.2191" k2="-0.2445" k3="0.0755"/>
            <vignetting model="pa" focal="21" aperture="2.8" distance="1000" k1="-0.2191" k2="-0.2445" k3="0.0755"/>
            <vignetting model="pa" focal="21" aperture="3.2" distance="10" k1="-0.2087" k2="-0.1093" k3="-0.0078"/>
            <vignetting model="pa" focal="21" aperture="3.2" distance="1000" k1="-0.2087" k2="-0.1093" k3="-0.0078"/>
            <vignetting model="pa" focal="21" aperture="3.5" distance="10" k1="-0.2437" k2="0.0136" k3="-0.0781"/>
            <vignetting model="pa" focal="21" aperture="3.5" distance="1000" k1="-0.2437" k2="0.0136" k3="-0.0781"/>
            <vignetting model="pa" focal="21" aperture="4" distance="10" k1="-0.2737" k2="0.0921" k3="-0.0840"/>
            <vignetting model="pa" focal="21" aperture="4" distance="1000" k1="-0.2737" k2="0.0921" k3="-0.0840"/>
            <vignetting model="pa" focal="21" aperture="22" distance="10" k1="-0.2815" k2="0.0322" k3="-0.0015"/>
            <vignetting model="pa" focal="21" aperture="22" distance="1000" k1="-0.2815" k2="0.0322" k3="-0.0015"/>
            <vignetting model="pa" focal="28" aperture="2.8" distance="10" k1="-0.1868" k2="-0.3125" k3="0.1893"/>
            <vignetting model="pa" focal="28" aperture="2.8" distance="1000" k1="-0.1868" k2="-0.3125" k3="0.1893"/>
            <vignetting model="pa" focal="28" aperture="3.2" distance="10" k1="-0.1265" k2="-0.2237" k3="0.0808"/>
            <vignetting model="pa" focal="28" aperture="3.2" distance="1000" k1="-0.1265" k2="-0.2237" k3="0.0808"/>
            <vignetting model="pa" focal="28" aperture="3.5" distance="10" k1="-0.1592" k2="-0.0766" k3="-0.0175"/>
            <vignetting model="pa" focal="28" aperture="3.5" distance="1000" k1="-0.1592" k2="-0.0766" k3="-0.0175"/>
            <vignetting model="pa" focal="28" aperture="4" distance="10" k1="-0.1989" k2="0.0706" k3="-0.0759"/>
            <vignetting model="pa" focal="28" aperture="4" distance="1000" k1="-0.1989" k2="0.0706" k3="-0.0759"/>
            <vignetting model="pa" focal="28" aperture="22" distance="10" k1="-0.2140" k2="0.0338" k3="-0.0083"/>
            <vignetting model="pa" focal="28" aperture="22" distance="1000" k1="-0.2140" k2="0.0338" k3="-0.0083"/>
            <vignetting model="pa" focal="35" aperture="2.8" distance="10" k1="-0.4512" k2="0.3298" k3="-0.2143"/>
            <vignetting model="pa" focal="35" aperture="2.8" distance="1000" k1="-0.4512" k2="0.3298" k3="-0.2143"/>
            <vignetting model="pa" focal="35" aperture="3.2" distance="10" k1="-0.1104" k2="-0.2574" k3="0.1153"/>
            <vignetting model="pa" focal="35" aperture="3.2" distance="1000" k1="-0.1104" k2="-0.2574" k3="0.1153"/>
            <vignetting model="pa" focal="35" aperture="3.5" distance="10" k1="-0.1185" k2="-0.1299" k3="0.0203"/>
            <vignetting model="pa" focal="35" aperture="3.5" distance="1000" k1="-0.1185" k2="-0.1299" k3="0.0203"/>
            <vignetting model="pa" focal="35" aperture="4" distance="10" k1="-0.1675" k2="0.0716" k3="-0.0787"/>
            <vignetting model="pa" focal="35" aperture="4" distance="1000" k1="-0.1675" k2="0.0716" k3="-0.0787"/>
            <vignetting model="pa" focal="35" aperture="22" distance="10" k1="-0.1780" k2="0.0312" k3="-0.0092"/>
            <vignetting model="pa" focal="35" aperture="22" distance="1000" k1="-0.1780" k2="0.0312" k3="-0.0092"/>
            <vignetting model="pa" focal="50" aperture="2.8" distance="10" k1="-0.6768" k2="1.0342" k3="-0.8034"/>
            <vignetting model="pa" focal="50" aperture="2.8" distance="1000" k1="-0.6768" k2="1.0342" k3="-0.8034"/>
            <vignetting model="pa" focal="50" aperture="3.2" distance="10" k1="-0.3589" k2="0.3936" k3="-0.3936"/>
            <vignetting model="pa" focal="50" aperture="3.2" distance="1000" k1="-0.3589" k2="0.3936" k3="-0.3936"/>
            <vignetting model="pa" focal="50" aperture="3.5" distance="10" k1="-0.1904" k2="0.1252" k3="-0.2321"/>
            <vignetting model="pa" focal="50" aperture="3.5" distance="1000" k1="-0.1904" k2="0.1252" k3="-0.2321"/>
            <vignetting model="pa" focal="50" aperture="4" distance="10" k1="-0.1627" k2="0.2136" k3="-0.2345"/>
            <vignetting model="pa" focal="50" aperture="4" distance="1000" k1="-0.1627" k2="0.2136" k3="-0.2345"/>
        </calibration>
    </lens>

    <lens>
        <maker>Sigma</maker>
        <model>Sigma 17-50mm f/2.8 EX DC HSM</model>
        <mount>Pentax KAF3</mount>
        <cropfactor>1</cropfactor>
        <calibration>
            <!-- Taken with Pentax K-1; apparently this APS-C lens is being used on these. -->
            <distortion model="ptlens" focal="17" a="0.235921" b="-0.485918" c="0.275462"/>
            <distortion model="ptlens" focal="29" a="0.0452721" b="-0.0834592" c="0.0606782"/>
            <distortion model="ptlens" focal="50" a="0" b="0.0170492" c="0"/>
            <tca model="poly3" focal="17" vr="1.0004372" vb="1.0000921"/>
            <tca model="poly3" focal="29" vr="1.0001869" vb="1.0000265"/>
            <tca model="poly3" focal="50" vr="0.9998004" vb="1.0000668"/>
        </calibration>
    </lens>

    <lens>
        <maker>Sigma</maker>
        <model>Sigma 24mm f/1.4 DG HSM [A]</model>
        <mount>Nikon F AF</mount>
        <mount>Sigma SA</mount>
        <mount>Canon EF</mount>
        <mount>Sony Alpha</mount>
        <mount>Pentax KAF</mount>
        <cropfactor>1</cropfactor>
        <calibration>
            <!-- Taken with Nikon D810 -->
            <distortion model="poly3" focal="24" k1="-0.000508073"/>
            <tca model="poly3" focal="24" vr="1.0002000" vb="1.0000500"/>
        </calibration>
    </lens>

    <lens>
        <maker>Sigma</maker>
        <model>Sigma 35mm f/1.4 DG HSM</model>
        <mount>Nikon F AF</mount>
        <mount>Sigma SA</mount>
        <mount>Canon EF</mount>
        <mount>Sony Alpha</mount>
        <mount>Pentax KAF</mount>
        <cropfactor>1</cropfactor>
        <calibration>
            <!-- Taken with Pentax K-1 -->
            <distortion model="poly3" focal="35" k1="-0.00111476"/>
            <tca model="poly3" focal="35" vr="1.0001811" vb="0.9999722"/>
            <!-- Taken with Canon 5DmIV -->
            <vignetting model="pa" focal="35" aperture="1.4" distance="0.3" k1="-1.2015" k2="0.9026" k3="-0.3583"/>
            <vignetting model="pa" focal="35" aperture="1.4" distance="1000" k1="-1.8858" k2="1.9295" k3="-0.8556"/>
            <vignetting model="pa" focal="35" aperture="2" distance="0.3" k1="-0.1579" k2="-0.3705" k3="0.0878"/>
            <vignetting model="pa" focal="35" aperture="2" distance="1000" k1="-0.2270" k2="-1.0931" k3="0.6582"/>
            <vignetting model="pa" focal="35" aperture="2.8" distance="0.3" k1="-0.2655" k2="0.0048" k3="0.0296"/>
            <vignetting model="pa" focal="35" aperture="2.8" distance="1000" k1="-0.2521" k2="-0.1862" k3="-0.0193"/>
            <vignetting model="pa" focal="35" aperture="4" distance="0.3" k1="-0.2681" k2="0.0047" k3="0.0334"/>
            <vignetting model="pa" focal="35" aperture="4" distance="1000" k1="-0.3937" k2="0.2511" k3="-0.2028"/>
            <vignetting model="pa" focal="35" aperture="5.6" distance="0.3" k1="-0.2729" k2="0.0160" k3="0.0253"/>
            <vignetting model="pa" focal="35" aperture="5.6" distance="1000" k1="-0.3411" k2="0.0175" k3="0.0299"/>
            <vignetting model="pa" focal="35" aperture="8" distance="0.3" k1="-0.2754" k2="0.0196" k3="0.0226"/>
            <vignetting model="pa" focal="35" aperture="8" distance="1000" k1="-0.3436" k2="0.0164" k3="0.0327"/>
            <vignetting model="pa" focal="35" aperture="11" distance="0.3" k1="-0.2803" k2="0.0277" k3="0.0162"/>
            <vignetting model="pa" focal="35" aperture="11" distance="1000" k1="-0.3530" k2="0.0292" k3="0.0271"/>
            <vignetting model="pa" focal="35" aperture="16" distance="0.3" k1="-0.2898" k2="0.0395" k3="0.0103"/>
            <vignetting model="pa" focal="35" aperture="16" distance="1000" k1="-0.3670" k2="0.0498" k3="0.0171"/>
        </calibration>
    </lens>

    <lens>
        <maker>Sigma</maker>
        <model>Sigma 8mm f/3.5 EX DG Circular</model>
        <model lang="en">Sigma 8mm f/3.5 EX DG circular fisheye</model>
        <model lang="de">Sigma 8mm f/3.5 EX DG zirkulares Fischauge</model>
        <mount>Nikon F AF</mount>
        <mount>Sigma SA</mount>
        <mount>Canon EF</mount>
        <type>equisolid</type>
        <cropfactor>1.523</cropfactor>
        <calibration>
            <!-- Taken with Nikon D5100 -->
            <distortion model="ptlens" focal="8" a="-0.18485" b="0.5218" c="-0.42534"/>
            <tca model="linear" focal="8" kr="1.0006" kb="1.0004"/>
        </calibration>
    </lens>

    <lens>
        <maker>Sigma</maker>
        <model>Sigma 8mm f/3.5 EX DG Circular</model>
        <model lang="en">Sigma 8mm f/3.5 EX DG circular fisheye</model>
        <model lang="de">Sigma 8mm f/3.5 EX DG zirkulares Fischauge</model>
        <mount>Nikon F AF</mount>
        <mount>Sigma SA</mount>
        <mount>Canon EF</mount>
        <type>equisolid</type>
        <cropfactor>1.620</cropfactor>
        <calibration>
            <!-- Taken with Canon 7D -->
            <distortion model="poly3" focal="8" k1="0.00553"/>
            <tca model="poly3" focal="8" br="-0.0000454" vr="1.0003735" bb="-0.0000002" vb="1.0001634"/>
        </calibration>
    </lens>

    <lens>
        <maker>Sigma</maker>
        <model>Sigma 8mm f/3.5 EX DG Circular</model>
        <model lang="en">Sigma 8mm f/3.5 EX DG circular fisheye</model>
        <model lang="de">Sigma 8mm f/3.5 EX DG zirkulares Fischauge</model>
        <mount>Nikon F AF</mount>
        <mount>Sigma SA</mount>
        <mount>Canon EF</mount>
        <type>equisolid</type>
        <cropfactor>1</cropfactor>
        <calibration>
            <!-- Taken with Canon 5D Mark III -->
            <!-- Measured with 360° panorama -->
            <distortion model="ptlens" focal="8" a="-0.08165" b="-0.09515" c="0.28621" real-focal="7.15"/>
            <tca model="poly3" focal="8" br="-0.0000252" vr="1.0005234" bb="0.0003099" vb="1.0001467"/>
            <!-- Measured with 360° panorama in Hugin -->
            <vignetting model="pa" focal="8" aperture="3.5" distance="0.135" k1="-2.06639" k2="4.6395" k3="-11.25983"/>
            <vignetting model="pa" focal="8" aperture="3.5" distance="0.3" k1="-2.03723" k2="4.24517" k3="-11.51688"/>
            <vignetting model="pa" focal="8" aperture="3.5" distance="1000" k1="-2.55411" k2="9.10148" k3="-23.34727"/>
            <vignetting model="pa" focal="8" aperture="4" distance="0.135" k1="-0.62851" k2="-1.7506" k3="-1.93559"/>
            <vignetting model="pa" focal="8" aperture="4" distance="0.5" k1="-0.82165" k2="-0.52554" k3="-5.83513"/>
            <vignetting model="pa" focal="8" aperture="4" distance="1000" k1="-0.96382" k2="1.34283" k3="-10.93141"/>
            <vignetting model="pa" focal="8" aperture="5.6" distance="0.135" k1="-0.6275941" k2="4.042223" k3="-16.52534"/>
            <vignetting model="pa" focal="8" aperture="5.6" distance="0.5" k1="-0.3513" k2="2.12019" k3="-15.07874"/>
            <vignetting model="pa" focal="8" aperture="5.6" distance="1000" k1="-0.68014" k2="6.25943" k3="-25.73073"/>
            <vignetting model="pa" focal="8" aperture="8" distance="0.135" k1="-1.110118" k2="7.2120167" k3="-21.19665"/>
            <vignetting model="pa" focal="8" aperture="8" distance="0.5" k1="-0.47062799" k2="2.034975" k3="-10.22632"/>
            <vignetting model="pa" focal="8" aperture="8" distance="1000" k1="-0.74838" k2="5.52904" k3="-20.08166"/>
            <vignetting model="pa" focal="8" aperture="11" distance="0.135" k1="-0.6633932" k2="3.5276" k3="-12.61028"/>
            <vignetting model="pa" focal="8" aperture="11" distance="0.5" k1="-0.7216194" k2="4.24935" k3="-16.064766"/>
            <vignetting model="pa" focal="8" aperture="11" distance="1000" k1="-0.70390" k2="5.56987" k3="-22.17712"/>
            <vignetting model="pa" focal="8" aperture="16" distance="0.135" k1="-0.398477" k2="1.7415422" k3="-8.945511"/>
            <vignetting model="pa" focal="8" aperture="16" distance="0.5" k1="-1.172114" k2="8.385246" k3="-26.267674"/>
            <vignetting model="pa" focal="8" aperture="16" distance="1000" k1="-0.47509" k2="3.09074" k3="-14.00044"/>
            <vignetting model="pa" focal="8" aperture="22" distance="0.135" k1="-0.333753" k2="0.7417004" k3="-6.758181"/>
            <vignetting model="pa" focal="8" aperture="22" distance="0.5" k1="-0.688855" k2="3.6348324" k3="-14.01661"/>
            <vignetting model="pa" focal="8" aperture="22" distance="1000" k1="-0.67013" k2="4.20115" k3="-16.00076"/>
        </calibration>
    </lens>

    <lens>
        <maker>Sigma</maker>
        <model>Sigma 8-16mm f/4.5-5.6 DC HSM</model>
        <mount>Sigma SA</mount>
        <mount>Canon EF</mount>
        <mount>Nikon F AF</mount>
        <mount>Pentax KAF</mount>
        <mount>Sony Alpha</mount>
        <cropfactor>1.613</cropfactor>
        <calibration>
            <!-- Taken with Canon 50D -->
            <distortion model="ptlens" focal="8" a="0.02364" b="-0.13856" c="0.19092"/>
            <distortion model="ptlens" focal="10" a="-0.00766" b="0.00319" c="0.00208"/>
            <distortion model="ptlens" focal="12" a="-0.00826" b="-0.00321" c="0.04216"/>
            <distortion model="ptlens" focal="13" a="-0.00831" b="0.02128" c="-0.00924"/>
            <distortion model="ptlens" focal="16" b="0.0033"/>
            <tca model="poly3" focal="8" br="0.0000456" vr="1.0000029" bb="-0.0000656" vb="1.0001880"/>
            <tca model="poly3" focal="10" vr="1.0002" vb="1"/>
            <tca model="poly3" focal="12" vr="1.0002" vb="1"/>
            <tca model="poly3" focal="13" br="0.0000404" vr="1.0000986" bb="-0.0000936" vb="1.0001406"/>
            <tca model="poly3" focal="16" br="0.0000285" vr="1.0001326" bb="-0.0000943" vb="1.0001116"/>
        </calibration>
    </lens>

    <lens>
        <maker>Sigma</maker>
        <model>Sigma 8-16mm f/4.5-5.6 DC HSM</model>
        <mount>Sigma SA</mount>
        <mount>Canon EF</mount>
        <mount>Nikon F AF</mount>
        <mount>Pentax KAF</mount>
        <mount>Sony Alpha</mount>
        <cropfactor>1.534</cropfactor>
        <calibration>
            <!-- Taken with Nikon D7100 -->
            <distortion model="ptlens" focal="8" a="0.00985" b="-0.07668" c="0.09452"/>
            <distortion model="ptlens" focal="9" a="-0.0073" b="-0.00074" c="-0.00329"/>
            <distortion model="ptlens" focal="10" a="-0.00608" b="-0.00881" c="0.02021"/>
            <distortion model="ptlens" focal="12" a="-0.02662" b="0.07817" c="-0.08027"/>
            <distortion model="ptlens" focal="14" a="-0.01289" b="0.0306" c="-0.01315"/>
            <distortion model="ptlens" focal="16" a="-0.0184" b="0.05749" c="-0.04454"/>
            <tca model="poly3" focal="8" br="-0.0000141" vr="1.0001963" bb="-0.0000573" vb="1.0001735"/>
            <tca model="poly3" focal="9" br="0.0000277" vr="1.0000937" bb="-0.0000535" vb="1.0002340"/>
            <tca model="poly3" focal="10" br="0.0000257" vr="1.0000862" bb="-0.0000679" vb="1.0002823"/>
            <tca model="poly3" focal="12" br="0.0000717" vr="1.0000453" bb="-0.0000847" vb="1.0002906"/>
            <tca model="poly3" focal="14" br="0.0001034" vr="1.0000726" bb="-0.0000992" vb="1.0002334"/>
            <tca model="poly3" focal="16" br="0.0001132" vr="1.0001441" bb="-0.0001015" vb="1.0001906"/>
        </calibration>
    </lens>

    <lens>
        <maker>Sigma</maker>
        <model>Sigma 10-20mm f/3.5 EX DC HSM</model>
        <mount>Nikon F AF</mount>
        <mount>Sigma SA</mount>
        <mount>Canon EF-S</mount>
        <mount>Sony Alpha</mount>
        <mount>Pentax KAF</mount>
        <cropfactor>1.613</cropfactor>
        <calibration>
            <!-- Taken with Canon 7D -->
            <!-- Real focal length measured with a 360° panorama -->
            <distortion model="ptlens" focal="10" a="0.02278" b="-0.0794" c="0.05484" real-focal="10.02"/>
            <distortion model="ptlens" focal="12" a="0" b="-0.00643" c="0"/>
            <distortion model="ptlens" focal="15" a="0" b="0.00016" c="0"/>
            <distortion model="ptlens" focal="17" a="0.00645" b="-0.01179" c="0.00284"/>
            <distortion model="ptlens" focal="20" a="0" b="0.00321" c="0"/>
            <tca model="poly3" focal="10" br="0.0002606" vr="1.0001530" bb="-0.0001349" vb="1.0002823"/>
            <tca model="poly3" focal="12" br="0.0001459" vr="0.9999845" bb="-0.0001436" vb="1.0004044"/>
            <tca model="poly3" focal="15" br="0.0000907" vr="0.9999725" bb="-0.0001845" vb="1.0005339"/>
            <tca model="poly3" focal="17" br="0.0000683" vr="1.0000128" bb="-0.0001434" vb="1.0003791"/>
            <tca model="poly3" focal="20" br="0.0001555" vr="0.9999808" bb="-0.0001463" vb="1.0003311"/>
        </calibration>
    </lens>

    <lens>
        <maker>Sigma</maker>
        <model>Sigma 10-20mm f/3.5 EX DC HSM</model>
        <mount>Nikon F AF</mount>
        <mount>Sigma SA</mount>
        <mount>Canon EF-S</mount>
        <mount>Sony Alpha</mount>
        <mount>Pentax KAF</mount>
        <cropfactor>1.534</cropfactor>
        <calibration>
            <!-- Taken with Nikon D5300 -->
            <distortion model="ptlens" focal="10" a="0.02808" b="-0.08735" c="0.04973"/>
            <distortion model="ptlens" focal="12" a="0.00373" b="-0.01794" c="0.00897"/>
            <distortion model="ptlens" focal="15" a="0" b="0.00152" c="0"/>
            <distortion model="ptlens" focal="20" a="0.00402" b="-0.00924" c="0.01313"/>
            <tca model="poly3" focal="10" br="0.0002913" vr="1.0002670" bb="-0.0001825" vb="1.0003122"/>
            <tca model="poly3" focal="12" br="0.0002742" vr="0.9999810" bb="-0.0001957" vb="1.0005030"/>
            <tca model="poly3" focal="15" br="0.0001903" vr="0.9999240" bb="-0.0002265" vb="1.0006545"/>
            <tca model="poly3" focal="20" br="0.0002157" vr="1.0000313" bb="-0.0001685" vb="1.0003235"/>
        </calibration>
    </lens>

    <lens>
        <maker>Sigma</maker>
        <model>Sigma 17-70mm f/2.8-4 DC Macro OS HSM</model>
        <mount>Nikon F AF</mount>
        <mount>Sigma SA</mount>
        <mount>Canon EF</mount>
        <mount>Sony Alpha</mount>
        <mount>Pentax KAF</mount>
        <cropfactor>1.523</cropfactor>
        <calibration>
            <!-- Taken with Nikon D90 -->
            <distortion model="ptlens" focal="17" a="0.01587" b="-0.03928" c="-0.00282"/>
            <distortion model="ptlens" focal="19" a="0.02927" b="-0.09256" c="0.08464"/>
            <distortion model="ptlens" focal="21" a="0.03571" b="-0.10663" c="0.09304"/>
            <distortion model="ptlens" focal="24" a="0.02701" b="-0.09229" c="0.10835"/>
            <distortion model="ptlens" focal="28" a="0.01642" b="-0.0481" c="0.05279"/>
            <!-- lens was decentred -->
            <distortion model="ptlens" focal="35" a="-0.00095" b="0.01248" c="-0.00171"/>
            <!-- lens was decentred -->
            <distortion model="ptlens" focal="50" a="0.0082" b="-0.01866" c="0.02391"/>
            <distortion model="ptlens" focal="70" a="-0.01251" b="0.05374" c="-0.05675"/>
        </calibration>
    </lens>

    <lens>
        <maker>Sigma</maker>
        <model>Sigma 70-200mm f/2.8 EX DG Macro HSM II</model>
        <mount>4/3 System</mount>
        <mount>Sigma SA</mount>
        <mount>Nikon F AF</mount>
        <mount>Sony Alpha</mount>
        <mount>Pentax KAF2</mount>
        <mount>Canon EF</mount>
        <cropfactor>1.526</cropfactor>
        <calibration>
            <!-- Taken with Pentax K-5 -->
            <distortion model="poly3" focal="70" k1="-0.00323"/>
            <distortion model="poly3" focal="88" k1="-0.00161"/>
            <distortion model="poly3" focal="105" k1="-0.00007"/>
            <distortion model="poly3" focal="135" k1="0.00284"/>
            <distortion model="poly3" focal="200" k1="0.00517"/>
            <tca model="poly3" focal="70" br="-0.0000200" vr="1.0001748" bb="0.0000049" vb="0.9999277"/>
            <tca model="poly3" focal="88" br="-0.0000162" vr="1.0000776" bb="-0.0000001" vb="0.9999852"/>
            <tca model="poly3" focal="105" br="-0.0000043" vr="0.9999509" bb="-0.0000005" vb="1.0000260"/>
            <tca model="poly3" focal="135" br="-0.0000038" vr="0.9997666" bb="-0.0000237" vb="1.0000597"/>
            <tca model="poly3" focal="200" br="-0.0000467" vr="0.9996960" bb="-0.0000021" vb="0.9999433"/>
        </calibration>
    </lens>

    <lens>
        <maker>Sigma</maker>
        <!-- FixMe: The "APO" is reported by exiv2 but it's superfluous. -->
        <model>Sigma 70-200mm f/2.8 EX DG APO OS HSM</model>
        <model lang="en">Sigma 70-200mm f/2.8 EX DG OS HSM</model>
        <mount>Sigma SA</mount>
        <mount>Nikon F AF</mount>
        <mount>Sony Alpha</mount>
        <mount>Canon EF</mount>
        <cropfactor>1.005</cropfactor>
        <calibration>
            <!-- Taken with Canon 6D -->
            <distortion model="ptlens" focal="70" a="0.00236" b="-0.00978" c="-0.00264"/>
            <distortion model="ptlens" focal="104" a="0.00563" b="-0.01131" c="0.00589"/>
            <distortion model="ptlens" focal="137" a="0" b="0.00701" c="0"/>
            <distortion model="ptlens" focal="200" a="0" b="0.00897" c="0"/>
            <tca model="poly3" focal="70" br="-0.0000025" vr="1.0000793" bb="-0.0000580" vb="1.0001293"/>
            <tca model="poly3" focal="86" br="0.0000437" vr="0.9999629" bb="-0.0000657" vb="1.0001863"/>
            <tca model="poly3" focal="104" br="0.0000566" vr="0.9998860" bb="-0.0001032" vb="1.0002729"/>
            <tca model="poly3" focal="137" br="0.0000700" vr="0.9998057" bb="-0.0001210" vb="1.0002555"/>
            <tca model="poly3" focal="200" br="0.0000883" vr="0.9997431" bb="-0.0000989" vb="1.0001402"/>
            <vignetting model="pa" focal="70" aperture="2.8" distance="10" k1="-0.8893" k2="0.5873" k3="-0.3046"/>
            <vignetting model="pa" focal="70" aperture="2.8" distance="1000" k1="-0.8893" k2="0.5873" k3="-0.3046"/>
            <vignetting model="pa" focal="70" aperture="3.5" distance="10" k1="0.1910" k2="-1.0670" k3="0.4327"/>
            <vignetting model="pa" focal="70" aperture="3.5" distance="1000" k1="0.1910" k2="-1.0670" k3="0.4327"/>
            <vignetting model="pa" focal="70" aperture="4.5" distance="10" k1="0.0101" k2="-0.0154" k3="-0.2987"/>
            <vignetting model="pa" focal="70" aperture="4.5" distance="1000" k1="0.0101" k2="-0.0154" k3="-0.2987"/>
            <vignetting model="pa" focal="70" aperture="5.6" distance="10" k1="-0.1511" k2="0.4913" k3="-0.5698"/>
            <vignetting model="pa" focal="70" aperture="5.6" distance="1000" k1="-0.1511" k2="0.4913" k3="-0.5698"/>
            <vignetting model="pa" focal="70" aperture="7.1" distance="10" k1="-0.2194" k2="0.6371" k3="-0.5789"/>
            <vignetting model="pa" focal="70" aperture="7.1" distance="1000" k1="-0.2194" k2="0.6371" k3="-0.5789"/>
            <vignetting model="pa" focal="70" aperture="9" distance="10" k1="-0.1515" k2="0.3243" k3="-0.2431"/>
            <vignetting model="pa" focal="70" aperture="9" distance="1000" k1="-0.1515" k2="0.3243" k3="-0.2431"/>
            <vignetting model="pa" focal="70" aperture="11" distance="10" k1="-0.0928" k2="0.1002" k3="-0.0402"/>
            <vignetting model="pa" focal="70" aperture="11" distance="1000" k1="-0.0928" k2="0.1002" k3="-0.0402"/>
            <vignetting model="pa" focal="70" aperture="14" distance="10" k1="-0.1342" k2="0.1769" k3="-0.0882"/>
            <vignetting model="pa" focal="70" aperture="14" distance="1000" k1="-0.1342" k2="0.1769" k3="-0.0882"/>
            <vignetting model="pa" focal="70" aperture="18" distance="10" k1="-0.1435" k2="0.2049" k3="-0.1052"/>
            <vignetting model="pa" focal="70" aperture="18" distance="1000" k1="-0.1435" k2="0.2049" k3="-0.1052"/>
            <vignetting model="pa" focal="70" aperture="22" distance="10" k1="-0.1564" k2="0.2277" k3="-0.1180"/>
            <vignetting model="pa" focal="70" aperture="22" distance="1000" k1="-0.1564" k2="0.2277" k3="-0.1180"/>
            <vignetting model="pa" focal="86" aperture="2.8" distance="10" k1="-0.8011" k2="0.5025" k3="-0.2612"/>
            <vignetting model="pa" focal="86" aperture="2.8" distance="1000" k1="-0.8011" k2="0.5025" k3="-0.2612"/>
            <vignetting model="pa" focal="86" aperture="3.5" distance="10" k1="0.1776" k2="-0.9126" k3="0.3512"/>
            <vignetting model="pa" focal="86" aperture="3.5" distance="1000" k1="0.1776" k2="-0.9126" k3="0.3512"/>
            <vignetting model="pa" focal="86" aperture="4.5" distance="10" k1="-0.0393" k2="0.1320" k3="-0.3081"/>
            <vignetting model="pa" focal="86" aperture="4.5" distance="1000" k1="-0.0393" k2="0.1320" k3="-0.3081"/>
            <vignetting model="pa" focal="86" aperture="5.6" distance="10" k1="-0.1638" k2="0.4441" k3="-0.4174"/>
            <vignetting model="pa" focal="86" aperture="5.6" distance="1000" k1="-0.1638" k2="0.4441" k3="-0.4174"/>
            <vignetting model="pa" focal="86" aperture="7.1" distance="10" k1="-0.1406" k2="0.3009" k3="-0.2317"/>
            <vignetting model="pa" focal="86" aperture="7.1" distance="1000" k1="-0.1406" k2="0.3009" k3="-0.2317"/>
            <vignetting model="pa" focal="86" aperture="9" distance="10" k1="-0.1155" k2="0.1293" k3="-0.0459"/>
            <vignetting model="pa" focal="86" aperture="9" distance="1000" k1="-0.1155" k2="0.1293" k3="-0.0459"/>
            <vignetting model="pa" focal="86" aperture="11" distance="10" k1="-0.1311" k2="0.1670" k3="-0.0687"/>
            <vignetting model="pa" focal="86" aperture="11" distance="1000" k1="-0.1311" k2="0.1670" k3="-0.0687"/>
            <vignetting model="pa" focal="86" aperture="14" distance="10" k1="-0.1456" k2="0.1985" k3="-0.0901"/>
            <vignetting model="pa" focal="86" aperture="14" distance="1000" k1="-0.1456" k2="0.1985" k3="-0.0901"/>
            <vignetting model="pa" focal="86" aperture="18" distance="10" k1="-0.1509" k2="0.1907" k3="-0.0739"/>
            <vignetting model="pa" focal="86" aperture="18" distance="1000" k1="-0.1509" k2="0.1907" k3="-0.0739"/>
            <vignetting model="pa" focal="86" aperture="22" distance="10" k1="-0.1606" k2="0.1984" k3="-0.0743"/>
            <vignetting model="pa" focal="86" aperture="22" distance="1000" k1="-0.1606" k2="0.1984" k3="-0.0743"/>
            <vignetting model="pa" focal="97" aperture="2.8" distance="10" k1="-0.7082" k2="0.3921" k3="-0.2121"/>
            <vignetting model="pa" focal="97" aperture="2.8" distance="1000" k1="-0.7082" k2="0.3921" k3="-0.2121"/>
            <vignetting model="pa" focal="97" aperture="3.5" distance="10" k1="0.1054" k2="-0.6036" k3="0.1442"/>
            <vignetting model="pa" focal="97" aperture="3.5" distance="1000" k1="0.1054" k2="-0.6036" k3="0.1442"/>
            <vignetting model="pa" focal="97" aperture="4.5" distance="10" k1="-0.1859" k2="0.5307" k3="-0.5384"/>
            <vignetting model="pa" focal="97" aperture="4.5" distance="1000" k1="-0.1859" k2="0.5307" k3="-0.5384"/>
            <vignetting model="pa" focal="97" aperture="5.6" distance="10" k1="-0.2082" k2="0.5533" k3="-0.4619"/>
            <vignetting model="pa" focal="97" aperture="5.6" distance="1000" k1="-0.2082" k2="0.5533" k3="-0.4619"/>
            <vignetting model="pa" focal="97" aperture="7.1" distance="10" k1="-0.1958" k2="0.3997" k3="-0.2706"/>
            <vignetting model="pa" focal="97" aperture="7.1" distance="1000" k1="-0.1958" k2="0.3997" k3="-0.2706"/>
            <vignetting model="pa" focal="97" aperture="9" distance="10" k1="-0.1295" k2="0.1548" k3="-0.0488"/>
            <vignetting model="pa" focal="97" aperture="9" distance="1000" k1="-0.1295" k2="0.1548" k3="-0.0488"/>
            <vignetting model="pa" focal="97" aperture="11" distance="10" k1="-0.1362" k2="0.1907" k3="-0.0838"/>
            <vignetting model="pa" focal="97" aperture="11" distance="1000" k1="-0.1362" k2="0.1907" k3="-0.0838"/>
            <vignetting model="pa" focal="97" aperture="14" distance="10" k1="-0.1610" k2="0.2426" k3="-0.1136"/>
            <vignetting model="pa" focal="97" aperture="14" distance="1000" k1="-0.1610" k2="0.2426" k3="-0.1136"/>
            <vignetting model="pa" focal="97" aperture="18" distance="10" k1="-0.1805" k2="0.2798" k3="-0.1360"/>
            <vignetting model="pa" focal="97" aperture="18" distance="1000" k1="-0.1805" k2="0.2798" k3="-0.1360"/>
            <vignetting model="pa" focal="97" aperture="22" distance="10" k1="-0.1315" k2="0.1363" k3="-0.0377"/>
            <vignetting model="pa" focal="97" aperture="22" distance="1000" k1="-0.1315" k2="0.1363" k3="-0.0377"/>
            <vignetting model="pa" focal="137" aperture="2.8" distance="10" k1="-0.5045" k2="-0.3905" k3="0.2920"/>
            <vignetting model="pa" focal="137" aperture="2.8" distance="1000" k1="-0.5045" k2="-0.3905" k3="0.2920"/>
            <vignetting model="pa" focal="137" aperture="3.5" distance="10" k1="0.3406" k2="-1.5303" k3="0.7480"/>
            <vignetting model="pa" focal="137" aperture="3.5" distance="1000" k1="0.3406" k2="-1.5303" k3="0.7480"/>
            <vignetting model="pa" focal="137" aperture="4.5" distance="10" k1="0.1278" k2="-0.3796" k3="-0.0585"/>
            <vignetting model="pa" focal="137" aperture="4.5" distance="1000" k1="0.1278" k2="-0.3796" k3="-0.0585"/>
            <vignetting model="pa" focal="137" aperture="5.6" distance="10" k1="-0.0195" k2="0.2068" k3="-0.4238"/>
            <vignetting model="pa" focal="137" aperture="5.6" distance="1000" k1="-0.0195" k2="0.2068" k3="-0.4238"/>
            <vignetting model="pa" focal="137" aperture="7.1" distance="10" k1="-0.1590" k2="0.5504" k3="-0.5706"/>
            <vignetting model="pa" focal="137" aperture="7.1" distance="1000" k1="-0.1590" k2="0.5504" k3="-0.5706"/>
            <vignetting model="pa" focal="137" aperture="9" distance="10" k1="-0.0900" k2="0.2635" k3="-0.2454"/>
            <vignetting model="pa" focal="137" aperture="9" distance="1000" k1="-0.0900" k2="0.2635" k3="-0.2454"/>
            <vignetting model="pa" focal="137" aperture="11" distance="10" k1="-0.0517" k2="0.0631" k3="-0.0405"/>
            <vignetting model="pa" focal="137" aperture="11" distance="1000" k1="-0.0517" k2="0.0631" k3="-0.0405"/>
            <vignetting model="pa" focal="137" aperture="14" distance="10" k1="-0.1061" k2="0.1023" k3="-0.0230"/>
            <vignetting model="pa" focal="137" aperture="14" distance="1000" k1="-0.1061" k2="0.1023" k3="-0.0230"/>
            <vignetting model="pa" focal="137" aperture="18" distance="10" k1="-0.0420" k2="-0.0207" k3="0.0466"/>
            <vignetting model="pa" focal="137" aperture="18" distance="1000" k1="-0.0420" k2="-0.0207" k3="0.0466"/>
            <vignetting model="pa" focal="137" aperture="22" distance="10" k1="-0.1358" k2="0.1564" k3="-0.0558"/>
            <vignetting model="pa" focal="137" aperture="22" distance="1000" k1="-0.1358" k2="0.1564" k3="-0.0558"/>
            <vignetting model="pa" focal="200" aperture="2.8" distance="10" k1="-1.5224" k2="1.5956" k3="-0.7242"/>
            <vignetting model="pa" focal="200" aperture="2.8" distance="1000" k1="-1.5224" k2="1.5956" k3="-0.7242"/>
            <vignetting model="pa" focal="200" aperture="3.5" distance="10" k1="-0.5668" k2="-0.0975" k3="0.1528"/>
            <vignetting model="pa" focal="200" aperture="3.5" distance="1000" k1="-0.5668" k2="-0.0975" k3="0.1528"/>
            <vignetting model="pa" focal="200" aperture="4.5" distance="10" k1="0.1827" k2="-1.2545" k3="0.7181"/>
            <vignetting model="pa" focal="200" aperture="4.5" distance="1000" k1="0.1827" k2="-1.2545" k3="0.7181"/>
            <vignetting model="pa" focal="200" aperture="5.6" distance="10" k1="0.1489" k2="-0.6608" k3="0.2103"/>
            <vignetting model="pa" focal="200" aperture="5.6" distance="1000" k1="0.1489" k2="-0.6608" k3="0.2103"/>
            <vignetting model="pa" focal="200" aperture="7.1" distance="10" k1="-0.0572" k2="0.1043" k3="-0.3017"/>
            <vignetting model="pa" focal="200" aperture="7.1" distance="1000" k1="-0.0572" k2="0.1043" k3="-0.3017"/>
            <vignetting model="pa" focal="200" aperture="9" distance="10" k1="-0.1676" k2="0.4836" k3="-0.4597"/>
            <vignetting model="pa" focal="200" aperture="9" distance="1000" k1="-0.1676" k2="0.4836" k3="-0.4597"/>
            <vignetting model="pa" focal="200" aperture="11" distance="10" k1="-0.2300" k2="0.4703" k3="-0.3146"/>
            <vignetting model="pa" focal="200" aperture="11" distance="1000" k1="-0.2300" k2="0.4703" k3="-0.3146"/>
            <vignetting model="pa" focal="200" aperture="14" distance="10" k1="-0.1525" k2="0.2350" k3="-0.1212"/>
            <vignetting model="pa" focal="200" aperture="14" distance="1000" k1="-0.1525" k2="0.2350" k3="-0.1212"/>
            <vignetting model="pa" focal="200" aperture="18" distance="10" k1="-0.1198" k2="0.1299" k3="-0.0465"/>
            <vignetting model="pa" focal="200" aperture="18" distance="1000" k1="-0.1198" k2="0.1299" k3="-0.0465"/>
            <vignetting model="pa" focal="200" aperture="22" distance="10" k1="-0.1574" k2="0.2245" k3="-0.1121"/>
            <vignetting model="pa" focal="200" aperture="22" distance="1000" k1="-0.1574" k2="0.2245" k3="-0.1121"/>
        </calibration>
    </lens>

    <lens>
        <maker>Sigma</maker>
        <!-- FixMe: The "APO" is reported by exiv2 but it's superfluous. -->
        <model>Sigma 70-200mm f/2.8 EX DG APO OS HSM</model>
        <model lang="en">Sigma 70-200mm f/2.8 EX DG OS HSM</model>
        <mount>Sigma SA</mount>
        <mount>Nikon F AF</mount>
        <mount>Sony Alpha</mount>
        <mount>Canon EF</mount>
        <cropfactor>1.534</cropfactor>
        <calibration>
            <!-- Taken with Sony NEX-7 -->
            <distortion model="poly3" focal="70" k1="-0.0033"/>
            <distortion model="poly3" focal="90" k1="-0.00167"/>
            <distortion model="poly3" focal="100" k1="0.00038"/>
            <distortion model="poly3" focal="140" k1="0.00244"/>
            <distortion model="poly3" focal="200" k1="0.00398"/>
            <tca model="poly3" focal="70" br="0.0000023" vr="1.0001291" bb="-0.0000306" vb="1.0001155"/>
            <tca model="poly3" focal="90" br="0.0000195" vr="1.0000261" bb="-0.0000404" vb="1.0002499"/>
            <tca model="poly3" focal="100" br="0.0000209" vr="0.9999191" bb="-0.0000173" vb="1.0002320"/>
            <tca model="poly3" focal="140" br="0.0000188" vr="0.9998127" bb="-0.0000376" vb="1.0002433"/>
            <tca model="poly3" focal="200" br="0.0000436" vr="0.9997250" bb="-0.0000510" vb="1.0001268"/>
            <vignetting model="pa" focal="70" aperture="2.8" distance="10" k1="-0.4490" k2="0.1998" k3="-0.0468"/>
            <vignetting model="pa" focal="70" aperture="2.8" distance="1000" k1="-0.4490" k2="0.1998" k3="-0.0468"/>
            <vignetting model="pa" focal="70" aperture="4" distance="10" k1="-0.0717" k2="0.0543" k3="-0.0356"/>
            <vignetting model="pa" focal="70" aperture="4" distance="1000" k1="-0.0717" k2="0.0543" k3="-0.0356"/>
            <vignetting model="pa" focal="70" aperture="5.6" distance="10" k1="-0.0690" k2="0.0409" k3="-0.0230"/>
            <vignetting model="pa" focal="70" aperture="5.6" distance="1000" k1="-0.0690" k2="0.0409" k3="-0.0230"/>
            <vignetting model="pa" focal="70" aperture="8" distance="10" k1="-0.0668" k2="0.0475" k3="-0.0336"/>
            <vignetting model="pa" focal="70" aperture="8" distance="1000" k1="-0.0668" k2="0.0475" k3="-0.0336"/>
            <vignetting model="pa" focal="70" aperture="22" distance="10" k1="-0.0838" k2="0.0809" k3="-0.0500"/>
            <vignetting model="pa" focal="70" aperture="22" distance="1000" k1="-0.0838" k2="0.0809" k3="-0.0500"/>
            <vignetting model="pa" focal="90" aperture="2.8" distance="10" k1="-0.4213" k2="0.2233" k3="-0.0717"/>
            <vignetting model="pa" focal="90" aperture="2.8" distance="1000" k1="-0.4213" k2="0.2233" k3="-0.0717"/>
            <vignetting model="pa" focal="90" aperture="4" distance="10" k1="-0.0749" k2="0.0528" k3="-0.0278"/>
            <vignetting model="pa" focal="90" aperture="4" distance="1000" k1="-0.0749" k2="0.0528" k3="-0.0278"/>
            <vignetting model="pa" focal="90" aperture="5.6" distance="10" k1="-0.0735" k2="0.0512" k3="-0.0296"/>
            <vignetting model="pa" focal="90" aperture="5.6" distance="1000" k1="-0.0735" k2="0.0512" k3="-0.0296"/>
            <vignetting model="pa" focal="90" aperture="8" distance="10" k1="-0.0742" k2="0.0548" k3="-0.0351"/>
            <vignetting model="pa" focal="90" aperture="8" distance="1000" k1="-0.0742" k2="0.0548" k3="-0.0351"/>
            <vignetting model="pa" focal="90" aperture="22" distance="10" k1="-0.0850" k2="0.0836" k3="-0.0531"/>
            <vignetting model="pa" focal="90" aperture="22" distance="1000" k1="-0.0850" k2="0.0836" k3="-0.0531"/>
            <vignetting model="pa" focal="100" aperture="2.8" distance="10" k1="-0.4097" k2="0.2601" k3="-0.1040"/>
            <vignetting model="pa" focal="100" aperture="2.8" distance="1000" k1="-0.4097" k2="0.2601" k3="-0.1040"/>
            <vignetting model="pa" focal="100" aperture="4" distance="10" k1="-0.0819" k2="0.0704" k3="-0.0371"/>
            <vignetting model="pa" focal="100" aperture="4" distance="1000" k1="-0.0819" k2="0.0704" k3="-0.0371"/>
            <vignetting model="pa" focal="100" aperture="5.6" distance="10" k1="-0.0717" k2="0.0386" k3="-0.0176"/>
            <vignetting model="pa" focal="100" aperture="5.6" distance="1000" k1="-0.0717" k2="0.0386" k3="-0.0176"/>
            <vignetting model="pa" focal="100" aperture="8" distance="10" k1="-0.0639" k2="0.0322" k3="-0.0203"/>
            <vignetting model="pa" focal="100" aperture="8" distance="1000" k1="-0.0639" k2="0.0322" k3="-0.0203"/>
            <vignetting model="pa" focal="100" aperture="22" distance="10" k1="-0.0780" k2="0.0693" k3="-0.0450"/>
            <vignetting model="pa" focal="100" aperture="22" distance="1000" k1="-0.0780" k2="0.0693" k3="-0.0450"/>
            <vignetting model="pa" focal="140" aperture="2.8" distance="10" k1="-0.3524" k2="0.2271" k3="-0.1535"/>
            <vignetting model="pa" focal="140" aperture="2.8" distance="1000" k1="-0.3524" k2="0.2271" k3="-0.1535"/>
            <vignetting model="pa" focal="140" aperture="4" distance="10" k1="-0.1104" k2="0.1910" k3="-0.1561"/>
            <vignetting model="pa" focal="140" aperture="4" distance="1000" k1="-0.1104" k2="0.1910" k3="-0.1561"/>
            <vignetting model="pa" focal="140" aperture="5.6" distance="10" k1="-0.0927" k2="0.0899" k3="-0.0485"/>
            <vignetting model="pa" focal="140" aperture="5.6" distance="1000" k1="-0.0927" k2="0.0899" k3="-0.0485"/>
            <vignetting model="pa" focal="140" aperture="8" distance="10" k1="-0.0735" k2="0.0438" k3="-0.0231"/>
            <vignetting model="pa" focal="140" aperture="8" distance="1000" k1="-0.0735" k2="0.0438" k3="-0.0231"/>
            <vignetting model="pa" focal="140" aperture="22" distance="10" k1="-0.0734" k2="0.0626" k3="-0.0425"/>
            <vignetting model="pa" focal="140" aperture="22" distance="1000" k1="-0.0734" k2="0.0626" k3="-0.0425"/>
            <vignetting model="pa" focal="200" aperture="2.8" distance="10" k1="-0.8337" k2="0.7718" k3="-0.3477"/>
            <vignetting model="pa" focal="200" aperture="2.8" distance="1000" k1="-0.8337" k2="0.7718" k3="-0.3477"/>
            <vignetting model="pa" focal="200" aperture="4" distance="10" k1="0.0480" k2="-0.5987" k3="0.3456"/>
            <vignetting model="pa" focal="200" aperture="4" distance="1000" k1="0.0480" k2="-0.5987" k3="0.3456"/>
            <vignetting model="pa" focal="200" aperture="5.6" distance="10" k1="-0.1135" k2="0.1709" k3="-0.1291"/>
            <vignetting model="pa" focal="200" aperture="5.6" distance="1000" k1="-0.1135" k2="0.1709" k3="-0.1291"/>
            <vignetting model="pa" focal="200" aperture="8" distance="10" k1="-0.0999" k2="0.0943" k3="-0.0509"/>
            <vignetting model="pa" focal="200" aperture="8" distance="1000" k1="-0.0999" k2="0.0943" k3="-0.0509"/>
            <vignetting model="pa" focal="200" aperture="22" distance="10" k1="-0.0900" k2="0.0904" k3="-0.0554"/>
            <vignetting model="pa" focal="200" aperture="22" distance="1000" k1="-0.0900" k2="0.0904" k3="-0.0554"/>
        </calibration>
    </lens>

    <lens>
        <maker>Sigma</maker>
        <model>Sigma 10mm f/2.8 EX DC Fisheye HSM</model>
        <model lang="de">Sigma 10mm f/2.8 EX DC Fischauge HSM</model>
        <mount>Sigma SA</mount>
        <mount>Nikon F AF</mount>
        <mount>Sony Alpha</mount>
        <mount>Pentax KAF2</mount>
        <mount>Canon EF</mount>
        <type>equisolid</type>
        <cropfactor>1.622</cropfactor>
        <calibration>
            <!-- Taken with Canon EOS 450D -->
            <distortion model="ptlens" focal="10" a="0.01165" b="-0.04879" c="0.09652"/>
        </calibration>
    </lens>

    <lens>
        <maker>Sigma</maker>
        <model>Sigma 10mm f/2.8 EX DC Fisheye HSM</model>
        <model lang="de">Sigma 10mm f/2.8 EX DC Fischauge HSM</model>
        <mount>Nikon F AF</mount>
        <mount>Sony Alpha</mount>
        <mount>Pentax KAF2</mount>
        <mount>Canon EF</mount>
        <type>fisheye</type>
        <cropfactor>1.523</cropfactor>
        <calibration>
            <!-- Taken with Nikon D200 -->
            <distortion model="ptlens" focal="10" a="0.00057" b="-0.02738" c="0.00014"/>
        </calibration>
    </lens>

    <lens>
        <maker>Sigma</maker>
        <model>Sigma 100-300mm f/4 APO EX DG HSM</model>
        <mount>Sigma SA</mount>
        <mount>Nikon F AF</mount>
        <mount>Sony Alpha</mount>
        <mount>Pentax KAF2</mount>
        <mount>Canon EF</mount>
        <cropfactor>1.523</cropfactor>
        <calibration>
            <!-- Taken with Nikon D200 -->
            <distortion model="ptlens" focal="100" a="0.00007" b="-0.0008" c="-0.00001"/>
            <distortion model="ptlens" focal="137" a="-0.00066" b="0.00279" c="-0.00217"/>
            <distortion model="ptlens" focal="196" a="-0.00028" b="0.00292" c="-0.0011"/>
            <distortion model="ptlens" focal="254" a="-0.00029" b="0.00366" c="-0.00198"/>
            <distortion model="ptlens" focal="300" a="0.00081" b="0.0001" c="0.002"/>
            <vignetting model="pa" focal="100" aperture="4" distance="100" k1="-0.3155" k2="0.2954" k3="-0.15596"/>
            <vignetting model="pa" focal="100" aperture="5.6" distance="100" k1="0.16981" k2="-0.60469" k3="0.37843"/>
            <vignetting model="pa" focal="100" aperture="8" distance="100" k1="0.01921" k2="-0.01703" k3="0.00141"/>
            <vignetting model="pa" focal="137" aperture="4" distance="100" k1="-0.24029" k2="0.21036" k3="-0.11008"/>
            <vignetting model="pa" focal="137" aperture="5.6" distance="100" k1="0.02429" k2="-0.13049" k3="0.05237"/>
            <vignetting model="pa" focal="137" aperture="8" distance="100" k1="0.03889" k2="-0.09327" k3="0.06447"/>
            <vignetting model="pa" focal="196" aperture="4" distance="100" k1="-0.19474" k2="0.15132" k3="-0.08183"/>
            <vignetting model="pa" focal="196" aperture="5.6" distance="100" k1="-0.02985" k2="0.08378" k3="-0.10544"/>
            <vignetting model="pa" focal="196" aperture="8" distance="100" k1="-0.0340" k2="0.04936" k3="-0.03488"/>
            <vignetting model="pa" focal="254" aperture="4" distance="100" k1="-0.1021" k2="-0.1678" k3="0.09927"/>
            <vignetting model="pa" focal="254" aperture="5.6" distance="100" k1="0.10468" k2="-0.39925" k3="0.18583"/>
            <vignetting model="pa" focal="254" aperture="8" distance="100" k1="-0.13138" k2="0.34017" k3="-0.27443"/>
            <vignetting model="pa" focal="300" aperture="4" distance="100" k1="-0.20833" k2="-0.21414" k3="0.26428"/>
            <vignetting model="pa" focal="300" aperture="5.6" distance="100" k1="-0.03272" k2="-0.35374" k3="0.22915"/>
            <vignetting model="pa" focal="300" aperture="8" distance="100" k1="-0.0888" k2="0.13017" k3="-0.06867"/>
        </calibration>
    </lens>

    <lens>
        <maker>Sigma</maker>
        <model>Sigma 100-300mm f/4 APO EX DG HSM</model>
        <mount>Sigma SA</mount>
        <mount>Nikon F AF</mount>
        <mount>Sony Alpha</mount>
        <mount>Pentax KAF2</mount>
        <mount>Canon EF</mount>
        <cropfactor>1</cropfactor>
        <calibration>
            <!-- Taken with Nikon D800 -->
            <distortion model="ptlens" focal="100" a="0.00075" b="-0.00524" c="0.00291"/>
            <distortion model="ptlens" focal="135" a="0.00285" b="-0.00904" c="0.00967"/>
            <distortion model="ptlens" focal="210" a="-0.00012" b="0.00449" c="-0.0018"/>
            <distortion model="ptlens" focal="250" a="0.00444" b="-0.01026" c="0.01586"/>
            <distortion model="ptlens" focal="300" a="-0.00125" b="0.00932" c="-0.00324"/>
            <vignetting model="pa" focal="100" aperture="4" distance="10" k1="-0.63946" k2="0.78525" k3="-0.51379"/>
            <vignetting model="pa" focal="100" aperture="4" distance="1000" k1="-0.63946" k2="0.78525" k3="-0.51379"/>
            <vignetting model="pa" focal="100" aperture="5.6" distance="10" k1="-0.2506" k2="0.04868" k3="-0.06119"/>
            <vignetting model="pa" focal="100" aperture="5.6" distance="1000" k1="-0.2506" k2="0.04868" k3="-0.06119"/>
            <vignetting model="pa" focal="100" aperture="8" distance="10" k1="-0.04002" k2="0.07529" k3="-0.21472"/>
            <vignetting model="pa" focal="100" aperture="8" distance="1000" k1="-0.04002" k2="0.07529" k3="-0.21472"/>
            <vignetting model="pa" focal="100" aperture="11" distance="10" k1="-0.02681" k2="0.03459" k3="-0.05438"/>
            <vignetting model="pa" focal="100" aperture="11" distance="1000" k1="-0.02681" k2="0.03459" k3="-0.05438"/>
            <vignetting model="pa" focal="135" aperture="4" distance="10" k1="-0.49673" k2="0.50408" k3="-0.29663"/>
            <vignetting model="pa" focal="135" aperture="4" distance="1000" k1="-0.49673" k2="0.50408" k3="-0.29663"/>
            <vignetting model="pa" focal="135" aperture="5.6" distance="10" k1="-0.16118" k2="-0.03828" k3="-0.01797"/>
            <vignetting model="pa" focal="135" aperture="5.6" distance="1000" k1="-0.16118" k2="-0.03828" k3="-0.01797"/>
            <vignetting model="pa" focal="135" aperture="8" distance="10" k1="-0.02714" k2="0.03486" k3="-0.10248"/>
            <vignetting model="pa" focal="135" aperture="8" distance="1000" k1="-0.02714" k2="0.03486" k3="-0.10248"/>
            <vignetting model="pa" focal="135" aperture="11" distance="10" k1="0" k2="0" k3="0"/>
            <vignetting model="pa" focal="135" aperture="11" distance="1000" k1="0" k2="0" k3="0"/>
            <vignetting model="pa" focal="210" aperture="4" distance="10" k1="-0.19135" k2="-0.12367" k3="-0.02862"/>
            <vignetting model="pa" focal="210" aperture="4" distance="1000" k1="-0.19135" k2="-0.12367" k3="-0.02862"/>
            <vignetting model="pa" focal="210" aperture="5.6" distance="10" k1="0.00159" k2="-0.35824" k3="0.05758"/>
            <vignetting model="pa" focal="210" aperture="5.6" distance="1000" k1="0.00159" k2="-0.35824" k3="0.05758"/>
            <vignetting model="pa" focal="210" aperture="8" distance="10" k1="-0.19166" k2="0.45016" k3="-0.49235"/>
            <vignetting model="pa" focal="210" aperture="8" distance="1000" k1="-0.19166" k2="0.45016" k3="-0.49235"/>
            <vignetting model="pa" focal="210" aperture="11" distance="10" k1="-0.0865" k2="0.08241" k3="-0.05934"/>
            <vignetting model="pa" focal="210" aperture="11" distance="1000" k1="-0.0865" k2="0.08241" k3="-0.05934"/>
            <vignetting model="pa" focal="250" aperture="4" distance="10" k1="-0.45098" k2="0.11093" k3="-0.03267"/>
            <vignetting model="pa" focal="250" aperture="4" distance="1000" k1="-0.45098" k2="0.11093" k3="-0.03267"/>
            <vignetting model="pa" focal="250" aperture="5.6" distance="10" k1="-0.0752" k2="-0.60368" k3="0.40668"/>
            <vignetting model="pa" focal="250" aperture="5.6" distance="1000" k1="-0.0752" k2="-0.60368" k3="0.40668"/>
            <vignetting model="pa" focal="250" aperture="8" distance="10" k1="-0.03932" k2="-0.17476" k3="-0.04248"/>
            <vignetting model="pa" focal="250" aperture="8" distance="1000" k1="-0.03932" k2="-0.17476" k3="-0.04248"/>
            <vignetting model="pa" focal="250" aperture="11" distance="10" k1="-0.05962" k2="0.04753" k3="-0.10372"/>
            <vignetting model="pa" focal="250" aperture="11" distance="1000" k1="-0.05962" k2="0.04753" k3="-0.10372"/>
            <vignetting model="pa" focal="300" aperture="4" distance="10" k1="-0.00125" k2="0.00932" k3="-0.00324"/>
            <vignetting model="pa" focal="300" aperture="4" distance="1000" k1="-0.00125" k2="0.00932" k3="-0.00324"/>
            <vignetting model="pa" focal="300" aperture="5.6" distance="10" k1="-0.51532" k2="0.33078" k3="-0.17934"/>
            <vignetting model="pa" focal="300" aperture="5.6" distance="1000" k1="-0.51532" k2="0.33078" k3="-0.17934"/>
            <vignetting model="pa" focal="300" aperture="8" distance="10" k1="0.02277" k2="-0.69185" k3="0.43795"/>
            <vignetting model="pa" focal="300" aperture="8" distance="1000" k1="0.02277" k2="-0.69185" k3="0.43795"/>
            <vignetting model="pa" focal="300" aperture="11" distance="10" k1="-0.16967" k2="0.33179" k3="-0.35087"/>
            <vignetting model="pa" focal="300" aperture="11" distance="1000" k1="-0.16967" k2="0.33179" k3="-0.35087"/>
        </calibration>
    </lens>

    <lens>
        <maker>Sigma</maker>
        <model>Sigma 100-300mm f/4 APO EX DG HSM + Kenko Teleplus PRO 300 AF 1.4x DGX extender</model>
        <model lang="en">Sigma 100-300mm f/4 APO EX DG HSM + Kenko Teleplus PRO 300 AF 1.4× DGX ext.</model>
        <model lang="de">Sigma 100-300mm f/4 APO EX DG HSM + Kenko Teleplus PRO 300 AF 1.4× DGX Konv.</model>
        <mount>Sigma SA</mount>
        <mount>Nikon F AF</mount>
        <mount>Sony Alpha</mount>
        <mount>Pentax KAF2</mount>
        <mount>Canon EF</mount>
        <cropfactor>1</cropfactor>
        <calibration>
            <!-- Taken with Nikon D800 -->
            <distortion model="ptlens" focal="140" a="-0.00597" b="0.00974" c="-0.00848"/>
            <distortion model="ptlens" focal="190" a="-0.00562" b="0.01101" c="-0.00757"/>
            <distortion model="ptlens" focal="270" a="-0.00335" b="0.00606" c="-0.00089"/>
            <distortion model="ptlens" focal="290" a="-0.00426" b="0.00942" c="-0.0042"/>
            <distortion model="ptlens" focal="350" a="-0.00427" b="0.01015" c="-0.00509"/>
            <distortion model="ptlens" focal="420" a="-0.00677" b="0.01777" c="-0.01176"/>
            <vignetting model="pa" focal="140" aperture="5.6" distance="10" k1="-0.39578" k2="0.57099" k3="-0.45125"/>
            <vignetting model="pa" focal="140" aperture="5.6" distance="1000" k1="-0.39578" k2="0.57099" k3="-0.45125"/>
            <vignetting model="pa" focal="140" aperture="8" distance="10" k1="-0.10561" k2="0.03059" k3="-0.10984"/>
            <vignetting model="pa" focal="140" aperture="8" distance="1000" k1="-0.10561" k2="0.03059" k3="-0.10984"/>
            <vignetting model="pa" focal="190" aperture="5.6" distance="10" k1="-0.39271" k2="0.70381" k3="-0.5887"/>
            <vignetting model="pa" focal="190" aperture="5.6" distance="1000" k1="-0.39271" k2="0.70381" k3="-0.5887"/>
            <vignetting model="pa" focal="190" aperture="8" distance="10" k1="-0.18611" k2="0.38611" k3="-0.37591"/>
            <vignetting model="pa" focal="190" aperture="8" distance="1000" k1="-0.18611" k2="0.38611" k3="-0.37591"/>
            <vignetting model="pa" focal="270" aperture="5.6" distance="10" k1="-0.38544" k2="0.71939" k3="-0.60858"/>
            <vignetting model="pa" focal="270" aperture="5.6" distance="1000" k1="-0.38544" k2="0.71939" k3="-0.60858"/>
            <vignetting model="pa" focal="290" aperture="8" distance="10" k1="-0.13135" k2="0.32962" k3="-0.37561"/>
            <vignetting model="pa" focal="290" aperture="8" distance="1000" k1="-0.13135" k2="0.32962" k3="-0.37561"/>
            <vignetting model="pa" focal="350" aperture="5.6" distance="10" k1="-0.31466" k2="0.37507" k3="-0.34992"/>
            <vignetting model="pa" focal="350" aperture="5.6" distance="1000" k1="-0.31466" k2="0.37507" k3="-0.34992"/>
            <vignetting model="pa" focal="350" aperture="8" distance="10" k1="-0.05521" k2="-0.0198" k3="-0.14089"/>
            <vignetting model="pa" focal="350" aperture="8" distance="1000" k1="-0.05521" k2="-0.0198" k3="-0.14089"/>
            <vignetting model="pa" focal="420" aperture="5.6" distance="10" k1="-0.53536" k2="0.69771" k3="-0.49273"/>
            <vignetting model="pa" focal="420" aperture="5.6" distance="1000" k1="-0.53536" k2="0.69771" k3="-0.49273"/>
            <vignetting model="pa" focal="420" aperture="8" distance="10" k1="-0.32735" k2="0.2811" k3="-0.2171"/>
            <vignetting model="pa" focal="420" aperture="8" distance="1000" k1="-0.32735" k2="0.2811" k3="-0.2171"/>
            <vignetting model="pa" focal="420" aperture="11" distance="10" k1="-0.02513" k2="-0.07048" k3="-0.01458"/>
            <vignetting model="pa" focal="420" aperture="11" distance="1000" k1="-0.02513" k2="-0.07048" k3="-0.01458"/>
        </calibration>
    </lens>

    <lens>
        <maker>Sigma</maker>
        <model>Sigma 50-150mm f/2.8 APO EX DC HSM II</model>
        <mount>Sigma SA</mount>
        <mount>Nikon F AF</mount>
        <mount>Sony Alpha</mount>
        <mount>Pentax KAF2</mount>
        <mount>Canon EF</mount>
        <cropfactor>1.523</cropfactor>
        <calibration>
            <!-- Taken with Nikon D200 -->
            <distortion model="ptlens" focal="50" a="0.00143" b="-0.0113" c="0.00788"/>
            <distortion model="ptlens" focal="75" a="0.00207" b="-0.00519" c="0.0052"/>
            <distortion model="ptlens" focal="105" a="0.00115" b="0.00265" c="0.00031"/>
            <distortion model="ptlens" focal="150" a="0.00072" b="0.00631" c="-0.00073"/>
            <vignetting model="pa" focal="50" aperture="2.8" distance="100" k1="-0.3469" k2="0.34748" k3="-0.2902"/>
            <vignetting model="pa" focal="50" aperture="4" distance="100" k1="-0.0702" k2="0.38516" k3="-0.44561"/>
            <vignetting model="pa" focal="50" aperture="5.6" distance="100" k1="-0.07583" k2="0.32289" k3="-0.27317"/>
            <vignetting model="pa" focal="75" aperture="2.8" distance="100" k1="-0.2858" k2="0.29719" k3="-0.25336"/>
            <vignetting model="pa" focal="75" aperture="4" distance="100" k1="-0.01767" k2="0.21834" k3="-0.25478"/>
            <vignetting model="pa" focal="75" aperture="5.6" distance="100" k1="0.02044" k2="-0.01582" k3="0.00834"/>
            <vignetting model="pa" focal="105" aperture="2.8" distance="100" k1="-0.10172" k2="-0.3325" k3="0.10147"/>
            <vignetting model="pa" focal="105" aperture="4" distance="100" k1="0.06624" k2="-0.05579" k3="-0.20602"/>
            <vignetting model="pa" focal="105" aperture="5.6" distance="100" k1="-0.0853" k2="0.40954" k3="-0.44304"/>
            <vignetting model="pa" focal="150" aperture="2.8" distance="100" k1="-0.65999" k2="0.58565" k3="-0.31284"/>
            <vignetting model="pa" focal="150" aperture="4" distance="100" k1="0.10953" k2="-0.77165" k3="0.45448"/>
            <vignetting model="pa" focal="150" aperture="5.6" distance="100" k1="-0.0087" k2="0.12197" k3="-0.29994"/>
            <vignetting model="pa" focal="150" aperture="8" distance="100" k1="-0.0864" k2="0.39283" k3="-0.41541"/>
        </calibration>
    </lens>

    <lens>
        <maker>Sigma</maker>
        <model>Sigma 50-150mm f/2.8 APO EX DC HSM II</model>
        <mount>Sigma SA</mount>
        <mount>Nikon F AF</mount>
        <mount>Sony Alpha</mount>
        <mount>Pentax KAF2</mount>
        <mount>Canon EF</mount>
        <cropfactor>1.620</cropfactor>
        <calibration>
            <!-- Taken with Canon 60D -->
            <distortion model="poly3" focal="50" k1="-0.00415"/>
            <distortion model="poly3" focal="72" k1="0.00184"/>
            <distortion model="poly3" focal="89" k1="0.00472"/>
            <distortion model="poly3" focal="103" k1="0.00552"/>
            <distortion model="poly3" focal="121" k1="0.00617"/>
            <distortion model="poly3" focal="150" k1="0.007"/>
        </calibration>
    </lens>

    <lens>
        <maker>Sigma</maker>
        <model>Sigma 50-150mm f/2.8 APO EX DC OS HSM</model>
        <mount>Sigma SA</mount>
        <mount>Nikon F AF</mount>
        <mount>Sony Alpha</mount>
        <mount>Pentax KAF2</mount>
        <mount>Canon EF</mount>
        <cropfactor>1.534</cropfactor>
        <calibration>
            <!-- Taken with Nikon D7100 -->
            <vignetting model="pa" focal="50" aperture="2.8" distance="10" k1="-0.8835" k2="0.8004" k3="-0.3800"/>
            <vignetting model="pa" focal="50" aperture="2.8" distance="1000" k1="-0.8835" k2="0.8004" k3="-0.3800"/>
            <vignetting model="pa" focal="50" aperture="4" distance="10" k1="0.0261" k2="-0.4498" k3="0.2086"/>
            <vignetting model="pa" focal="50" aperture="4" distance="1000" k1="0.0261" k2="-0.4498" k3="0.2086"/>
            <vignetting model="pa" focal="50" aperture="5.6" distance="10" k1="-0.1495" k2="0.2558" k3="-0.1906"/>
            <vignetting model="pa" focal="50" aperture="5.6" distance="1000" k1="-0.1495" k2="0.2558" k3="-0.1906"/>
            <vignetting model="pa" focal="50" aperture="8" distance="10" k1="-0.1144" k2="0.0877" k3="-0.0050"/>
            <vignetting model="pa" focal="50" aperture="8" distance="1000" k1="-0.1144" k2="0.0877" k3="-0.0050"/>
            <vignetting model="pa" focal="50" aperture="22" distance="10" k1="-0.1511" k2="0.1616" k3="-0.0430"/>
            <vignetting model="pa" focal="50" aperture="22" distance="1000" k1="-0.1511" k2="0.1616" k3="-0.0430"/>
            <vignetting model="pa" focal="70" aperture="2.8" distance="10" k1="-0.7369" k2="0.6745" k3="-0.3250"/>
            <vignetting model="pa" focal="70" aperture="2.8" distance="1000" k1="-0.7369" k2="0.6745" k3="-0.3250"/>
            <vignetting model="pa" focal="70" aperture="4" distance="10" k1="-0.0574" k2="-0.0668" k3="-0.0096"/>
            <vignetting model="pa" focal="70" aperture="4" distance="1000" k1="-0.0574" k2="-0.0668" k3="-0.0096"/>
            <vignetting model="pa" focal="70" aperture="5.6" distance="10" k1="-0.1020" k2="0.0382" k3="0.0347"/>
            <vignetting model="pa" focal="70" aperture="5.6" distance="1000" k1="-0.1020" k2="0.0382" k3="0.0347"/>
            <vignetting model="pa" focal="70" aperture="8" distance="10" k1="-0.1181" k2="0.0875" k3="0.0048"/>
            <vignetting model="pa" focal="70" aperture="8" distance="1000" k1="-0.1181" k2="0.0875" k3="0.0048"/>
            <vignetting model="pa" focal="70" aperture="22" distance="10" k1="-0.1650" k2="0.2250" k3="-0.0943"/>
            <vignetting model="pa" focal="70" aperture="22" distance="1000" k1="-0.1650" k2="0.2250" k3="-0.0943"/>
            <vignetting model="pa" focal="98" aperture="2.8" distance="10" k1="-0.6455" k2="0.7361" k3="-0.5267"/>
            <vignetting model="pa" focal="98" aperture="2.8" distance="1000" k1="-0.6455" k2="0.7361" k3="-0.5267"/>
            <vignetting model="pa" focal="98" aperture="4" distance="10" k1="-0.1400" k2="0.3700" k3="-0.4613"/>
            <vignetting model="pa" focal="98" aperture="4" distance="1000" k1="-0.1400" k2="0.3700" k3="-0.4613"/>
            <vignetting model="pa" focal="98" aperture="5.6" distance="10" k1="-0.1784" k2="0.3640" k3="-0.2851"/>
            <vignetting model="pa" focal="98" aperture="5.6" distance="1000" k1="-0.1784" k2="0.3640" k3="-0.2851"/>
            <vignetting model="pa" focal="98" aperture="8" distance="10" k1="-0.1073" k2="0.0515" k3="0.0330"/>
            <vignetting model="pa" focal="98" aperture="8" distance="1000" k1="-0.1073" k2="0.0515" k3="0.0330"/>
            <vignetting model="pa" focal="98" aperture="22" distance="10" k1="-0.1660" k2="0.2371" k3="-0.1039"/>
            <vignetting model="pa" focal="98" aperture="22" distance="1000" k1="-0.1660" k2="0.2371" k3="-0.1039"/>
            <vignetting model="pa" focal="130" aperture="2.8" distance="10" k1="-0.4459" k2="-0.0096" k3="-0.0431"/>
            <vignetting model="pa" focal="130" aperture="2.8" distance="1000" k1="-0.4459" k2="-0.0096" k3="-0.0431"/>
            <vignetting model="pa" focal="130" aperture="4" distance="10" k1="0.0900" k2="-0.4760" k3="0.0787"/>
            <vignetting model="pa" focal="130" aperture="4" distance="1000" k1="0.0900" k2="-0.4760" k3="0.0787"/>
            <vignetting model="pa" focal="130" aperture="5.6" distance="10" k1="-0.1668" k2="0.4178" k3="-0.4417"/>
            <vignetting model="pa" focal="130" aperture="5.6" distance="1000" k1="-0.1668" k2="0.4178" k3="-0.4417"/>
            <vignetting model="pa" focal="130" aperture="8" distance="10" k1="-0.1529" k2="0.2377" k3="-0.1452"/>
            <vignetting model="pa" focal="130" aperture="8" distance="1000" k1="-0.1529" k2="0.2377" k3="-0.1452"/>
            <vignetting model="pa" focal="130" aperture="22" distance="10" k1="-0.1597" k2="0.2169" k3="-0.0881"/>
            <vignetting model="pa" focal="130" aperture="22" distance="1000" k1="-0.1597" k2="0.2169" k3="-0.0881"/>
            <vignetting model="pa" focal="150" aperture="2.8" distance="10" k1="-0.7113" k2="0.2236" k3="-0.0584"/>
            <vignetting model="pa" focal="150" aperture="2.8" distance="1000" k1="-0.7113" k2="0.2236" k3="-0.0584"/>
            <vignetting model="pa" focal="150" aperture="4" distance="10" k1="0.1357" k2="-0.9865" k3="0.4973"/>
            <vignetting model="pa" focal="150" aperture="4" distance="1000" k1="0.1357" k2="-0.9865" k3="0.4973"/>
            <vignetting model="pa" focal="150" aperture="5.6" distance="10" k1="-0.0681" k2="0.1370" k3="-0.3250"/>
            <vignetting model="pa" focal="150" aperture="5.6" distance="1000" k1="-0.0681" k2="0.1370" k3="-0.3250"/>
            <vignetting model="pa" focal="150" aperture="8" distance="10" k1="-0.2089" k2="0.4913" k3="-0.4125"/>
            <vignetting model="pa" focal="150" aperture="8" distance="1000" k1="-0.2089" k2="0.4913" k3="-0.4125"/>
            <vignetting model="pa" focal="150" aperture="22" distance="10" k1="-0.1511" k2="0.1851" k3="-0.0612"/>
            <vignetting model="pa" focal="150" aperture="22" distance="1000" k1="-0.1511" k2="0.1851" k3="-0.0612"/>
        </calibration>
    </lens>

    <lens>
        <maker>Sigma</maker>
        <model>Sigma 105mm f/2.8 EX DG OS HSM Macro</model>
        <mount>Nikon F AF</mount>
        <mount>Sigma SA</mount>
        <mount>Canon EF</mount>
        <mount>Sony Alpha</mount>
        <cropfactor>1.523</cropfactor>
        <calibration>
            <!-- Taken with Nikon D7000 -->
            <distortion model="poly3" focal="105" k1="-0.00027"/>
            <!-- There isn't really any -->
            <tca model="poly3" focal="105"/>
            <!-- Taken with Nikon D7100 -->
            <vignetting model="pa" focal="105" aperture="2.8" distance="10" k1="-0.9250" k2="0.9151" k3="-0.4197"/>
            <vignetting model="pa" focal="105" aperture="2.8" distance="1000" k1="-0.9250" k2="0.9151" k3="-0.4197"/>
            <vignetting model="pa" focal="105" aperture="4" distance="10" k1="0.0419" k2="-0.4258" k3="0.1698"/>
            <vignetting model="pa" focal="105" aperture="4" distance="1000" k1="0.0419" k2="-0.4258" k3="0.1698"/>
            <vignetting model="pa" focal="105" aperture="5.6" distance="10" k1="-0.0656" k2="0.0250" k3="-0.0148"/>
            <vignetting model="pa" focal="105" aperture="5.6" distance="1000" k1="-0.0656" k2="0.0250" k3="-0.0148"/>
            <vignetting model="pa" focal="105" aperture="8" distance="10" k1="-0.0620" k2="0.0076" k3="-0.0034"/>
            <vignetting model="pa" focal="105" aperture="8" distance="1000" k1="-0.0620" k2="0.0076" k3="-0.0034"/>
            <vignetting model="pa" focal="105" aperture="22" distance="10" k1="-0.1506" k2="0.1615" k3="-0.0732"/>
            <vignetting model="pa" focal="105" aperture="22" distance="1000" k1="-0.1506" k2="0.1615" k3="-0.0732"/>
        </calibration>
    </lens>

    <lens>
        <maker>Sigma</maker>
        <model>Sigma 105mm f/2.8 EX DG OS HSM Macro</model>
        <mount>Nikon F AF</mount>
        <cropfactor>1</cropfactor>
        <calibration>
            <!-- Taken with Nikon D610 -->
            <distortion model="poly3" focal="105" k1="-0.00055"/>
        </calibration>
    </lens>

    <lens>
        <maker>Sigma</maker>
        <model>Sigma 80-400mm f/4.5-5.6 EX DG OS</model>
        <mount>Canon EF</mount>
        <mount>Nikon F AF</mount>
        <cropfactor>1</cropfactor>
        <calibration>
            <!-- Taken with Canon 5D Mark III -->
            <vignetting model="pa" focal="80" aperture="4.5" distance="10" k1="-0.1063" k2="-0.9663" k3="0.4644"/>
            <vignetting model="pa" focal="80" aperture="4.5" distance="1000" k1="-0.1063" k2="-0.9663" k3="0.4644"/>
            <vignetting model="pa" focal="80" aperture="6.3" distance="10" k1="-0.0421" k2="-0.0532" k3="-0.3293"/>
            <vignetting model="pa" focal="80" aperture="6.3" distance="1000" k1="-0.0421" k2="-0.0532" k3="-0.3293"/>
            <vignetting model="pa" focal="80" aperture="9" distance="10" k1="-0.1976" k2="0.4278" k3="-0.5083"/>
            <vignetting model="pa" focal="80" aperture="9" distance="1000" k1="-0.1976" k2="0.4278" k3="-0.5083"/>
            <vignetting model="pa" focal="80" aperture="13" distance="10" k1="-0.1713" k2="0.2305" k3="-0.2271"/>
            <vignetting model="pa" focal="80" aperture="13" distance="1000" k1="-0.1713" k2="0.2305" k3="-0.2271"/>
            <vignetting model="pa" focal="80" aperture="32" distance="10" k1="-0.0951" k2="-0.1184" k3="0.1129"/>
            <vignetting model="pa" focal="80" aperture="32" distance="1000" k1="-0.0951" k2="-0.1184" k3="0.1129"/>
            <vignetting model="pa" focal="128" aperture="5" distance="10" k1="-0.2341" k2="-0.3492" k3="0.0958"/>
            <vignetting model="pa" focal="128" aperture="5" distance="1000" k1="-0.2341" k2="-0.3492" k3="0.0958"/>
            <vignetting model="pa" focal="128" aperture="7.1" distance="10" k1="-0.2059" k2="0.4177" k3="-0.4996"/>
            <vignetting model="pa" focal="128" aperture="7.1" distance="1000" k1="-0.2059" k2="0.4177" k3="-0.4996"/>
            <vignetting model="pa" focal="128" aperture="10" distance="10" k1="-0.1857" k2="0.2513" k3="-0.2311"/>
            <vignetting model="pa" focal="128" aperture="10" distance="1000" k1="-0.1857" k2="0.2513" k3="-0.2311"/>
            <vignetting model="pa" focal="128" aperture="14" distance="10" k1="-0.0990" k2="-0.0864" k3="0.0815"/>
            <vignetting model="pa" focal="128" aperture="14" distance="1000" k1="-0.0990" k2="-0.0864" k3="0.0815"/>
            <vignetting model="pa" focal="128" aperture="36" distance="10" k1="-0.1045" k2="-0.0884" k3="0.0890"/>
            <vignetting model="pa" focal="128" aperture="36" distance="1000" k1="-0.1045" k2="-0.0884" k3="0.0890"/>
            <vignetting model="pa" focal="199" aperture="5.6" distance="10" k1="0.0113" k2="-1.1181" k3="0.5769"/>
            <vignetting model="pa" focal="199" aperture="5.6" distance="1000" k1="0.0113" k2="-1.1181" k3="0.5769"/>
            <vignetting model="pa" focal="199" aperture="8" distance="10" k1="0.0355" k2="-0.3309" k3="-0.0910"/>
            <vignetting model="pa" focal="199" aperture="8" distance="1000" k1="0.0355" k2="-0.3309" k3="-0.0910"/>
            <vignetting model="pa" focal="199" aperture="11" distance="10" k1="-0.2075" k2="0.5056" k3="-0.5866"/>
            <vignetting model="pa" focal="199" aperture="11" distance="1000" k1="-0.2075" k2="0.5056" k3="-0.5866"/>
            <vignetting model="pa" focal="199" aperture="16" distance="10" k1="-0.1956" k2="0.3443" k3="-0.3236"/>
            <vignetting model="pa" focal="199" aperture="16" distance="1000" k1="-0.1956" k2="0.3443" k3="-0.3236"/>
            <vignetting model="pa" focal="199" aperture="40" distance="10" k1="-0.0961" k2="-0.0802" k3="0.0820"/>
            <vignetting model="pa" focal="199" aperture="40" distance="1000" k1="-0.0961" k2="-0.0802" k3="0.0820"/>
            <vignetting model="pa" focal="315" aperture="5.6" distance="10" k1="-0.5488" k2="-0.5040" k3="0.4889"/>
            <vignetting model="pa" focal="315" aperture="5.6" distance="1000" k1="-0.5488" k2="-0.5040" k3="0.4889"/>
            <vignetting model="pa" focal="315" aperture="8" distance="10" k1="0.2021" k2="-1.6294" k3="0.9609"/>
            <vignetting model="pa" focal="315" aperture="8" distance="1000" k1="0.2021" k2="-1.6294" k3="0.9609"/>
            <vignetting model="pa" focal="315" aperture="11" distance="10" k1="0.1347" k2="-0.7127" k3="0.1503"/>
            <vignetting model="pa" focal="315" aperture="11" distance="1000" k1="0.1347" k2="-0.7127" k3="0.1503"/>
            <vignetting model="pa" focal="315" aperture="16" distance="10" k1="-0.1791" k2="0.4427" k3="-0.6240"/>
            <vignetting model="pa" focal="315" aperture="16" distance="1000" k1="-0.1791" k2="0.4427" k3="-0.6240"/>
            <vignetting model="pa" focal="315" aperture="40" distance="10" k1="-0.1726" k2="0.1452" k3="-0.0829"/>
            <vignetting model="pa" focal="315" aperture="40" distance="1000" k1="-0.1726" k2="0.1452" k3="-0.0829"/>
            <vignetting model="pa" focal="400" aperture="5.6" distance="10" k1="-1.3915" k2="1.3667" k3="-0.5801"/>
            <vignetting model="pa" focal="400" aperture="5.6" distance="1000" k1="-1.3915" k2="1.3667" k3="-0.5801"/>
            <vignetting model="pa" focal="400" aperture="8" distance="10" k1="-0.2573" k2="-1.0117" k3="0.7555"/>
            <vignetting model="pa" focal="400" aperture="8" distance="1000" k1="-0.2573" k2="-1.0117" k3="0.7555"/>
            <vignetting model="pa" focal="400" aperture="11" distance="10" k1="0.2871" k2="-1.6324" k3="0.8728"/>
            <vignetting model="pa" focal="400" aperture="11" distance="1000" k1="0.2871" k2="-1.6324" k3="0.8728"/>
            <vignetting model="pa" focal="400" aperture="16" distance="10" k1="0.0539" k2="-0.3728" k3="-0.1296"/>
            <vignetting model="pa" focal="400" aperture="16" distance="1000" k1="0.0539" k2="-0.3728" k3="-0.1296"/>
            <vignetting model="pa" focal="400" aperture="40" distance="10" k1="-0.3365" k2="0.7705" k3="-0.6509"/>
            <vignetting model="pa" focal="400" aperture="40" distance="1000" k1="-0.3365" k2="0.7705" k3="-0.6509"/>
        </calibration>
    </lens>

    <lens>
        <maker>Sigma</maker>
        <model>Sigma 24-105mm f/4.0 DG OS HSM [A]</model>
        <mount>Canon EF</mount>
        <mount>Sigma SA</mount>
        <mount>Nikon F AF</mount>
        <mount>Sony Alpha</mount>
        <cropfactor>1.005</cropfactor>
        <calibration>
            <!-- Taken with Canon 6D -->
            <distortion model="ptlens" focal="24" a="0.03625" b="-0.10075" c="0.0477"/>
            <distortion model="ptlens" focal="35" a="0.01363" b="-0.02727" c="0.02717"/>
            <distortion model="ptlens" focal="51" a="0.01362" b="-0.02646" c="0.03176"/>
            <distortion model="ptlens" focal="74" a="0.00566" b="-0.00631" c="0.02062"/>
            <distortion model="ptlens" focal="105" a="-0.00092" b="0.01302" c="0.00266"/>
            <tca model="poly3" focal="24" br="0.0000857" vr="1.0002262" bb="-0.0001073" vb="1.0002404"/>
            <tca model="poly3" focal="35" br="0.0000557" vr="1.0000960" bb="-0.0001257" vb="1.0002773"/>
            <tca model="poly3" focal="51" br="0.0000334" vr="0.9999950" bb="-0.0000808" vb="1.0001953"/>
            <tca model="poly3" focal="74" br="0.0000248" vr="0.9998621" bb="-0.0000925" vb="1.0001385"/>
            <tca model="poly3" focal="80" br="0.0000289" vr="0.9997985" bb="-0.0000621" vb="1.0000619"/>
            <tca model="poly3" focal="105" br="-0.0000212" vr="0.9997116" bb="-0.0000741" vb="1.0000136"/>
            <vignetting model="pa" focal="24" aperture="4" distance="10" k1="-0.7952" k2="-0.0227" k3="0.0344"/>
            <vignetting model="pa" focal="24" aperture="4" distance="1000" k1="-0.7952" k2="-0.0227" k3="0.0344"/>
            <vignetting model="pa" focal="24" aperture="5.6" distance="10" k1="-1.0003" k2="0.7650" k3="-0.4391"/>
            <vignetting model="pa" focal="24" aperture="5.6" distance="1000" k1="-1.0003" k2="0.7650" k3="-0.4391"/>
            <vignetting model="pa" focal="24" aperture="8" distance="10" k1="-0.9989" k2="0.6206" k3="-0.2134"/>
            <vignetting model="pa" focal="24" aperture="8" distance="1000" k1="-0.9989" k2="0.6206" k3="-0.2134"/>
            <vignetting model="pa" focal="24" aperture="11" distance="10" k1="-0.9639" k2="0.4965" k3="-0.1062"/>
            <vignetting model="pa" focal="24" aperture="11" distance="1000" k1="-0.9639" k2="0.4965" k3="-0.1062"/>
            <vignetting model="pa" focal="24" aperture="16" distance="10" k1="-0.9767" k2="0.5221" k3="-0.1214"/>
            <vignetting model="pa" focal="24" aperture="16" distance="1000" k1="-0.9767" k2="0.5221" k3="-0.1214"/>
            <vignetting model="pa" focal="24" aperture="22" distance="10" k1="-0.9843" k2="0.5370" k3="-0.1298"/>
            <vignetting model="pa" focal="24" aperture="22" distance="1000" k1="-0.9843" k2="0.5370" k3="-0.1298"/>
            <vignetting model="pa" focal="35" aperture="4" distance="10" k1="-0.6938" k2="0.1952" k3="-0.1031"/>
            <vignetting model="pa" focal="35" aperture="4" distance="1000" k1="-0.6938" k2="0.1952" k3="-0.1031"/>
            <vignetting model="pa" focal="35" aperture="5.6" distance="10" k1="-0.7041" k2="0.4146" k3="-0.2013"/>
            <vignetting model="pa" focal="35" aperture="5.6" distance="1000" k1="-0.7041" k2="0.4146" k3="-0.2013"/>
            <vignetting model="pa" focal="35" aperture="8" distance="10" k1="-0.6272" k2="0.1414" k3="0.0545"/>
            <vignetting model="pa" focal="35" aperture="8" distance="1000" k1="-0.6272" k2="0.1414" k3="0.0545"/>
            <vignetting model="pa" focal="35" aperture="11" distance="10" k1="-0.6394" k2="0.1639" k3="0.0421"/>
            <vignetting model="pa" focal="35" aperture="11" distance="1000" k1="-0.6394" k2="0.1639" k3="0.0421"/>
            <vignetting model="pa" focal="35" aperture="16" distance="10" k1="-0.6518" k2="0.1866" k3="0.0301"/>
            <vignetting model="pa" focal="35" aperture="16" distance="1000" k1="-0.6518" k2="0.1866" k3="0.0301"/>
            <vignetting model="pa" focal="35" aperture="22" distance="10" k1="-0.6580" k2="0.1954" k3="0.0264"/>
            <vignetting model="pa" focal="35" aperture="22" distance="1000" k1="-0.6580" k2="0.1954" k3="0.0264"/>
            <vignetting model="pa" focal="51" aperture="4" distance="10" k1="-0.6459" k2="0.3214" k3="-0.2888"/>
            <vignetting model="pa" focal="51" aperture="4" distance="1000" k1="-0.6459" k2="0.3214" k3="-0.2888"/>
            <vignetting model="pa" focal="51" aperture="5.6" distance="10" k1="-0.4831" k2="0.3633" k3="-0.3193"/>
            <vignetting model="pa" focal="51" aperture="5.6" distance="1000" k1="-0.4831" k2="0.3633" k3="-0.3193"/>
            <vignetting model="pa" focal="51" aperture="8" distance="10" k1="-0.4481" k2="0.0970" k3="0.0132"/>
            <vignetting model="pa" focal="51" aperture="8" distance="1000" k1="-0.4481" k2="0.0970" k3="0.0132"/>
            <vignetting model="pa" focal="51" aperture="11" distance="10" k1="-0.4181" k2="0.0013" k3="0.0938"/>
            <vignetting model="pa" focal="51" aperture="11" distance="1000" k1="-0.4181" k2="0.0013" k3="0.0938"/>
            <vignetting model="pa" focal="51" aperture="16" distance="10" k1="-0.4299" k2="0.0228" k3="0.0829"/>
            <vignetting model="pa" focal="51" aperture="16" distance="1000" k1="-0.4299" k2="0.0228" k3="0.0829"/>
            <vignetting model="pa" focal="51" aperture="22" distance="10" k1="-0.4434" k2="0.0473" k3="0.0694"/>
            <vignetting model="pa" focal="51" aperture="22" distance="1000" k1="-0.4434" k2="0.0473" k3="0.0694"/>
            <vignetting model="pa" focal="74" aperture="4" distance="10" k1="-0.6943" k2="0.4314" k3="-0.4353"/>
            <vignetting model="pa" focal="74" aperture="4" distance="1000" k1="-0.6943" k2="0.4314" k3="-0.4353"/>
            <vignetting model="pa" focal="74" aperture="5.6" distance="10" k1="-0.3981" k2="0.4844" k3="-0.5866"/>
            <vignetting model="pa" focal="74" aperture="5.6" distance="1000" k1="-0.3981" k2="0.4844" k3="-0.5866"/>
            <vignetting model="pa" focal="74" aperture="8" distance="10" k1="-0.4029" k2="0.4017" k3="-0.3221"/>
            <vignetting model="pa" focal="74" aperture="8" distance="1000" k1="-0.4029" k2="0.4017" k3="-0.3221"/>
            <vignetting model="pa" focal="74" aperture="11" distance="10" k1="-0.3032" k2="-0.0103" k3="0.0612"/>
            <vignetting model="pa" focal="74" aperture="11" distance="1000" k1="-0.3032" k2="-0.0103" k3="0.0612"/>
            <vignetting model="pa" focal="74" aperture="16" distance="10" k1="-0.3039" k2="-0.0377" k3="0.0951"/>
            <vignetting model="pa" focal="74" aperture="16" distance="1000" k1="-0.3039" k2="-0.0377" k3="0.0951"/>
            <vignetting model="pa" focal="74" aperture="22" distance="10" k1="-0.3180" k2="-0.0115" k3="0.0808"/>
            <vignetting model="pa" focal="74" aperture="22" distance="1000" k1="-0.3180" k2="-0.0115" k3="0.0808"/>
            <vignetting model="pa" focal="80" aperture="4" distance="10" k1="-0.6405" k2="0.2169" k3="-0.2852"/>
            <vignetting model="pa" focal="80" aperture="4" distance="1000" k1="-0.6405" k2="0.2169" k3="-0.2852"/>
            <vignetting model="pa" focal="80" aperture="5.6" distance="10" k1="-0.3369" k2="0.3345" k3="-0.5157"/>
            <vignetting model="pa" focal="80" aperture="5.6" distance="1000" k1="-0.3369" k2="0.3345" k3="-0.5157"/>
            <vignetting model="pa" focal="80" aperture="8" distance="10" k1="-0.4047" k2="0.4919" k3="-0.4128"/>
            <vignetting model="pa" focal="80" aperture="8" distance="1000" k1="-0.4047" k2="0.4919" k3="-0.4128"/>
            <vignetting model="pa" focal="80" aperture="11" distance="10" k1="-0.2916" k2="0.0324" k3="0.0210"/>
            <vignetting model="pa" focal="80" aperture="11" distance="1000" k1="-0.2916" k2="0.0324" k3="0.0210"/>
            <vignetting model="pa" focal="80" aperture="16" distance="10" k1="-0.2708" k2="-0.0547" k3="0.1020"/>
            <vignetting model="pa" focal="80" aperture="16" distance="1000" k1="-0.2708" k2="-0.0547" k3="0.1020"/>
            <vignetting model="pa" focal="80" aperture="22" distance="10" k1="-0.2834" k2="-0.0305" k3="0.0891"/>
            <vignetting model="pa" focal="80" aperture="22" distance="1000" k1="-0.2834" k2="-0.0305" k3="0.0891"/>
            <vignetting model="pa" focal="105" aperture="4" distance="10" k1="-0.5261" k2="-0.2292" k3="0.0645"/>
            <vignetting model="pa" focal="105" aperture="4" distance="1000" k1="-0.5261" k2="-0.2292" k3="0.0645"/>
            <vignetting model="pa" focal="105" aperture="5.6" distance="10" k1="-0.2002" k2="-0.0926" k3="-0.2170"/>
            <vignetting model="pa" focal="105" aperture="5.6" distance="1000" k1="-0.2002" k2="-0.0926" k3="-0.2170"/>
            <vignetting model="pa" focal="105" aperture="8" distance="10" k1="-0.3480" k2="0.4109" k3="-0.3495"/>
            <vignetting model="pa" focal="105" aperture="8" distance="1000" k1="-0.3480" k2="0.4109" k3="-0.3495"/>
            <vignetting model="pa" focal="105" aperture="11" distance="10" k1="-0.2363" k2="-0.0353" k3="0.0732"/>
            <vignetting model="pa" focal="105" aperture="11" distance="1000" k1="-0.2363" k2="-0.0353" k3="0.0732"/>
            <vignetting model="pa" focal="105" aperture="16" distance="10" k1="-0.2343" k2="-0.0623" k3="0.1032"/>
            <vignetting model="pa" focal="105" aperture="16" distance="1000" k1="-0.2343" k2="-0.0623" k3="0.1032"/>
            <vignetting model="pa" focal="105" aperture="22" distance="10" k1="-0.2375" k2="-0.0594" k3="0.1056"/>
            <vignetting model="pa" focal="105" aperture="22" distance="1000" k1="-0.2375" k2="-0.0594" k3="0.1056"/>
        </calibration>
    </lens>

    <lens>
        <maker>Sigma</maker>
        <model>Sigma 18-250mm f/3.5-6.3 DC OS Macro HSM</model>
        <mount>Canon EF</mount>
        <mount>Sigma SA</mount>
        <mount>Nikon F AF</mount>
        <mount>Sony Alpha</mount>
        <mount>Pentax KAF2</mount>
        <cropfactor>1.523</cropfactor>
        <calibration>
            <!-- Taken with Sony Alpha 55V -->
            <distortion model="ptlens" focal="18" a="0.03419" b="-0.09116" c="0.04125"/>
            <distortion model="ptlens" focal="22" a="0.02775" b="-0.06342" c="0.04051"/>
            <distortion model="ptlens" focal="26" a="0.02884" b="-0.05966" c="0.03629"/>
            <distortion model="ptlens" focal="35" a="0.00054" b="0.03391" c="-0.04229"/>
            <distortion model="ptlens" focal="135" a="0.00826" b="-0.02182" c="0.04344"/>
            <distortion model="ptlens" focal="180" a="0.01526" b="-0.04617" c="0.06437"/>
            <distortion model="ptlens" focal="250" a="0.01692" b="-0.05498" c="0.07496"/>
            <tca model="poly3" focal="18" br="0.0000694" vr="1.0004727" bb="-0.0000955" vb="1.0002783"/>
            <tca model="poly3" focal="22" br="0.0000250" vr="1.0004101" bb="-0.0000327" vb="1.0002243"/>
            <tca model="poly3" focal="26" br="-0.0000025" vr="1.0003871" bb="-0.0000482" vb="1.0002292"/>
            <tca model="poly3" focal="30" br="-0.0000027" vr="1.0002919" bb="-0.0000523" vb="1.0002181"/>
            <tca model="poly3" focal="35" br="-0.0000256" vr="1.0002410" bb="-0.0000116" vb="1.0000706"/>
            <tca model="poly3" focal="50" br="-0.0000453" vr="1.0001936" bb="-0.0000183" vb="1.0000476"/>
            <tca model="poly3" focal="75" br="-0.0000103" vr="1.0000727" bb="-0.0000364" vb="1.0000054"/>
            <tca model="poly3" focal="135" br="-0.0000020" vr="0.9999291" bb="-0.0000215" vb="0.9999288"/>
            <tca model="poly3" focal="180" br="-0.0000950" vr="0.9999136" bb="-0.0000108" vb="0.9995579"/>
            <tca model="poly3" focal="250" br="-0.0000950" vr="0.9999277" bb="0.0000332" vb="0.9994025"/>
        </calibration>
    </lens>

    <lens>
        <maker>Sigma</maker>
        <model>Sigma 18-35mm f/1.8 DC HSM [A]</model>
        <mount>Canon EF</mount>
        <mount>Sigma SA</mount>
        <mount>Nikon F AF</mount>
        <mount>Sony Alpha</mount>
        <mount>Pentax KAF2</mount>
        <cropfactor>1.523</cropfactor>
        <calibration>
            <!-- Taken with Nikon D5100 -->
            <distortion model="ptlens" focal="18" a="0.01397" b="-0.03966" c="0.01675"/>
            <distortion model="ptlens" focal="20" a="0.00937" b="-0.02454" c="0.0113"/>
            <distortion model="ptlens" focal="25" a="0.00428" b="-0.00372" c="-0.0014"/>
            <distortion model="ptlens" focal="28" a="0" b="0.0075" c="0"/>
            <distortion model="ptlens" focal="35" a="0.00261" b="0.00264" c="-0.0006"/>
            <tca model="poly3" focal="18" br="0.0000193" vr="1.0002528" bb="0.0000063" vb="1.0001295"/>
            <tca model="poly3" focal="20" br="0.0000054" vr="1.0001763" bb="-0.0000260" vb="1.0002051"/>
            <tca model="poly3" focal="25" br="-0.0000016" vr="1.0000617" bb="-0.0000462" vb="1.0002598"/>
            <tca model="poly3" focal="28" br="0.0000097" vr="0.9999973" bb="-0.0000374" vb="1.0001820"/>
            <tca model="poly3" focal="35" br="0.0000296" vr="0.9999868" bb="-0.0000595" vb="1.0000178"/>
            <vignetting model="pa" focal="18" aperture="1.8" distance="10" k1="-0.7344" k2="0.6606" k3="-0.5296"/>
            <vignetting model="pa" focal="18" aperture="1.8" distance="1000" k1="-0.7344" k2="0.6606" k3="-0.5296"/>
            <vignetting model="pa" focal="18" aperture="2.2" distance="10" k1="-0.2097" k2="-0.2092" k3="-0.0406"/>
            <vignetting model="pa" focal="18" aperture="2.2" distance="1000" k1="-0.2097" k2="-0.2092" k3="-0.0406"/>
            <vignetting model="pa" focal="18" aperture="2.8" distance="10" k1="-0.2287" k2="0.2088" k3="-0.2744"/>
            <vignetting model="pa" focal="18" aperture="2.8" distance="1000" k1="-0.2287" k2="0.2088" k3="-0.2744"/>
            <vignetting model="pa" focal="18" aperture="4" distance="10" k1="-0.2432" k2="0.1840" k3="-0.1181"/>
            <vignetting model="pa" focal="18" aperture="4" distance="1000" k1="-0.2432" k2="0.1840" k3="-0.1181"/>
            <vignetting model="pa" focal="18" aperture="5" distance="10" k1="-0.2688" k2="0.2081" k3="-0.1063"/>
            <vignetting model="pa" focal="18" aperture="5" distance="1000" k1="-0.2688" k2="0.2081" k3="-0.1063"/>
            <vignetting model="pa" focal="18" aperture="16" distance="10" k1="-0.2187" k2="0.0824" k3="-0.0247"/>
            <vignetting model="pa" focal="18" aperture="16" distance="1000" k1="-0.2187" k2="0.0824" k3="-0.0247"/>
            <vignetting model="pa" focal="22" aperture="1.8" distance="10" k1="-0.6328" k2="0.1391" k3="-0.0766"/>
            <vignetting model="pa" focal="22" aperture="1.8" distance="1000" k1="-0.6328" k2="0.1391" k3="-0.0766"/>
            <vignetting model="pa" focal="22" aperture="2.2" distance="10" k1="-0.1223" k2="-0.4260" k3="0.1500"/>
            <vignetting model="pa" focal="22" aperture="2.2" distance="1000" k1="-0.1223" k2="-0.4260" k3="0.1500"/>
            <vignetting model="pa" focal="22" aperture="2.8" distance="10" k1="-0.2219" k2="0.1741" k3="-0.2095"/>
            <vignetting model="pa" focal="22" aperture="2.8" distance="1000" k1="-0.2219" k2="0.1741" k3="-0.2095"/>
            <vignetting model="pa" focal="22" aperture="4" distance="10" k1="-0.2672" k2="0.2367" k3="-0.1312"/>
            <vignetting model="pa" focal="22" aperture="4" distance="1000" k1="-0.2672" k2="0.2367" k3="-0.1312"/>
            <vignetting model="pa" focal="22" aperture="5" distance="10" k1="-0.1916" k2="0.0805" k3="-0.0306"/>
            <vignetting model="pa" focal="22" aperture="5" distance="1000" k1="-0.1916" k2="0.0805" k3="-0.0306"/>
            <vignetting model="pa" focal="22" aperture="16" distance="10" k1="-0.2050" k2="0.0837" k3="-0.0269"/>
            <vignetting model="pa" focal="22" aperture="16" distance="1000" k1="-0.2050" k2="0.0837" k3="-0.0269"/>
            <vignetting model="pa" focal="25" aperture="1.8" distance="10" k1="-0.6543" k2="-0.1606" k3="0.2104"/>
            <vignetting model="pa" focal="25" aperture="1.8" distance="1000" k1="-0.6543" k2="-0.1606" k3="0.2104"/>
            <vignetting model="pa" focal="25" aperture="2.2" distance="10" k1="0.0004" k2="-0.7863" k3="0.3456"/>
            <vignetting model="pa" focal="25" aperture="2.2" distance="1000" k1="0.0004" k2="-0.7863" k3="0.3456"/>
            <vignetting model="pa" focal="25" aperture="2.8" distance="10" k1="-0.2204" k2="0.2840" k3="-0.3007"/>
            <vignetting model="pa" focal="25" aperture="2.8" distance="1000" k1="-0.2204" k2="0.2840" k3="-0.3007"/>
            <vignetting model="pa" focal="25" aperture="4" distance="10" k1="-0.1590" k2="0.0331" k3="-0.0083"/>
            <vignetting model="pa" focal="25" aperture="4" distance="1000" k1="-0.1590" k2="0.0331" k3="-0.0083"/>
            <vignetting model="pa" focal="25" aperture="5" distance="10" k1="-0.2231" k2="0.1846" k3="-0.1028"/>
            <vignetting model="pa" focal="25" aperture="5" distance="1000" k1="-0.2231" k2="0.1846" k3="-0.1028"/>
            <vignetting model="pa" focal="25" aperture="16" distance="10" k1="-0.1826" k2="0.0654" k3="-0.0185"/>
            <vignetting model="pa" focal="25" aperture="16" distance="1000" k1="-0.1826" k2="0.0654" k3="-0.0185"/>
            <vignetting model="pa" focal="28" aperture="1.8" distance="10" k1="-1.1397" k2="0.7144" k3="-0.2108"/>
            <vignetting model="pa" focal="28" aperture="1.8" distance="1000" k1="-1.1397" k2="0.7144" k3="-0.2108"/>
            <vignetting model="pa" focal="28" aperture="2.2" distance="10" k1="-0.0649" k2="-1.2012" k3="0.7605"/>
            <vignetting model="pa" focal="28" aperture="2.2" distance="1000" k1="-0.0649" k2="-1.2012" k3="0.7605"/>
            <vignetting model="pa" focal="28" aperture="2.8" distance="10" k1="-0.0345" k2="-0.3492" k3="0.0325"/>
            <vignetting model="pa" focal="28" aperture="2.8" distance="1000" k1="-0.0345" k2="-0.3492" k3="0.0325"/>
            <vignetting model="pa" focal="28" aperture="4" distance="10" k1="-0.2158" k2="0.2900" k3="-0.2318"/>
            <vignetting model="pa" focal="28" aperture="4" distance="1000" k1="-0.2158" k2="0.2900" k3="-0.2318"/>
            <vignetting model="pa" focal="28" aperture="5" distance="10" k1="-0.1668" k2="0.1017" k3="-0.0521"/>
            <vignetting model="pa" focal="28" aperture="5" distance="1000" k1="-0.1668" k2="0.1017" k3="-0.0521"/>
            <vignetting model="pa" focal="28" aperture="16" distance="10" k1="-0.2146" k2="0.2124" k3="-0.1242"/>
            <vignetting model="pa" focal="28" aperture="16" distance="1000" k1="-0.2146" k2="0.2124" k3="-0.1242"/>
            <vignetting model="pa" focal="35" aperture="1.8" distance="10" k1="-1.3778" k2="1.4172" k3="-0.6407"/>
            <vignetting model="pa" focal="35" aperture="1.8" distance="1000" k1="-1.3778" k2="1.4172" k3="-0.6407"/>
            <vignetting model="pa" focal="35" aperture="2.2" distance="10" k1="-0.7312" k2="0.2131" k3="-0.0003"/>
            <vignetting model="pa" focal="35" aperture="2.2" distance="1000" k1="-0.7312" k2="0.2131" k3="-0.0003"/>
            <vignetting model="pa" focal="35" aperture="2.8" distance="10" k1="-0.1290" k2="-0.8157" k3="0.5467"/>
            <vignetting model="pa" focal="35" aperture="2.8" distance="1000" k1="-0.1290" k2="-0.8157" k3="0.5467"/>
            <vignetting model="pa" focal="35" aperture="4" distance="10" k1="-0.0446" k2="-0.2877" k3="0.0271"/>
            <vignetting model="pa" focal="35" aperture="4" distance="1000" k1="-0.0446" k2="-0.2877" k3="0.0271"/>
            <vignetting model="pa" focal="35" aperture="5" distance="10" k1="-0.2508" k2="0.4293" k3="-0.3716"/>
            <vignetting model="pa" focal="35" aperture="5" distance="1000" k1="-0.2508" k2="0.4293" k3="-0.3716"/>
            <vignetting model="pa" focal="35" aperture="16" distance="10" k1="-0.2095" k2="0.1924" k3="-0.1006"/>
            <vignetting model="pa" focal="35" aperture="16" distance="1000" k1="-0.2095" k2="0.1924" k3="-0.1006"/>
        </calibration>
    </lens>

    <lens>
        <maker>Sigma</maker>
        <model>Sigma 180mm f/2.8 EX DG OS HSM APO Macro</model>
        <mount>Canon EF</mount>
        <mount>Sigma SA</mount>
        <mount>Nikon F AF</mount>
        <mount>Sony Alpha</mount>
        <cropfactor>1</cropfactor>
        <calibration>
            <!-- Taken with D800 -->
            <distortion model="ptlens" focal="180" a="-0.00333" b="0.00918" c="-0.00596"/>
            <vignetting model="pa" focal="180" aperture="2.8" distance="100" k1="-0.99298" k2="0.89434" k3="-0.47337"/>
            <vignetting model="pa" focal="180" aperture="4" distance="100" k1="-0.16527" k2="-0.60898" k3="0.37435"/>
            <vignetting model="pa" focal="180" aperture="5.6" distance="100" k1="0.19506" k2="-0.92214" k3="0.39933"/>
            <vignetting model="pa" focal="180" aperture="8" distance="100" k1="-0.12653" k2="0.27362" k3="-0.49691"/>
        </calibration>
    </lens>

    <lens>
        <maker>Sigma</maker>
        <model>Sigma 50mm f/1.4 DG HSM [A]</model>
        <mount>Canon EF</mount>
        <mount>Sigma SA</mount>
        <mount>Nikon F AF</mount>
        <mount>Sony Alpha</mount>
        <cropfactor>1.005</cropfactor>
        <calibration>
            <!-- Taken with Canon 6D -->
            <distortion model="poly3" focal="50" k1="0"/>
            <tca model="poly3" focal="50" br="-0.0000685" vr="1.0001549" bb="0.0000708" vb="0.9998455"/>
            <vignetting model="pa" focal="50" aperture="1.4" distance="10" k1="-1.7584" k2="1.8503" k3="-0.8208"/>
            <vignetting model="pa" focal="50" aperture="1.4" distance="1000" k1="-1.7584" k2="1.8503" k3="-0.8208"/>
            <vignetting model="pa" focal="50" aperture="2" distance="10" k1="-0.2253" k2="-0.5403" k3="0.3434"/>
            <vignetting model="pa" focal="50" aperture="2" distance="1000" k1="-0.2253" k2="-0.5403" k3="0.3434"/>
            <vignetting model="pa" focal="50" aperture="2.8" distance="10" k1="-0.3100" k2="-0.1997" k3="0.2306"/>
            <vignetting model="pa" focal="50" aperture="2.8" distance="1000" k1="-0.3100" k2="-0.1997" k3="0.2306"/>
            <vignetting model="pa" focal="50" aperture="4" distance="10" k1="-0.4812" k2="0.1346" k3="0.0260"/>
            <vignetting model="pa" focal="50" aperture="4" distance="1000" k1="-0.4812" k2="0.1346" k3="0.0260"/>
            <vignetting model="pa" focal="50" aperture="5.6" distance="10" k1="-0.3879" k2="-0.0701" k3="0.1637"/>
            <vignetting model="pa" focal="50" aperture="5.6" distance="1000" k1="-0.3879" k2="-0.0701" k3="0.1637"/>
            <vignetting model="pa" focal="50" aperture="8" distance="10" k1="-0.3931" k2="-0.0627" k3="0.1598"/>
            <vignetting model="pa" focal="50" aperture="8" distance="1000" k1="-0.3931" k2="-0.0627" k3="0.1598"/>
            <vignetting model="pa" focal="50" aperture="11" distance="10" k1="-0.4106" k2="-0.0318" k3="0.1402"/>
            <vignetting model="pa" focal="50" aperture="11" distance="1000" k1="-0.4106" k2="-0.0318" k3="0.1402"/>
            <vignetting model="pa" focal="50" aperture="16" distance="10" k1="-0.3843" k2="-0.0946" k3="0.1829"/>
            <vignetting model="pa" focal="50" aperture="16" distance="1000" k1="-0.3843" k2="-0.0946" k3="0.1829"/>
        </calibration>
    </lens>

    <lens>
        <maker>Sigma</maker>
        <model>Sigma 180mm f/5.6 APO Macro</model>
        <mount>Sony Alpha</mount>
        <mount>Olympus OM</mount>
        <mount>Canon FD</mount>
        <mount>Pentax K</mount>
        <mount>Nikon F</mount>
        <cropfactor>1.523</cropfactor>
        <calibration>
            <!-- Taken with Sony Alpha 77 -->
            <distortion model="poly3" focal="180" k1="0.00106"/>
            <tca model="poly3" focal="180" vr="0.9997" vb="1.0002"/>
            <vignetting model="pa" focal="180" aperture="5.6" distance="10" k1="-0.3350" k2="0.3070" k3="-0.1518"/>
            <vignetting model="pa" focal="180" aperture="5.6" distance="1000" k1="-0.3350" k2="0.3070" k3="-0.1518"/>
            <vignetting model="pa" focal="180" aperture="8" distance="10" k1="-0.1484" k2="0.1991" k3="-0.1089"/>
            <vignetting model="pa" focal="180" aperture="8" distance="1000" k1="-0.1484" k2="0.1991" k3="-0.1089"/>
            <vignetting model="pa" focal="180" aperture="11" distance="10" k1="-0.1768" k2="0.2532" k3="-0.1409"/>
            <vignetting model="pa" focal="180" aperture="11" distance="1000" k1="-0.1768" k2="0.2532" k3="-0.1409"/>
            <vignetting model="pa" focal="180" aperture="22" distance="10" k1="-0.2178" k2="0.3124" k3="-0.1716"/>
            <vignetting model="pa" focal="180" aperture="22" distance="1000" k1="-0.2178" k2="0.3124" k3="-0.1716"/>
        </calibration>
    </lens>

    <lens>
        <maker>Sigma</maker>
        <model>Sigma 70-300mm f/4-5.6 DG Macro</model>
        <mount>Sony Alpha</mount>
        <mount>Sigma SA</mount>
        <mount>Pentax KAF2</mount>
        <mount>Canon EF</mount>
        <mount>Nikon F AF</mount>
        <cropfactor>1</cropfactor>
        <calibration>
            <!-- Taken with Nikon D610 -->
            <distortion model="ptlens" focal="70" a="-0.00361" b="-0.00079" c="0.00665"/>
            <distortion model="ptlens" focal="90" a="-0.00146" b="-0.00111" c="0.01353"/>
            <distortion model="ptlens" focal="102" a="0.00417" b="-0.01327" c="0.02682"/>
            <distortion model="ptlens" focal="135" a="0.00681" b="-0.01051" c="0.01656"/>
            <distortion model="ptlens" focal="300" a="0" b="0.00905" c="0"/>
            <tca model="poly3" focal="70" br="0.0000707" vr="1.0000548" bb="-0.0000728" vb="1.0000550"/>
            <tca model="poly3" focal="90" br="0.0000178" vr="1.0000676" bb="-0.0000335" vb="0.9999981"/>
            <tca model="poly3" focal="102" br="0.0000021" vr="1.0000526" bb="-0.0000060" vb="0.9999382"/>
            <tca model="poly3" focal="135" br="-0.0000271" vr="1.0000352" bb="0.0000214" vb="0.9998037"/>
            <tca model="poly3" focal="220" br="-0.0000298" vr="0.9999532" bb="0.0000435" vb="0.9996860"/>
            <tca model="poly3" focal="300" br="-0.0000555" vr="0.9998700" bb="0.0000869" vb="0.9996162"/>
        </calibration>
    </lens>

    <lens>
        <maker>Sigma</maker>
        <model>Sigma 4.5mm f/2.8 EX DC HSM circular fisheye</model>
        <model lang="de">Sigma 4.5mm f/2.8 EX DC HSM Zirkular-Fischauge</model>
        <mount>Canon EF</mount>
        <mount>Nikon F AF</mount>
        <mount>Sony Alpha</mount>
        <mount>Pentax KAF2</mount>
        <mount>Sigma SA</mount>
        <type>fisheye</type>
        <cropfactor>1.534</cropfactor>
        <calibration>
            <!-- Taken with Pentax K-3 -->
            <!-- Measured with 360° panorama -->
            <distortion model="ptlens" focal="4.5" a="-0.21693" b="-0.44076" c="-0.47357" real-focal="4.53319002"/>
            <tca model="poly3" focal="4.5" br="-0.0011015" vr="1.0008801" bb="-0.0002284" vb="1.0005327"/>
        </calibration>
    </lens>

    <lens>
        <maker>Sigma</maker>
        <model>Sigma 50-100mm f/1.8 DC HSM Art</model>
        <mount>Canon EF</mount>
        <mount>Nikon F</mount>
        <mount>Sigma SA</mount>
        <cropfactor>1.534</cropfactor>
        <calibration>
            <!-- Taken with Nikon D7200 -->
            <distortion model="poly3" focal="50" k1="-0.00448"/>
            <distortion model="poly3" focal="52" k1="-0.00349"/>
            <distortion model="poly3" focal="60" k1="-0.0008"/>
            <distortion model="poly3" focal="70" k1="0.00243"/>
            <distortion model="poly3" focal="85" k1="0.00539"/>
            <distortion model="poly3" focal="100" k1="0.00679"/>
            <tca model="poly3" focal="50" br="-0.0000253" vr="1.0006888" bb="0.0000730" vb="0.9999195"/>
            <tca model="poly3" focal="52" br="-0.0000241" vr="1.0006917" bb="0.0000901" vb="0.9999048"/>
            <tca model="poly3" focal="55" br="-0.0000029" vr="1.0006391" bb="0.0000682" vb="0.9999260"/>
            <tca model="poly3" focal="60" br="0.0000102" vr="1.0005849" bb="0.0000702" vb="0.9999362"/>
            <tca model="poly3" focal="70" br="0.0000447" vr="1.0004367" bb="0.0000381" vb="0.9999805"/>
            <tca model="poly3" focal="85" br="0.0000310" vr="1.0003197" bb="0.0000184" vb="0.9999978"/>
            <tca model="poly3" focal="100" br="0.0000106" vr="1.0002518" bb="0.0000064" vb="1.0000197"/>
            <vignetting model="pa" focal="50" aperture="1.8" distance="10" k1="-0.6722" k2="0.3712" k3="-0.2237"/>
            <vignetting model="pa" focal="50" aperture="1.8" distance="1000" k1="-0.6722" k2="0.3712" k3="-0.2237"/>
            <vignetting model="pa" focal="50" aperture="2.8" distance="10" k1="0.1832" k2="-0.3861" k3="-0.0678"/>
            <vignetting model="pa" focal="50" aperture="2.8" distance="1000" k1="0.1832" k2="-0.3861" k3="-0.0678"/>
            <vignetting model="pa" focal="50" aperture="4" distance="10" k1="0.0279" k2="-0.1184" k3="0.0765"/>
            <vignetting model="pa" focal="50" aperture="4" distance="1000" k1="0.0279" k2="-0.1184" k3="0.0765"/>
            <vignetting model="pa" focal="50" aperture="5.6" distance="10" k1="-0.0169" k2="-0.0516" k3="0.0283"/>
            <vignetting model="pa" focal="50" aperture="5.6" distance="1000" k1="-0.0169" k2="-0.0516" k3="0.0283"/>
            <vignetting model="pa" focal="50" aperture="8" distance="10" k1="-0.0510" k2="-0.0051" k3="-0.0090"/>
            <vignetting model="pa" focal="50" aperture="8" distance="1000" k1="-0.0510" k2="-0.0051" k3="-0.0090"/>
            <vignetting model="pa" focal="50" aperture="11" distance="10" k1="-0.1497" k2="0.1591" k3="-0.1012"/>
            <vignetting model="pa" focal="50" aperture="11" distance="1000" k1="-0.1497" k2="0.1591" k3="-0.1012"/>
            <vignetting model="pa" focal="50" aperture="16" distance="10" k1="-0.1610" k2="0.1805" k3="-0.1167"/>
            <vignetting model="pa" focal="50" aperture="16" distance="1000" k1="-0.1610" k2="0.1805" k3="-0.1167"/>
            <vignetting model="pa" focal="60" aperture="1.8" distance="10" k1="-0.6491" k2="0.3220" k3="-0.1687"/>
            <vignetting model="pa" focal="60" aperture="1.8" distance="1000" k1="-0.6491" k2="0.3220" k3="-0.1687"/>
            <vignetting model="pa" focal="60" aperture="2.8" distance="10" k1="-0.0425" k2="0.3064" k3="-0.3738"/>
            <vignetting model="pa" focal="60" aperture="2.8" distance="1000" k1="-0.0425" k2="0.3064" k3="-0.3738"/>
            <vignetting model="pa" focal="60" aperture="4" distance="10" k1="-0.0083" k2="-0.0273" k3="0.0091"/>
            <vignetting model="pa" focal="60" aperture="4" distance="1000" k1="-0.0083" k2="-0.0273" k3="0.0091"/>
            <vignetting model="pa" focal="60" aperture="5.6" distance="10" k1="-0.0521" k2="-0.0063" k3="0.0061"/>
            <vignetting model="pa" focal="60" aperture="5.6" distance="1000" k1="-0.0521" k2="-0.0063" k3="0.0061"/>
            <vignetting model="pa" focal="60" aperture="8" distance="10" k1="-0.0693" k2="0.0232" k3="-0.0247"/>
            <vignetting model="pa" focal="60" aperture="8" distance="1000" k1="-0.0693" k2="0.0232" k3="-0.0247"/>
            <vignetting model="pa" focal="60" aperture="11" distance="10" k1="-0.1554" k2="0.1582" k3="-0.0980"/>
            <vignetting model="pa" focal="60" aperture="11" distance="1000" k1="-0.1554" k2="0.1582" k3="-0.0980"/>
            <vignetting model="pa" focal="60" aperture="16" distance="10" k1="-0.1430" k2="0.1123" k3="-0.0686"/>
            <vignetting model="pa" focal="60" aperture="16" distance="1000" k1="-0.1430" k2="0.1123" k3="-0.0686"/>
            <vignetting model="pa" focal="70" aperture="1.8" distance="10" k1="-0.6759" k2="0.4692" k3="-0.3116"/>
            <vignetting model="pa" focal="70" aperture="1.8" distance="1000" k1="-0.6759" k2="0.4692" k3="-0.3116"/>
            <vignetting model="pa" focal="70" aperture="2.8" distance="10" k1="-0.0917" k2="0.4946" k3="-0.5614"/>
            <vignetting model="pa" focal="70" aperture="2.8" distance="1000" k1="-0.0917" k2="0.4946" k3="-0.5614"/>
            <vignetting model="pa" focal="70" aperture="4" distance="10" k1="-0.0476" k2="0.0969" k3="-0.0990"/>
            <vignetting model="pa" focal="70" aperture="4" distance="1000" k1="-0.0476" k2="0.0969" k3="-0.0990"/>
            <vignetting model="pa" focal="70" aperture="5.6" distance="10" k1="-0.0519" k2="-0.0068" k3="0.0039"/>
            <vignetting model="pa" focal="70" aperture="5.6" distance="1000" k1="-0.0519" k2="-0.0068" k3="0.0039"/>
            <vignetting model="pa" focal="70" aperture="8" distance="10" k1="-0.0788" k2="0.0294" k3="-0.0236"/>
            <vignetting model="pa" focal="70" aperture="8" distance="1000" k1="-0.0788" k2="0.0294" k3="-0.0236"/>
            <vignetting model="pa" focal="70" aperture="11" distance="10" k1="-0.1363" k2="0.1179" k3="-0.0723"/>
            <vignetting model="pa" focal="70" aperture="11" distance="1000" k1="-0.1363" k2="0.1179" k3="-0.0723"/>
            <vignetting model="pa" focal="70" aperture="16" distance="10" k1="-0.1758" k2="0.2037" k3="-0.1277"/>
            <vignetting model="pa" focal="70" aperture="16" distance="1000" k1="-0.1758" k2="0.2037" k3="-0.1277"/>
            <vignetting model="pa" focal="85" aperture="1.8" distance="10" k1="-0.8125" k2="0.5640" k3="-0.3143"/>
            <vignetting model="pa" focal="85" aperture="1.8" distance="1000" k1="-0.8125" k2="0.5640" k3="-0.3143"/>
            <vignetting model="pa" focal="85" aperture="2.8" distance="10" k1="-0.0144" k2="0.2032" k3="-0.3840"/>
            <vignetting model="pa" focal="85" aperture="2.8" distance="1000" k1="-0.0144" k2="0.2032" k3="-0.3840"/>
            <vignetting model="pa" focal="85" aperture="4" distance="10" k1="-0.0907" k2="0.2445" k3="-0.2322"/>
            <vignetting model="pa" focal="85" aperture="4" distance="1000" k1="-0.0907" k2="0.2445" k3="-0.2322"/>
            <vignetting model="pa" focal="85" aperture="5.6" distance="10" k1="-0.0710" k2="0.0573" k3="-0.0413"/>
            <vignetting model="pa" focal="85" aperture="5.6" distance="1000" k1="-0.0710" k2="0.0573" k3="-0.0413"/>
            <vignetting model="pa" focal="85" aperture="8" distance="10" k1="-0.1041" k2="0.1039" k3="-0.0738"/>
            <vignetting model="pa" focal="85" aperture="8" distance="1000" k1="-0.1041" k2="0.1039" k3="-0.0738"/>
            <vignetting model="pa" focal="85" aperture="11" distance="10" k1="-0.1310" k2="0.1212" k3="-0.0789"/>
            <vignetting model="pa" focal="85" aperture="11" distance="1000" k1="-0.1310" k2="0.1212" k3="-0.0789"/>
            <vignetting model="pa" focal="85" aperture="16" distance="10" k1="-0.1999" k2="0.2492" k3="-0.1527"/>
            <vignetting model="pa" focal="85" aperture="16" distance="1000" k1="-0.1999" k2="0.2492" k3="-0.1527"/>
            <vignetting model="pa" focal="100" aperture="1.8" distance="10" k1="-1.0107" k2="0.9031" k3="-0.4717"/>
            <vignetting model="pa" focal="100" aperture="1.8" distance="1000" k1="-1.0107" k2="0.9031" k3="-0.4717"/>
            <vignetting model="pa" focal="100" aperture="2.8" distance="10" k1="0.0502" k2="-0.0656" k3="-0.1927"/>
            <vignetting model="pa" focal="100" aperture="2.8" distance="1000" k1="0.0502" k2="-0.0656" k3="-0.1927"/>
            <vignetting model="pa" focal="100" aperture="4" distance="10" k1="-0.0906" k2="0.2365" k3="-0.2354"/>
            <vignetting model="pa" focal="100" aperture="4" distance="1000" k1="-0.0906" k2="0.2365" k3="-0.2354"/>
            <vignetting model="pa" focal="100" aperture="5.6" distance="10" k1="-0.0649" k2="0.0227" k3="-0.0159"/>
            <vignetting model="pa" focal="100" aperture="5.6" distance="1000" k1="-0.0649" k2="0.0227" k3="-0.0159"/>
            <vignetting model="pa" focal="100" aperture="8" distance="10" k1="-0.0903" k2="0.0657" k3="-0.0474"/>
            <vignetting model="pa" focal="100" aperture="8" distance="1000" k1="-0.0903" k2="0.0657" k3="-0.0474"/>
            <vignetting model="pa" focal="100" aperture="11" distance="10" k1="-0.1517" k2="0.1580" k3="-0.0975"/>
            <vignetting model="pa" focal="100" aperture="11" distance="1000" k1="-0.1517" k2="0.1580" k3="-0.0975"/>
            <vignetting model="pa" focal="100" aperture="16" distance="10" k1="-0.1877" k2="0.2290" k3="-0.1346"/>
            <vignetting model="pa" focal="100" aperture="16" distance="1000" k1="-0.1877" k2="0.2290" k3="-0.1346"/>
        </calibration>
    </lens>

    <lens>
        <maker>Sigma</maker>
        <model>Sigma 17-70mm f/2.8-4 DC MACRO OS HSM Contemporary</model>
        <model lang="en">Sigma 17-70mm f/2.8-4 DC Macro OS HSM | C</model>
        <mount>Nikon F AF</mount>
        <mount>Sigma SA</mount>
        <mount>Canon EF</mount>
        <cropfactor>1.53</cropfactor>
        <calibration>
            <!-- Taken with Nikon D5500 -->
            <distortion model="ptlens" focal="17" a="0.040576" b="-0.127959" c="0.10121"/>
            <distortion model="ptlens" focal="26" a="0.019128" b="-0.055429" c="0.058149"/>
            <distortion model="ptlens" focal="28" a="0.023321" b="-0.072098" c="0.084479"/>
            <distortion model="ptlens" focal="38" a="0.021812" b="-0.076706" c="0.107533"/>
            <distortion model="ptlens" focal="52" a="0.002694" b="0.001095" c="0.000357"/>
            <distortion model="ptlens" focal="70" a="-0.000357" b="0.010895" c="-0.010202"/>
            <tca model="poly3" focal="17" br="0.0000318" vr="1.0004569" bb="-0.0000359" vb="1.0000930"/>
            <tca model="poly3" focal="26" br="-0.0000359" vr="1.0003278" bb="0.0000149" vb="1.0000534"/>
            <tca model="poly3" focal="28" br="-0.0000573" vr="1.0002842" bb="0.0000121" vb="1.0000285"/>
            <tca model="poly3" focal="38" br="-0.0000506" vr="1.0002011" bb="0.0000024" vb="1.0000138"/>
            <tca model="poly3" focal="52" br="-0.0000377" vr="1.0000416" bb="0.0000070" vb="0.9999498"/>
            <tca model="poly3" focal="70" br="-0.0000462" vr="0.9999136" bb="0.0000171" vb="0.9999032"/>
            <vignetting model="pa" focal="17" aperture="2.8" distance="10" k1="-0.6617" k2="0.0575" k3="-0.0040"/>
            <vignetting model="pa" focal="17" aperture="2.8" distance="1000" k1="-0.6617" k2="0.0575" k3="-0.0040"/>
            <vignetting model="pa" focal="17" aperture="4" distance="10" k1="-0.2288" k2="-0.5570" k3="0.3040"/>
            <vignetting model="pa" focal="17" aperture="4" distance="1000" k1="-0.2288" k2="-0.5570" k3="0.3040"/>
            <vignetting model="pa" focal="17" aperture="5.6" distance="10" k1="-0.3581" k2="0.0558" k3="-0.0845"/>
            <vignetting model="pa" focal="17" aperture="5.6" distance="1000" k1="-0.3581" k2="0.0558" k3="-0.0845"/>
            <vignetting model="pa" focal="17" aperture="8" distance="10" k1="-0.3346" k2="-0.0755" k3="0.0583"/>
            <vignetting model="pa" focal="17" aperture="8" distance="1000" k1="-0.3346" k2="-0.0755" k3="0.0583"/>
            <vignetting model="pa" focal="17" aperture="22" distance="10" k1="-0.3632" k2="-0.0242" k3="0.0325"/>
            <vignetting model="pa" focal="17" aperture="22" distance="1000" k1="-0.3632" k2="-0.0242" k3="0.0325"/>
            <vignetting model="pa" focal="26" aperture="3.2" distance="10" k1="-0.7618" k2="0.8700" k3="-0.6601"/>
            <vignetting model="pa" focal="26" aperture="3.2" distance="1000" k1="-0.7618" k2="0.8700" k3="-0.6601"/>
            <vignetting model="pa" focal="26" aperture="4.5" distance="10" k1="-0.2930" k2="0.1520" k3="-0.2646"/>
            <vignetting model="pa" focal="26" aperture="4.5" distance="1000" k1="-0.2930" k2="0.1520" k3="-0.2646"/>
            <vignetting model="pa" focal="26" aperture="6.3" distance="10" k1="-0.2816" k2="0.0799" k3="-0.0678"/>
            <vignetting model="pa" focal="26" aperture="6.3" distance="1000" k1="-0.2816" k2="0.0799" k3="-0.0678"/>
            <vignetting model="pa" focal="26" aperture="9" distance="10" k1="-0.2510" k2="-0.0456" k3="0.0409"/>
            <vignetting model="pa" focal="26" aperture="9" distance="1000" k1="-0.2510" k2="-0.0456" k3="0.0409"/>
            <vignetting model="pa" focal="26" aperture="22" distance="10" k1="-0.2751" k2="-0.0103" k3="0.0265"/>
            <vignetting model="pa" focal="26" aperture="22" distance="1000" k1="-0.2751" k2="-0.0103" k3="0.0265"/>
            <vignetting model="pa" focal="34" aperture="3.3" distance="10" k1="-0.7579" k2="1.0756" k3="-0.8260"/>
            <vignetting model="pa" focal="34" aperture="3.3" distance="1000" k1="-0.7579" k2="1.0756" k3="-0.8260"/>
            <vignetting model="pa" focal="34" aperture="4.5" distance="10" k1="-0.2877" k2="0.2747" k3="-0.3850"/>
            <vignetting model="pa" focal="34" aperture="4.5" distance="1000" k1="-0.2877" k2="0.2747" k3="-0.3850"/>
            <vignetting model="pa" focal="34" aperture="6.3" distance="10" k1="-0.2470" k2="0.2214" k3="-0.1982"/>
            <vignetting model="pa" focal="34" aperture="6.3" distance="1000" k1="-0.2470" k2="0.2214" k3="-0.1982"/>
            <vignetting model="pa" focal="34" aperture="9" distance="10" k1="-0.2025" k2="0.0239" k3="-0.0147"/>
            <vignetting model="pa" focal="34" aperture="9" distance="1000" k1="-0.2025" k2="0.0239" k3="-0.0147"/>
            <vignetting model="pa" focal="34" aperture="22" distance="10" k1="-0.2354" k2="0.0766" k3="-0.0398"/>
            <vignetting model="pa" focal="34" aperture="22" distance="1000" k1="-0.2354" k2="0.0766" k3="-0.0398"/>
            <vignetting model="pa" focal="52" aperture="3.8" distance="10" k1="-0.7196" k2="1.1314" k3="-0.9399"/>
            <vignetting model="pa" focal="52" aperture="3.8" distance="1000" k1="-0.7196" k2="1.1314" k3="-0.9399"/>
            <vignetting model="pa" focal="52" aperture="5" distance="10" k1="-0.2492" k2="0.4733" k3="-0.5806"/>
            <vignetting model="pa" focal="52" aperture="5" distance="1000" k1="-0.2492" k2="0.4733" k3="-0.5806"/>
            <vignetting model="pa" focal="52" aperture="7.1" distance="10" k1="-0.2197" k2="0.3035" k3="-0.2691"/>
            <vignetting model="pa" focal="52" aperture="7.1" distance="1000" k1="-0.2197" k2="0.3035" k3="-0.2691"/>
            <vignetting model="pa" focal="52" aperture="10" distance="10" k1="-0.1588" k2="0.0508" k3="-0.0355"/>
            <vignetting model="pa" focal="52" aperture="10" distance="1000" k1="-0.1588" k2="0.0508" k3="-0.0355"/>
            <vignetting model="pa" focal="52" aperture="22" distance="10" k1="-0.1920" k2="0.1094" k3="-0.0655"/>
            <vignetting model="pa" focal="52" aperture="22" distance="1000" k1="-0.1920" k2="0.1094" k3="-0.0655"/>
            <vignetting model="pa" focal="70" aperture="4" distance="10" k1="-0.5271" k2="0.6349" k3="-0.6264"/>
            <vignetting model="pa" focal="70" aperture="4" distance="1000" k1="-0.5271" k2="0.6349" k3="-0.6264"/>
            <vignetting model="pa" focal="70" aperture="5.6" distance="10" k1="-0.2699" k2="0.6582" k3="-0.6639"/>
            <vignetting model="pa" focal="70" aperture="5.6" distance="1000" k1="-0.2699" k2="0.6582" k3="-0.6639"/>
            <vignetting model="pa" focal="70" aperture="8" distance="10" k1="-0.1966" k2="0.2831" k3="-0.2366"/>
            <vignetting model="pa" focal="70" aperture="8" distance="1000" k1="-0.1966" k2="0.2831" k3="-0.2366"/>
            <vignetting model="pa" focal="70" aperture="11" distance="10" k1="-0.1501" k2="0.0901" k3="-0.0588"/>
            <vignetting model="pa" focal="70" aperture="11" distance="1000" k1="-0.1501" k2="0.0901" k3="-0.0588"/>
            <vignetting model="pa" focal="70" aperture="22" distance="10" k1="-0.1712" k2="0.1244" k3="-0.0783"/>
            <vignetting model="pa" focal="70" aperture="22" distance="1000" k1="-0.1712" k2="0.1244" k3="-0.0783"/>
        </calibration>
    </lens>

    <lens>
        <maker>Sigma</maker>
        <model>Sigma 24mm f/2.8 Super Wide II</model>
        <mount>Minolta AF</mount>
        <mount>Pentax KAF</mount>
        <cropfactor>1.523</cropfactor>
        <calibration>
            <!-- Taken with Sony SLT-A58 -->
            <distortion model="ptlens" focal="24" a="0" b="-0.0085" c="0"/>
            <tca model="poly3" focal="24" br="-0.0000150" vr="1.0004690" bb="0.0000578" vb="0.9998126"/>
            <vignetting model="pa" focal="24" aperture="2.8" distance="10" k1="-0.4802" k2="0.0226" k3="0.0796"/>
            <vignetting model="pa" focal="24" aperture="2.8" distance="1000" k1="-0.4802" k2="0.0226" k3="0.0796"/>
            <vignetting model="pa" focal="24" aperture="4" distance="10" k1="-0.2279" k2="0.1426" k3="-0.1368"/>
            <vignetting model="pa" focal="24" aperture="4" distance="1000" k1="-0.2279" k2="0.1426" k3="-0.1368"/>
            <vignetting model="pa" focal="24" aperture="5.6" distance="10" k1="-0.2030" k2="-0.0007" k3="0.0504"/>
            <vignetting model="pa" focal="24" aperture="5.6" distance="1000" k1="-0.2030" k2="-0.0007" k3="0.0504"/>
            <vignetting model="pa" focal="24" aperture="8" distance="10" k1="-0.2408" k2="-0.0286" k3="0.1041"/>
            <vignetting model="pa" focal="24" aperture="8" distance="1000" k1="-0.2408" k2="-0.0286" k3="0.1041"/>
            <vignetting model="pa" focal="24" aperture="11" distance="10" k1="-0.2906" k2="0.1036" k3="0.0015"/>
            <vignetting model="pa" focal="24" aperture="11" distance="1000" k1="-0.2906" k2="0.1036" k3="0.0015"/>
            <vignetting model="pa" focal="24" aperture="16" distance="10" k1="-0.2988" k2="0.1251" k3="-0.0185"/>
            <vignetting model="pa" focal="24" aperture="16" distance="1000" k1="-0.2988" k2="0.1251" k3="-0.0185"/>
            <vignetting model="pa" focal="24" aperture="22" distance="10" k1="-0.3216" k2="0.1949" k3="-0.0724"/>
            <vignetting model="pa" focal="24" aperture="22" distance="1000" k1="-0.3216" k2="0.1949" k3="-0.0724"/>
        </calibration>
    </lens>

    <lens>
        <maker>Sigma</maker>
        <model>Sigma 20mm f/1.4 DG HSM | Art 015</model>
        <model lang="en">Sigma 20mm f/1.4 DG HSM | A</model>
        <mount>Canon EF</mount>
        <mount>Nikon F AF</mount>
        <mount>Sigma SA</mount>
        <cropfactor>1</cropfactor>
        <calibration>
            <!-- Taken with Canon EOS 5D Mark III -->
            <distortion model="ptlens" focal="20" a="0.007" b="-0.03037" c="0.03089"/>
            <tca model="poly3" focal="20" vr="1.0001889" vb="0.9999547"/>
        </calibration>
    </lens>

    <lens>
        <maker>Sigma</maker>
        <model>Sigma 150-600mm f/5-6.3 DG OS HSM | C</model>
        <mount>Canon EF</mount>
        <mount>Sigma SA</mount>
        <mount>Nikon F AF</mount>
        <cropfactor>1.613</cropfactor>
        <calibration>
            <!-- Taken with Canon EOS 80D -->
            <distortion model="ptlens" focal="150" a="-0.002" b="0.016" c="-0.029"/>
            <distortion model="ptlens" focal="180" a="-0.004" b="0.02" c="-0.029"/>
            <distortion model="ptlens" focal="200" a="-0.004" b="0.016" c="-0.021"/>
            <distortion model="ptlens" focal="244" a="-0.003" b="0.012" c="-0.015"/>
            <distortion model="ptlens" focal="302" a="-0.006" b="0.026" c="-0.03"/>
            <distortion model="ptlens" focal="403" a="-0.005" b="0.021" c="-0.026"/>
            <distortion model="ptlens" focal="500" a="-0.017" b="0.065" c="-0.074"/>
            <distortion model="ptlens" focal="600" a="-0.018" b="0.069" c="-0.077"/>
            <tca model="poly3" focal="150" br="0.0000029" vr="1.0000947" bb="-0.0000151" vb="1.0000720"/>
            <tca model="poly3" focal="180" br="-0.0000211" vr="1.0000991" bb="-0.0000253" vb="1.0000689"/>
            <tca model="poly3" focal="200" br="-0.0000021" vr="1.0000604" bb="-0.0000214" vb="1.0000592"/>
            <tca model="poly3" focal="244" br="0.0000079" vr="0.9999888" bb="-0.0000174" vb="1.0000418"/>
            <tca model="poly3" focal="302" br="0.0000142" vr="0.9999407" bb="-0.0000026" vb="1.0000031"/>
            <tca model="poly3" focal="403" br="0.0000333" vr="0.9998496" bb="0.0000002" vb="1.0000038"/>
            <tca model="poly3" focal="500" br="0.0000186" vr="0.9998762" bb="-0.0000092" vb="1.0000056"/>
            <tca model="poly3" focal="600" br="0.0000285" vr="0.9998382" bb="-0.0000057" vb="0.9999989"/>
            <vignetting model="pa" focal="150" aperture="5" distance="10" k1="-0.1999" k2="-0.1882" k3="0.1607"/>
            <vignetting model="pa" focal="150" aperture="5" distance="1000" k1="-0.1999" k2="-0.1882" k3="0.1607"/>
            <vignetting model="pa" focal="150" aperture="7.1" distance="10" k1="-0.0476" k2="0.0372" k3="-0.0308"/>
            <vignetting model="pa" focal="150" aperture="7.1" distance="1000" k1="-0.0476" k2="0.0372" k3="-0.0308"/>
            <vignetting model="pa" focal="150" aperture="10" distance="10" k1="-0.0050" k2="-0.0193" k3="-0.0073"/>
            <vignetting model="pa" focal="150" aperture="10" distance="1000" k1="-0.0050" k2="-0.0193" k3="-0.0073"/>
            <vignetting model="pa" focal="150" aperture="14" distance="10" k1="0.0042" k2="-0.0161" k3="-0.0200"/>
            <vignetting model="pa" focal="150" aperture="14" distance="1000" k1="0.0042" k2="-0.0161" k3="-0.0200"/>
            <vignetting model="pa" focal="150" aperture="22" distance="10" k1="-0.0032" k2="0.0270" k3="-0.0559"/>
            <vignetting model="pa" focal="150" aperture="22" distance="1000" k1="-0.0032" k2="0.0270" k3="-0.0559"/>
            <vignetting model="pa" focal="200" aperture="5.6" distance="10" k1="-0.1436" k2="-0.1502" k3="0.1089"/>
            <vignetting model="pa" focal="200" aperture="5.6" distance="1000" k1="-0.1436" k2="-0.1502" k3="0.1089"/>
            <vignetting model="pa" focal="200" aperture="8" distance="10" k1="-0.0735" k2="0.0820" k3="-0.0571"/>
            <vignetting model="pa" focal="200" aperture="8" distance="1000" k1="-0.0735" k2="0.0820" k3="-0.0571"/>
            <vignetting model="pa" focal="200" aperture="11" distance="10" k1="-0.0083" k2="-0.0252" k3="0.0000"/>
            <vignetting model="pa" focal="200" aperture="11" distance="1000" k1="-0.0083" k2="-0.0252" k3="0.0000"/>
            <vignetting model="pa" focal="200" aperture="16" distance="10" k1="0.0111" k2="-0.0332" k3="-0.0084"/>
            <vignetting model="pa" focal="200" aperture="16" distance="1000" k1="0.0111" k2="-0.0332" k3="-0.0084"/>
            <vignetting model="pa" focal="200" aperture="25" distance="10" k1="0.0186" k2="-0.0291" k3="-0.0203"/>
            <vignetting model="pa" focal="200" aperture="25" distance="1000" k1="0.0186" k2="-0.0291" k3="-0.0203"/>
            <vignetting model="pa" focal="302" aperture="5.6" distance="10" k1="-0.1474" k2="0.0030" k3="-0.0495"/>
            <vignetting model="pa" focal="302" aperture="5.6" distance="1000" k1="-0.1474" k2="0.0030" k3="-0.0495"/>
            <vignetting model="pa" focal="302" aperture="8" distance="10" k1="-0.0768" k2="0.0509" k3="-0.0550"/>
            <vignetting model="pa" focal="302" aperture="8" distance="1000" k1="-0.0768" k2="0.0509" k3="-0.0550"/>
            <vignetting model="pa" focal="302" aperture="11" distance="10" k1="-0.0705" k2="0.0798" k3="-0.0700"/>
            <vignetting model="pa" focal="302" aperture="11" distance="1000" k1="-0.0705" k2="0.0798" k3="-0.0700"/>
            <vignetting model="pa" focal="302" aperture="16" distance="10" k1="-0.0187" k2="-0.0286" k3="0.0031"/>
            <vignetting model="pa" focal="302" aperture="16" distance="1000" k1="-0.0187" k2="-0.0286" k3="0.0031"/>
            <vignetting model="pa" focal="302" aperture="29" distance="10" k1="0.0264" k2="-0.0763" k3="0.0108"/>
            <vignetting model="pa" focal="302" aperture="29" distance="1000" k1="0.0264" k2="-0.0763" k3="0.0108"/>
            <vignetting model="pa" focal="435" aperture="6.3" distance="10" k1="-0.0997" k2="-0.3803" k3="0.2208"/>
            <vignetting model="pa" focal="435" aperture="6.3" distance="1000" k1="-0.0997" k2="-0.3803" k3="0.2208"/>
            <vignetting model="pa" focal="435" aperture="9" distance="10" k1="-0.0573" k2="0.0311" k3="-0.0650"/>
            <vignetting model="pa" focal="435" aperture="9" distance="1000" k1="-0.0573" k2="0.0311" k3="-0.0650"/>
            <vignetting model="pa" focal="435" aperture="13" distance="10" k1="-0.0338" k2="-0.0256" k3="-0.0067"/>
            <vignetting model="pa" focal="435" aperture="13" distance="1000" k1="-0.0338" k2="-0.0256" k3="-0.0067"/>
            <vignetting model="pa" focal="435" aperture="18" distance="10" k1="-0.0355" k2="0.0083" k3="-0.0224"/>
            <vignetting model="pa" focal="435" aperture="18" distance="1000" k1="-0.0355" k2="0.0083" k3="-0.0224"/>
            <vignetting model="pa" focal="435" aperture="29" distance="10" k1="0.0103" k2="-0.0587" k3="0.0140"/>
            <vignetting model="pa" focal="435" aperture="29" distance="1000" k1="0.0103" k2="-0.0587" k3="0.0140"/>
            <vignetting model="pa" focal="600" aperture="6.3" distance="10" k1="-0.5809" k2="0.5986" k3="-0.3001"/>
            <vignetting model="pa" focal="600" aperture="6.3" distance="1000" k1="-0.5809" k2="0.5986" k3="-0.3001"/>
            <vignetting model="pa" focal="600" aperture="9" distance="10" k1="-0.0391" k2="-0.0093" k3="-0.0741"/>
            <vignetting model="pa" focal="600" aperture="9" distance="1000" k1="-0.0391" k2="-0.0093" k3="-0.0741"/>
            <vignetting model="pa" focal="600" aperture="13" distance="10" k1="-0.0166" k2="-0.0624" k3="0.0138"/>
            <vignetting model="pa" focal="600" aperture="13" distance="1000" k1="-0.0166" k2="-0.0624" k3="0.0138"/>
            <vignetting model="pa" focal="600" aperture="18" distance="10" k1="-0.0151" k2="-0.0503" k3="0.0132"/>
            <vignetting model="pa" focal="600" aperture="18" distance="1000" k1="-0.0151" k2="-0.0503" k3="0.0132"/>
            <vignetting model="pa" focal="600" aperture="29" distance="10" k1="-0.0011" k2="-0.0380" k3="0.0060"/>
            <vignetting model="pa" focal="600" aperture="29" distance="1000" k1="-0.0011" k2="-0.0380" k3="0.0060"/>
        </calibration>
    </lens>

    <lens>
        <maker>Sigma</maker>
        <model>Sigma 18-300mm f/3.5-6.3 DC Macro OS HSM</model>
<<<<<<< HEAD
        <!-- Some mount versions don't feature OS... -->
        <model lang="en">Sigma 18-300mm f/3.5-6.3 DC Macro HSM</model>
=======
>>>>>>> 84dbd86f
        <mount>Sony Alpha</mount>
        <mount>Canon EF</mount>
        <mount>Nikon F AF</mount>
        <mount>Sigma SA</mount>
        <mount>Pentax KAF</mount>
        <cropfactor>1.534</cropfactor>
        <calibration>
            <!-- Taken with Sony A77V -->
            <distortion model="ptlens" focal="18" a="0.04288" b="-0.11689" c="0.06181"/>
            <distortion model="ptlens" focal="24" a="0.03568" b="-0.09156" c="0.0758"/>
            <distortion model="ptlens" focal="28" a="0.02554" b="-0.05083" c="0.0415"/>
            <distortion model="ptlens" focal="35" a="0.0084" b="0.01399" c="-0.03436"/>
            <distortion model="ptlens" focal="55" a="-0.00445" b="0.05235" c="-0.07144"/>
            <distortion model="ptlens" focal="90" a="0" b="0.01236" c="0"/>
            <distortion model="ptlens" focal="210" a="0" b="0.00509" c="0"/>
            <distortion model="ptlens" focal="300" a="0" b="0.00662" c="0"/>
            <tca model="poly3" focal="18" vr="1.0005829" vb="1.0000237"/>
            <tca model="poly3" focal="24" vr="1.0004884" vb="1.0000201"/>
            <tca model="poly3" focal="28" vr="1.0004243" vb="1.0000124"/>
            <tca model="poly3" focal="35" vr="1.0002965" vb="1.0000111"/>
            <tca model="poly3" focal="55" vr="1.0002048" vb="1.0000052"/>
            <tca model="poly3" focal="90" vr="1.0000398" vb="1.0000027"/>
            <tca model="poly3" focal="210" vr="0.9999862" vb="0.9999853"/>
            <tca model="poly3" focal="300" vr="0.9999898" vb="0.9999770"/>
            <!-- FIXME: submitted data only had one (widest) aperture per focal length;
            taken with Canon 200D from upload 861b26 #437
            <vignetting model="pa" focal="18" aperture="3.5" distance="10" k1="-0.3263" k2="-0.2052" k3="-0.0224"/>
            <vignetting model="pa" focal="18" aperture="3.5" distance="1000" k1="-0.3263" k2="-0.2052" k3="-0.0224"/>
            <vignetting model="pa" focal="28" aperture="4" distance="10" k1="-0.4046" k2="0.3074" k3="-0.2555"/>
            <vignetting model="pa" focal="28" aperture="4" distance="1000" k1="-0.4046" k2="0.3074" k3="-0.2555"/>
            <vignetting model="pa" focal="37" aperture="4" distance="10" k1="-0.4599" k2="0.6206" k3="-0.4967"/>
            <vignetting model="pa" focal="37" aperture="4" distance="1000" k1="-0.4599" k2="0.6206" k3="-0.4967"/>
            <vignetting model="pa" focal="50" aperture="4.5" distance="10" k1="-0.4804" k2="0.8576" k3="-0.7214"/>
            <vignetting model="pa" focal="50" aperture="4.5" distance="1000" k1="-0.4804" k2="0.8576" k3="-0.7214"/>
            <vignetting model="pa" focal="80" aperture="5.6" distance="10" k1="-0.3964" k2="0.8057" k3="-0.7876"/>
            <vignetting model="pa" focal="80" aperture="5.6" distance="1000" k1="-0.3964" k2="0.8057" k3="-0.7876"/>
            <vignetting model="pa" focal="142" aperture="5.6" distance="10" k1="-0.0509" k2="-0.2858" k3="-0.0869"/>
            <vignetting model="pa" focal="142" aperture="5.6" distance="1000" k1="-0.0509" k2="-0.2858" k3="-0.0869"/>
            <vignetting model="pa" focal="200" aperture="5.6" distance="10" k1="0.0664" k2="-1.1456" k3="0.6339"/>
            <vignetting model="pa" focal="200" aperture="5.6" distance="1000" k1="0.0664" k2="-1.1456" k3="0.6339"/>
            <vignetting model="pa" focal="300" aperture="5.6" distance="10" k1="-0.7134" k2="0.1850" k3="0.0445"/>
            <vignetting model="pa" focal="300" aperture="5.6" distance="1000" k1="-0.7134" k2="0.1850" k3="0.0445"/>
            -->
        </calibration>
    </lens>

    <lens>
        <maker>Sigma</maker>
        <model>Sigma 85mm f/1.4 EX DG HSM</model>
        <mount>Pentax KAF3</mount>
        <mount>Nikon F AF</mount>
        <mount>Sigma SA</mount>
        <mount>Canon EF</mount>
        <mount>Sony Alpha</mount>
        <cropfactor>1</cropfactor>
        <calibration>
            <!-- Taken with Pentax K-1 -->
            <distortion model="ptlens" focal="85" a="0.00421" b="-0.01842" c="0.01955"/>
            <tca model="poly3" focal="85" br="-0.0000038" vr="0.9997723" bb="-0.0000051" vb="1.0000310"/>
            <tca model="poly3" focal="85" br="-0.0000173" vr="0.9998645" bb="-0.0000053" vb="1.0001191"/>
            <vignetting model="pa" focal="85" aperture="1.4" distance="10" k1="-1.2566" k2="1.0034" k3="-0.4043"/>
            <vignetting model="pa" focal="85" aperture="1.4" distance="1000" k1="-1.2566" k2="1.0034" k3="-0.4043"/>
            <vignetting model="pa" focal="85" aperture="2" distance="10" k1="-0.3586" k2="-0.4668" k3="0.3396"/>
            <vignetting model="pa" focal="85" aperture="2" distance="1000" k1="-0.3586" k2="-0.4668" k3="0.3396"/>
            <vignetting model="pa" focal="85" aperture="2.8" distance="10" k1="-0.1296" k2="-0.5192" k3="0.2253"/>
            <vignetting model="pa" focal="85" aperture="2.8" distance="1000" k1="-0.1296" k2="-0.5192" k3="0.2253"/>
            <vignetting model="pa" focal="85" aperture="4" distance="10" k1="-0.3264" k2="0.2142" k3="-0.2382"/>
            <vignetting model="pa" focal="85" aperture="4" distance="1000" k1="-0.3264" k2="0.2142" k3="-0.2382"/>
            <vignetting model="pa" focal="85" aperture="5.6" distance="10" k1="-0.2852" k2="-0.0302" k3="0.0202"/>
            <vignetting model="pa" focal="85" aperture="5.6" distance="1000" k1="-0.2852" k2="-0.0302" k3="0.0202"/>
            <vignetting model="pa" focal="85" aperture="8" distance="10" k1="-0.2590" k2="-0.1508" k3="0.1415"/>
            <vignetting model="pa" focal="85" aperture="8" distance="1000" k1="-0.2590" k2="-0.1508" k3="0.1415"/>
            <vignetting model="pa" focal="85" aperture="11" distance="10" k1="-0.3057" k2="-0.0588" k3="0.0917"/>
            <vignetting model="pa" focal="85" aperture="11" distance="1000" k1="-0.3057" k2="-0.0588" k3="0.0917"/>
        </calibration>
    </lens>

    <lens>
        <maker>Sigma</maker>
        <model>Sigma 150-600mm f/5-6.3 DG OS HSM | C</model>
        <mount>Canon EF</mount>
        <mount>Sigma SA</mount>
        <mount>Nikon F AF</mount>
        <cropfactor>1.534</cropfactor>
        <calibration>
            <!-- Taken with Nikon D7200 -->
            <distortion model="ptlens" focal="150" a="0.0018" b="-0.0052" c="0.01201"/>
            <distortion model="ptlens" focal="180" a="0.00017" b="-0.00372" c="0.00887"/>
            <distortion model="ptlens" focal="200" a="0.00391" b="-0.01423" c="0.02658"/>
            <distortion model="ptlens" focal="240" a="-0.00941" b="0.03773" c="-0.03886"/>
            <distortion model="ptlens" focal="300" a="0.00061" b="0.00539" c="-0.00007"/>
            <distortion model="ptlens" focal="390" a="0.00176" b="0.00297" c="-0.00874"/>
            <distortion model="ptlens" focal="500" a="0.00878" b="-0.02946" c="0.04028"/>
            <distortion model="ptlens" focal="600" a="0.01891" b="-0.06788" c="0.08652"/>
            <tca model="poly3" focal="150" vr="1.0004379" vb="1.0000430"/>
            <tca model="poly3" focal="180" vr="1.0003437" vb="1.0000067"/>
            <tca model="poly3" focal="200" vr="1.0002431" vb="0.9999834"/>
            <tca model="poly3" focal="240" vr="1.0000833" vb="0.9999500"/>
            <tca model="poly3" focal="300" vr="0.9999668" vb="0.9999424"/>
            <tca model="poly3" focal="390" vr="0.9997885" vb="0.9999205"/>
            <tca model="poly3" focal="500" vr="0.9995707" vb="0.9998985"/>
            <tca model="poly3" focal="600" vr="0.9994583" vb="0.9999065"/>
        </calibration>
    </lens>

    <lens>
        <maker>Sigma</maker>
        <model>Sigma 150-600mm f/5-6.3 DG OS HSM | C</model>
        <mount>Canon EF</mount>
        <mount>Sigma SA</mount>
        <mount>Nikon F AF</mount>
        <cropfactor>1</cropfactor>
        <calibration>
            <!-- Taken with Nikon D800 -->
            <distortion model="ptlens" focal="150" a="0.00107" b="0.00484" c="-0.00294"/>
            <distortion model="ptlens" focal="200" a="0.00504" b="-0.00598" c="0.00955"/>
            <distortion model="ptlens" focal="290" a="-0.00431" b="0.02844" c="-0.03216"/>
            <distortion model="ptlens" focal="390" a="0.00805" b="-0.01958" c="0.02518"/>
            <distortion model="ptlens" focal="480" a="0.00903" b="-0.02447" c="0.03584"/>
            <distortion model="ptlens" focal="600" a="-0.01882" b="0.08566" c="-0.10669"/>
            <tca model="poly3" focal="150" vr="1.0002410" vb="0.9999474"/>
            <tca model="poly3" focal="200" vr="1.0001695" vb="0.9999340"/>
            <tca model="poly3" focal="290" vr="1.0000205" vb="0.9999434"/>
            <tca model="poly3" focal="390" vr="0.9999112" vb="0.9999869"/>
            <tca model="poly3" focal="480" vr="0.9997389" vb="0.9999862"/>
            <tca model="poly3" focal="600" vr="0.9996564" vb="0.9999930"/>
            <vignetting model="pa" focal="150" aperture="5" distance="10" k1="-0.5211" k2="-0.1073" k3="0.0149"/>
            <vignetting model="pa" focal="150" aperture="5" distance="1000" k1="-0.5211" k2="-0.1073" k3="0.0149"/>
            <vignetting model="pa" focal="150" aperture="6.3" distance="10" k1="0.0537" k2="-0.4420" k3="-0.0579"/>
            <vignetting model="pa" focal="150" aperture="6.3" distance="1000" k1="0.0537" k2="-0.4420" k3="-0.0579"/>
            <vignetting model="pa" focal="150" aperture="8" distance="10" k1="-0.2254" k2="0.6872" k3="-0.7522"/>
            <vignetting model="pa" focal="150" aperture="8" distance="1000" k1="-0.2254" k2="0.6872" k3="-0.7522"/>
            <vignetting model="pa" focal="150" aperture="11" distance="10" k1="-0.1861" k2="0.3616" k3="-0.2464"/>
            <vignetting model="pa" focal="150" aperture="11" distance="1000" k1="-0.1861" k2="0.3616" k3="-0.2464"/>
            <vignetting model="pa" focal="150" aperture="16" distance="10" k1="-0.1364" k2="0.1512" k3="-0.0478"/>
            <vignetting model="pa" focal="150" aperture="16" distance="1000" k1="-0.1364" k2="0.1512" k3="-0.0478"/>
            <vignetting model="pa" focal="150" aperture="22" distance="10" k1="-0.1360" k2="0.1535" k3="-0.0523"/>
            <vignetting model="pa" focal="150" aperture="22" distance="1000" k1="-0.1360" k2="0.1535" k3="-0.0523"/>
            <vignetting model="pa" focal="180" aperture="5" distance="10" k1="-0.3817" k2="-0.2140" k3="0.0679"/>
            <vignetting model="pa" focal="180" aperture="5" distance="1000" k1="-0.3817" k2="-0.2140" k3="0.0679"/>
            <vignetting model="pa" focal="180" aperture="5.6" distance="10" k1="-0.0585" k2="-0.7238" k3="0.2995"/>
            <vignetting model="pa" focal="180" aperture="5.6" distance="1000" k1="-0.0585" k2="-0.7238" k3="0.2995"/>
            <vignetting model="pa" focal="180" aperture="8" distance="10" k1="-0.2496" k2="0.7671" k3="-0.7287"/>
            <vignetting model="pa" focal="180" aperture="8" distance="1000" k1="-0.2496" k2="0.7671" k3="-0.7287"/>
            <vignetting model="pa" focal="180" aperture="11" distance="10" k1="-0.1598" k2="0.2887" k3="-0.1699"/>
            <vignetting model="pa" focal="180" aperture="11" distance="1000" k1="-0.1598" k2="0.2887" k3="-0.1699"/>
            <vignetting model="pa" focal="180" aperture="16" distance="10" k1="-0.1272" k2="0.1504" k3="-0.0458"/>
            <vignetting model="pa" focal="180" aperture="16" distance="1000" k1="-0.1272" k2="0.1504" k3="-0.0458"/>
            <vignetting model="pa" focal="180" aperture="22" distance="10" k1="-0.1262" k2="0.1452" k3="-0.0416"/>
            <vignetting model="pa" focal="180" aperture="22" distance="1000" k1="-0.1262" k2="0.1452" k3="-0.0416"/>
            <vignetting model="pa" focal="220" aperture="5.3" distance="10" k1="-0.2025" k2="-0.4388" k3="0.0896"/>
            <vignetting model="pa" focal="220" aperture="5.3" distance="1000" k1="-0.2025" k2="-0.4388" k3="0.0896"/>
            <vignetting model="pa" focal="220" aperture="5.6" distance="10" k1="-0.1966" k2="-0.4440" k3="0.0891"/>
            <vignetting model="pa" focal="220" aperture="5.6" distance="1000" k1="-0.1966" k2="-0.4440" k3="0.0891"/>
            <vignetting model="pa" focal="220" aperture="8" distance="10" k1="-0.1239" k2="0.4543" k3="-0.6411"/>
            <vignetting model="pa" focal="220" aperture="8" distance="1000" k1="-0.1239" k2="0.4543" k3="-0.6411"/>
            <vignetting model="pa" focal="220" aperture="11" distance="10" k1="-0.2823" k2="0.8867" k3="-0.7977"/>
            <vignetting model="pa" focal="220" aperture="11" distance="1000" k1="-0.2823" k2="0.8867" k3="-0.7977"/>
            <vignetting model="pa" focal="220" aperture="16" distance="10" k1="-0.2176" k2="0.5534" k3="-0.4177"/>
            <vignetting model="pa" focal="220" aperture="16" distance="1000" k1="-0.2176" k2="0.5534" k3="-0.4177"/>
            <vignetting model="pa" focal="220" aperture="22" distance="10" k1="-0.1194" k2="0.1659" k3="-0.0602"/>
            <vignetting model="pa" focal="220" aperture="22" distance="1000" k1="-0.1194" k2="0.1659" k3="-0.0602"/>
            <vignetting model="pa" focal="300" aperture="5.6" distance="10" k1="-0.0230" k2="-1.2595" k3="0.7235"/>
            <vignetting model="pa" focal="300" aperture="5.6" distance="1000" k1="-0.0230" k2="-1.2595" k3="0.7235"/>
            <vignetting model="pa" focal="300" aperture="8" distance="10" k1="0.1926" k2="-0.7275" k3="0.1517"/>
            <vignetting model="pa" focal="300" aperture="8" distance="1000" k1="0.1926" k2="-0.7275" k3="0.1517"/>
            <vignetting model="pa" focal="300" aperture="11" distance="10" k1="-0.1104" k2="0.4181" k3="-0.6114"/>
            <vignetting model="pa" focal="300" aperture="11" distance="1000" k1="-0.1104" k2="0.4181" k3="-0.6114"/>
            <vignetting model="pa" focal="300" aperture="16" distance="10" k1="-0.2701" k2="0.8651" k3="-0.7792"/>
            <vignetting model="pa" focal="300" aperture="16" distance="1000" k1="-0.2701" k2="0.8651" k3="-0.7792"/>
            <vignetting model="pa" focal="300" aperture="22" distance="10" k1="-0.1978" k2="0.5231" k3="-0.4018"/>
            <vignetting model="pa" focal="300" aperture="22" distance="1000" k1="-0.1978" k2="0.5231" k3="-0.4018"/>
            <vignetting model="pa" focal="300" aperture="25" distance="10" k1="-0.1847" k2="0.4480" k3="-0.3113"/>
            <vignetting model="pa" focal="300" aperture="25" distance="1000" k1="-0.1847" k2="0.4480" k3="-0.3113"/>
            <vignetting model="pa" focal="390" aperture="6" distance="10" k1="-0.3442" k2="-0.8004" k3="0.5903"/>
            <vignetting model="pa" focal="390" aperture="6" distance="1000" k1="-0.3442" k2="-0.8004" k3="0.5903"/>
            <vignetting model="pa" focal="390" aperture="8" distance="10" k1="0.2520" k2="-1.3403" k3="0.7143"/>
            <vignetting model="pa" focal="390" aperture="8" distance="1000" k1="0.2520" k2="-1.3403" k3="0.7143"/>
            <vignetting model="pa" focal="390" aperture="11" distance="10" k1="0.0397" k2="-0.1510" k3="-0.1862"/>
            <vignetting model="pa" focal="390" aperture="11" distance="1000" k1="0.0397" k2="-0.1510" k3="-0.1862"/>
            <vignetting model="pa" focal="390" aperture="16" distance="10" k1="-0.1873" k2="0.5806" k3="-0.5713"/>
            <vignetting model="pa" focal="390" aperture="16" distance="1000" k1="-0.1873" k2="0.5806" k3="-0.5713"/>
            <vignetting model="pa" focal="390" aperture="22" distance="10" k1="-0.1844" k2="0.4634" k3="-0.3428"/>
            <vignetting model="pa" focal="390" aperture="22" distance="1000" k1="-0.1844" k2="0.4634" k3="-0.3428"/>
            <vignetting model="pa" focal="390" aperture="29" distance="10" k1="-0.1300" k2="0.2322" k3="-0.1186"/>
            <vignetting model="pa" focal="390" aperture="29" distance="1000" k1="-0.1300" k2="0.2322" k3="-0.1186"/>
            <vignetting model="pa" focal="480" aperture="6" distance="10" k1="-0.8692" k2="0.3761" k3="-0.0788"/>
            <vignetting model="pa" focal="480" aperture="6" distance="1000" k1="-0.8692" k2="0.3761" k3="-0.0788"/>
            <vignetting model="pa" focal="480" aperture="6.3" distance="10" k1="-0.8696" k2="0.3789" k3="-0.0818"/>
            <vignetting model="pa" focal="480" aperture="6.3" distance="1000" k1="-0.8696" k2="0.3789" k3="-0.0818"/>
            <vignetting model="pa" focal="480" aperture="8" distance="10" k1="-0.0338" k2="-0.9885" k3="0.6379"/>
            <vignetting model="pa" focal="480" aperture="8" distance="1000" k1="-0.0338" k2="-0.9885" k3="0.6379"/>
            <vignetting model="pa" focal="480" aperture="11" distance="10" k1="0.1315" k2="-0.6194" k3="0.2014"/>
            <vignetting model="pa" focal="480" aperture="11" distance="1000" k1="0.1315" k2="-0.6194" k3="0.2014"/>
            <vignetting model="pa" focal="480" aperture="16" distance="10" k1="-0.1320" k2="0.3488" k3="-0.3799"/>
            <vignetting model="pa" focal="480" aperture="16" distance="1000" k1="-0.1320" k2="0.3488" k3="-0.3799"/>
            <vignetting model="pa" focal="480" aperture="22" distance="10" k1="-0.1552" k2="0.3097" k3="-0.1964"/>
            <vignetting model="pa" focal="480" aperture="22" distance="1000" k1="-0.1552" k2="0.3097" k3="-0.1964"/>
            <vignetting model="pa" focal="480" aperture="29" distance="10" k1="-0.1191" k2="0.1580" k3="-0.0560"/>
            <vignetting model="pa" focal="480" aperture="29" distance="1000" k1="-0.1191" k2="0.1580" k3="-0.0560"/>
            <vignetting model="pa" focal="500" aperture="6" distance="10" k1="-0.8893" k2="0.4289" k3="-0.1116"/>
            <vignetting model="pa" focal="500" aperture="6" distance="1000" k1="-0.8893" k2="0.4289" k3="-0.1116"/>
            <vignetting model="pa" focal="500" aperture="8" distance="10" k1="-0.0487" k2="-0.9565" k3="0.6202"/>
            <vignetting model="pa" focal="500" aperture="8" distance="1000" k1="-0.0487" k2="-0.9565" k3="0.6202"/>
            <vignetting model="pa" focal="500" aperture="11" distance="10" k1="0.1415" k2="-0.6430" k3="0.2225"/>
            <vignetting model="pa" focal="500" aperture="11" distance="1000" k1="0.1415" k2="-0.6430" k3="0.2225"/>
            <vignetting model="pa" focal="500" aperture="16" distance="10" k1="-0.1355" k2="0.3694" k3="-0.3905"/>
            <vignetting model="pa" focal="500" aperture="16" distance="1000" k1="-0.1355" k2="0.3694" k3="-0.3905"/>
            <vignetting model="pa" focal="500" aperture="22" distance="10" k1="-0.1451" k2="0.2939" k3="-0.1886"/>
            <vignetting model="pa" focal="500" aperture="22" distance="1000" k1="-0.1451" k2="0.2939" k3="-0.1886"/>
            <vignetting model="pa" focal="500" aperture="29" distance="10" k1="-0.1146" k2="0.1668" k3="-0.0706"/>
            <vignetting model="pa" focal="500" aperture="29" distance="1000" k1="-0.1146" k2="0.1668" k3="-0.0706"/>
            <vignetting model="pa" focal="600" aperture="6.3" distance="10" k1="-1.0413" k2="0.8642" k3="-0.3939"/>
            <vignetting model="pa" focal="600" aperture="6.3" distance="1000" k1="-1.0413" k2="0.8642" k3="-0.3939"/>
            <vignetting model="pa" focal="600" aperture="8" distance="10" k1="-0.4994" k2="-0.0236" k3="0.0937"/>
            <vignetting model="pa" focal="600" aperture="8" distance="1000" k1="-0.4994" k2="-0.0236" k3="0.0937"/>
            <vignetting model="pa" focal="600" aperture="11" distance="10" k1="0.1435" k2="-0.8604" k3="0.4318"/>
            <vignetting model="pa" focal="600" aperture="11" distance="1000" k1="0.1435" k2="-0.8604" k3="0.4318"/>
            <vignetting model="pa" focal="600" aperture="16" distance="10" k1="-0.0912" k2="0.1909" k3="-0.2578"/>
            <vignetting model="pa" focal="600" aperture="16" distance="1000" k1="-0.0912" k2="0.1909" k3="-0.2578"/>
            <vignetting model="pa" focal="600" aperture="22" distance="10" k1="-0.1290" k2="0.2200" k3="-0.1300"/>
            <vignetting model="pa" focal="600" aperture="22" distance="1000" k1="-0.1290" k2="0.2200" k3="-0.1300"/>
            <vignetting model="pa" focal="600" aperture="29" distance="10" k1="-0.1055" k2="0.1274" k3="-0.0494"/>
            <vignetting model="pa" focal="600" aperture="29" distance="1000" k1="-0.1055" k2="0.1274" k3="-0.0494"/>
        </calibration>
    </lens>

    <lens>
        <maker>Sigma</maker>
        <model>100-400mm F5-6.3 DG OS HSM | Contemporary 017</model>
        <mount>Sony E</mount>
        <cropfactor>1</cropfactor>
        <calibration>
            <distortion model="ptlens" focal="100" a="0.00507198872767997" b="-0.0102171068989642" c="0.0109488217094337"/>
            <distortion model="ptlens" focal="126" a="-0.000707973382628463" b="0.0110194315797002" c="-0.00809517181369536"/>
            <distortion model="ptlens" focal="146" a="0.00120697784957016" b="0.00530718161328365" c="-0.000684063360501492"/>
            <distortion model="ptlens" focal="176" a="0.000448150610946394" b="0.00977413987739161" c="-0.00626535989812653"/>
            <distortion model="ptlens" focal="213" a="-0.00240856851307778" b="0.0182537837812932" c="-0.0127976924492829"/>
            <distortion model="ptlens" focal="269" a="0.000821006626724432" b="0.00696870281840183" c="-0.00006303401437"/>
            <distortion model="ptlens" focal="330" a="0.00270471180028591" b="0.000454590310574091" c="0.00747279128088757"/>
            <distortion model="ptlens" focal="400" a="0.00516432918992183" b="-0.00822130071724918" c="0.0155418218274517"/>
        </calibration>
    </lens>
    
    <lens>
        <!-- Photos taken with MC-11 on Sony ILCE-7M3 and ILCE-9 -->
        <maker>Sigma</maker>
        <model>70-200mm F2.8 DG OS HSM | Sports 018</model>
        <mount>Canon EF</mount>
        <mount>Sigma SA</mount>
        <mount>Nikon F</mount>
        <mount>Sony E</mount>  <!-- with Sigmas own MC-11 -->
        <cropfactor>1</cropfactor>
        <calibration>
            <distortion model="ptlens" focal="70" a="0.00261534647452044" b="-0.012987543936576003" c="0.0060485120790764535"/>
            <distortion model="ptlens" focal="95" a="4.779971353130169e-05" b="0.0031042508233993633" c="-0.0030144338735153243"/>
            <distortion model="ptlens" focal="120" a="-0.0003449071727291913" b="0.007504703669339413" c="-0.0037007766311859167"/>
            <distortion model="ptlens" focal="148" a="0.0029244745814244557" b="-0.0008147572933365035" c="0.005952382250285498"/>
            <distortion model="ptlens" focal="200" a="0.002193599274402731" b="0.004125030783967027" c="-0.0014207226520568158"/>
            <tca model="poly3" focal="70" vr="1.0002332" vb="0.9999611"/>
            <tca model="poly3" focal="95" vr="1.0002196" vb="0.9999011"/>
            <tca model="poly3" focal="120" vr="1.0001297" vb="0.9998510"/>
            <tca model="poly3" focal="148" vr="1.0000506" vb="0.9998324"/>
            <tca model="poly3" focal="200" vr="0.9999135" vb="0.9999686"/>
            <vignetting model="pa" focal="70" aperture="2.8" distance="0.9" k1="-0.3621" k2="-0.4060" k3="0.0689"/>
            <vignetting model="pa" focal="70" aperture="2.8" distance="1.29" k1="-0.4421" k2="-0.2075" k3="0.0378"/>
            <vignetting model="pa" focal="70" aperture="2.8" distance="1.72" k1="-0.4309" k2="-0.2610" k3="0.0885"/>
            <vignetting model="pa" focal="70" aperture="2.8" distance="2.85" k1="-0.4255" k2="-0.2906" k3="0.1169"/>
            <vignetting model="pa" focal="70" aperture="2.8" distance="6.69" k1="-0.4226" k2="-0.3087" k3="0.1346"/>
            <vignetting model="pa" focal="70" aperture="2.8" distance="1000" k1="-0.4206" k2="-0.3258" k3="0.1517"/>
            <vignetting model="pa" focal="70" aperture="4" distance="0.9" k1="0.0397" k2="-0.0212" k3="-0.4936"/>
            <vignetting model="pa" focal="70" aperture="4" distance="1.29" k1="-0.0798" k2="0.2748" k3="-0.5465"/>
            <vignetting model="pa" focal="70" aperture="4" distance="1.72" k1="-0.0552" k2="0.1681" k3="-0.4480"/>
            <vignetting model="pa" focal="70" aperture="4" distance="2.85" k1="-0.0374" k2="0.0899" k3="-0.3769"/>
            <vignetting model="pa" focal="70" aperture="4" distance="6.69" k1="-0.0288" k2="0.0490" k3="-0.3396"/>
            <vignetting model="pa" focal="70" aperture="4" distance="1000" k1="-0.0283" k2="0.0369" k3="-0.3277"/>
            <vignetting model="pa" focal="70" aperture="5.6" distance="0.9" k1="-0.1983" k2="0.8048" k3="-0.9765"/>
            <vignetting model="pa" focal="70" aperture="5.6" distance="1.29" k1="-0.2045" k2="0.6425" k3="-0.6481"/>
            <vignetting model="pa" focal="70" aperture="5.6" distance="1.72" k1="-0.1726" k2="0.5057" k3="-0.5215"/>
            <vignetting model="pa" focal="70" aperture="5.6" distance="2.85" k1="-0.1484" k2="0.4041" k3="-0.4297"/>
            <vignetting model="pa" focal="70" aperture="5.6" distance="6.69" k1="-0.1355" k2="0.3479" k3="-0.3783"/>
            <vignetting model="pa" focal="70" aperture="5.6" distance="1000" k1="-0.1235" k2="0.2876" k3="-0.3231"/>
            <vignetting model="pa" focal="70" aperture="8" distance="0.9" k1="-0.2675" k2="0.9614" k3="-0.9672"/>
            <vignetting model="pa" focal="70" aperture="8" distance="1.29" k1="-0.0890" k2="0.1879" k3="-0.2076"/>
            <vignetting model="pa" focal="70" aperture="8" distance="1.72" k1="-0.0637" k2="0.0766" k3="-0.1054"/>
            <vignetting model="pa" focal="70" aperture="8" distance="2.85" k1="-0.0610" k2="0.0561" k3="-0.0860"/>
            <vignetting model="pa" focal="70" aperture="8" distance="6.69" k1="-0.0439" k2="-0.0177" k3="-0.0196"/>
            <vignetting model="pa" focal="70" aperture="8" distance="1000" k1="-0.0355" k2="-0.0638" k3="0.0237"/>
            <vignetting model="pa" focal="70" aperture="22" distance="0.9" k1="-0.0170" k2="-0.0832" k3="0.0400"/>
            <vignetting model="pa" focal="70" aperture="22" distance="1.29" k1="-0.0227" k2="-0.0934" k3="0.0557"/>
            <vignetting model="pa" focal="70" aperture="22" distance="1.72" k1="-0.0281" k2="-0.0870" k3="0.0522"/>
            <vignetting model="pa" focal="70" aperture="22" distance="2.85" k1="-0.0322" k2="-0.0826" k3="0.0496"/>
            <vignetting model="pa" focal="70" aperture="22" distance="6.69" k1="-0.0340" k2="-0.0843" k3="0.0517"/>
            <vignetting model="pa" focal="70" aperture="22" distance="1000" k1="-0.0360" k2="-0.0866" k3="0.0541"/>
            <vignetting model="pa" focal="92" aperture="2.8" distance="1.01" k1="-0.3629" k2="-1.2450" k3="0.8385"/>
            <vignetting model="pa" focal="92" aperture="2.8" distance="1.44" k1="-0.2694" k2="-1.0444" k3="0.6116"/>
            <vignetting model="pa" focal="92" aperture="2.8" distance="1.92" k1="-0.3189" k2="-0.5787" k3="0.2162"/>
            <vignetting model="pa" focal="92" aperture="2.8" distance="3.17" k1="-0.3524" k2="-0.3814" k3="0.0569"/>
            <vignetting model="pa" focal="92" aperture="2.8" distance="7.09" k1="-0.3716" k2="-0.3151" k3="0.0167"/>
            <vignetting model="pa" focal="92" aperture="2.8" distance="1000" k1="-0.3926" k2="-0.2471" k3="-0.0230"/>
            <vignetting model="pa" focal="92" aperture="4" distance="1.01" k1="0.3988" k2="-1.6308" k3="0.6398"/>
            <vignetting model="pa" focal="92" aperture="4" distance="1.44" k1="0.2057" k2="-0.7352" k3="0.0471"/>
            <vignetting model="pa" focal="92" aperture="4" distance="1.92" k1="0.0191" k2="0.0120" k3="-0.4835"/>
            <vignetting model="pa" focal="92" aperture="4" distance="3.17" k1="-0.0154" k2="0.1386" k3="-0.5642"/>
            <vignetting model="pa" focal="92" aperture="4" distance="7.09" k1="-0.0370" k2="0.2073" k3="-0.6013"/>
            <vignetting model="pa" focal="92" aperture="4" distance="1000" k1="-0.0590" k2="0.2732" k3="-0.6354"/>
            <vignetting model="pa" focal="92" aperture="5.6" distance="1.01" k1="0.2187" k2="-0.5840" k3="-0.1903"/>
            <vignetting model="pa" focal="92" aperture="5.6" distance="1.44" k1="-0.0547" k2="0.3064" k3="-0.6449"/>
            <vignetting model="pa" focal="92" aperture="5.6" distance="1.92" k1="-0.1942" k2="0.7436" k3="-0.8939"/>
            <vignetting model="pa" focal="92" aperture="5.6" distance="3.17" k1="-0.2025" k2="0.7492" k3="-0.8734"/>
            <vignetting model="pa" focal="92" aperture="5.6" distance="7.09" k1="-0.2069" k2="0.7439" k3="-0.8498"/>
            <vignetting model="pa" focal="92" aperture="5.6" distance="1000" k1="-0.2076" k2="0.7256" k3="-0.8174"/>
            <vignetting model="pa" focal="92" aperture="8" distance="1.01" k1="-0.1276" k2="0.7346" k3="-1.1394"/>
            <vignetting model="pa" focal="92" aperture="8" distance="1.44" k1="-0.2166" k2="0.8057" k3="-0.8800"/>
            <vignetting model="pa" focal="92" aperture="8" distance="1.92" k1="-0.2319" k2="0.7861" k3="-0.7849"/>
            <vignetting model="pa" focal="92" aperture="8" distance="3.17" k1="-0.2155" k2="0.7047" k3="-0.6988"/>
            <vignetting model="pa" focal="92" aperture="8" distance="7.09" k1="-0.1967" k2="0.6234" k3="-0.6219"/>
            <vignetting model="pa" focal="92" aperture="8" distance="1000" k1="-0.1786" k2="0.5419" k3="-0.5447"/>
            <vignetting model="pa" focal="92" aperture="22" distance="1.01" k1="-0.5112" k2="1.8613" k3="-1.7331"/>
            <vignetting model="pa" focal="92" aperture="22" distance="1.44" k1="-0.0196" k2="-0.0708" k3="0.0309"/>
            <vignetting model="pa" focal="92" aperture="22" distance="1.92" k1="-0.0208" k2="-0.0781" k3="0.0408"/>
            <vignetting model="pa" focal="92" aperture="22" distance="3.17" k1="-0.0210" k2="-0.0845" k3="0.0478"/>
            <vignetting model="pa" focal="92" aperture="22" distance="7.09" k1="-0.0233" k2="-0.0840" k3="0.0488"/>
            <vignetting model="pa" focal="92" aperture="22" distance="1000" k1="-0.0247" k2="-0.0862" k3="0.0512"/>
            <vignetting model="pa" focal="126" aperture="2.8" distance="1.13" k1="-1.1152" k2="0.3074" k3="0.0594"/>
            <vignetting model="pa" focal="126" aperture="2.8" distance="1.55" k1="-0.8075" k2="-0.1873" k3="0.2963"/>
            <vignetting model="pa" focal="126" aperture="2.8" distance="2.14" k1="-0.6160" k2="-0.4073" k3="0.3462"/>
            <vignetting model="pa" focal="126" aperture="2.8" distance="3.37" k1="-0.4294" k2="-0.7140" k3="0.4703"/>
            <vignetting model="pa" focal="126" aperture="2.8" distance="7.85" k1="-0.3350" k2="-0.9032" k3="0.5702"/>
            <vignetting model="pa" focal="126" aperture="2.8" distance="1000" k1="-0.3098" k2="-0.9307" k3="0.5765"/>
            <vignetting model="pa" focal="126" aperture="4" distance="1.13" k1="0.2373" k2="-1.6441" k3="0.8753"/>
            <vignetting model="pa" focal="126" aperture="4" distance="1.55" k1="0.2520" k2="-1.2833" k3="0.5717"/>
            <vignetting model="pa" focal="126" aperture="4" distance="2.14" k1="0.1807" k2="-0.8019" k3="0.1828"/>
            <vignetting model="pa" focal="126" aperture="4" distance="3.37" k1="0.1796" k2="-0.7013" k3="0.0872"/>
            <vignetting model="pa" focal="126" aperture="4" distance="7.85" k1="0.1647" k2="-0.6424" k3="0.0490"/>
            <vignetting model="pa" focal="126" aperture="4" distance="1000" k1="0.1490" k2="-0.5813" k3="0.0089"/>
            <vignetting model="pa" focal="126" aperture="5.6" distance="1.13" k1="0.2610" k2="-0.9130" k3="0.1919"/>
            <vignetting model="pa" focal="126" aperture="5.6" distance="1.55" k1="0.0566" k2="-0.1490" k3="-0.2609"/>
            <vignetting model="pa" focal="126" aperture="5.6" distance="2.14" k1="-0.0759" k2="0.3168" k3="-0.5642"/>
            <vignetting model="pa" focal="126" aperture="5.6" distance="3.37" k1="-0.0897" k2="0.3501" k3="-0.5729"/>
            <vignetting model="pa" focal="126" aperture="5.6" distance="7.85" k1="-0.0991" k2="0.3712" k3="-0.5759"/>
            <vignetting model="pa" focal="126" aperture="5.6" distance="1000" k1="-0.1105" k2="0.3976" k3="-0.5830"/>
            <vignetting model="pa" focal="126" aperture="8" distance="1.13" k1="-0.0298" k2="0.2574" k3="-0.6313"/>
            <vignetting model="pa" focal="126" aperture="8" distance="1.55" k1="-0.1425" k2="0.5158" k3="-0.6237"/>
            <vignetting model="pa" focal="126" aperture="8" distance="2.14" k1="-0.1674" k2="0.5562" k3="-0.6022"/>
            <vignetting model="pa" focal="126" aperture="8" distance="3.37" k1="-0.1664" k2="0.5365" k3="-0.5706"/>
            <vignetting model="pa" focal="126" aperture="8" distance="7.85" k1="-0.1636" k2="0.5129" k3="-0.5401"/>
            <vignetting model="pa" focal="126" aperture="8" distance="1000" k1="-0.1596" k2="0.4852" k3="-0.5072"/>
            <vignetting model="pa" focal="126" aperture="22" distance="1.13" k1="-0.0863" k2="0.2048" k3="-0.2130"/>
            <vignetting model="pa" focal="126" aperture="22" distance="1.55" k1="-0.0132" k2="-0.0870" k3="0.0526"/>
            <vignetting model="pa" focal="126" aperture="22" distance="2.14" k1="-0.0149" k2="-0.0875" k3="0.0549"/>
            <vignetting model="pa" focal="126" aperture="22" distance="3.37" k1="-0.0167" k2="-0.0873" k3="0.0562"/>
            <vignetting model="pa" focal="126" aperture="22" distance="7.85" k1="-0.0192" k2="-0.0825" k3="0.0528"/>
            <vignetting model="pa" focal="126" aperture="22" distance="1000" k1="-0.0215" k2="-0.0808" k3="0.0526"/>
            <vignetting model="pa" focal="146" aperture="2.8" distance="1.09" k1="-1.5320" k2="1.3743" k3="-0.5718"/>
            <vignetting model="pa" focal="146" aperture="2.8" distance="1.53" k1="-1.2257" k2="0.8041" k3="-0.2643"/>
            <vignetting model="pa" focal="146" aperture="2.8" distance="2.03" k1="-0.9829" k2="0.3818" k3="-0.0693"/>
            <vignetting model="pa" focal="146" aperture="2.8" distance="3.31" k1="-0.7381" k2="-0.1379" k3="0.2123"/>
            <vignetting model="pa" focal="146" aperture="2.8" distance="7.35" k1="-0.6054" k2="-0.4497" k3="0.3972"/>
            <vignetting model="pa" focal="146" aperture="2.8" distance="1000" k1="-0.5578" k2="-0.5427" k3="0.4461"/>
            <vignetting model="pa" focal="146" aperture="4" distance="1.09" k1="0.0731" k2="-1.3063" k3="0.7510"/>
            <vignetting model="pa" focal="146" aperture="4" distance="1.53" k1="0.1610" k2="-1.1545" k3="0.5743"/>
            <vignetting model="pa" focal="146" aperture="4" distance="2.03" k1="0.1714" k2="-0.9053" k3="0.3236"/>
            <vignetting model="pa" focal="146" aperture="4" distance="3.31" k1="0.1930" k2="-0.8955" k3="0.2964"/>
            <vignetting model="pa" focal="146" aperture="4" distance="7.35" k1="0.1873" k2="-0.8587" k3="0.2694"/>
            <vignetting model="pa" focal="146" aperture="4" distance="1000" k1="0.1800" k2="-0.8189" k3="0.2403"/>
            <vignetting model="pa" focal="146" aperture="5.6" distance="1.09" k1="0.2242" k2="-0.8533" k3="0.2482"/>
            <vignetting model="pa" focal="146" aperture="5.6" distance="1.53" k1="0.0494" k2="-0.1751" k3="-0.1698"/>
            <vignetting model="pa" focal="146" aperture="5.6" distance="2.03" k1="-0.0384" k2="0.1542" k3="-0.4006"/>
            <vignetting model="pa" focal="146" aperture="5.6" distance="3.31" k1="-0.0492" k2="0.1825" k3="-0.4106"/>
            <vignetting model="pa" focal="146" aperture="5.6" distance="7.35" k1="-0.0577" k2="0.2044" k3="-0.4182"/>
            <vignetting model="pa" focal="146" aperture="5.6" distance="1000" k1="-0.0660" k2="0.2236" k3="-0.4240"/>
            <vignetting model="pa" focal="146" aperture="8" distance="1.09" k1="-0.0667" k2="0.2809" k3="-0.4995"/>
            <vignetting model="pa" focal="146" aperture="8" distance="1.53" k1="-0.1134" k2="0.3364" k3="-0.3924"/>
            <vignetting model="pa" focal="146" aperture="8" distance="2.03" k1="-0.1232" k2="0.3524" k3="-0.3854"/>
            <vignetting model="pa" focal="146" aperture="8" distance="3.31" k1="-0.1192" k2="0.3274" k3="-0.3560"/>
            <vignetting model="pa" focal="146" aperture="8" distance="7.35" k1="-0.1163" k2="0.3077" k3="-0.3330"/>
            <vignetting model="pa" focal="146" aperture="8" distance="1000" k1="-0.1115" k2="0.2825" k3="-0.3071"/>
            <vignetting model="pa" focal="146" aperture="22" distance="1.09" k1="-0.0084" k2="-0.0952" k3="0.0613"/>
            <vignetting model="pa" focal="146" aperture="22" distance="1.53" k1="-0.0090" k2="-0.1001" k3="0.0670"/>
            <vignetting model="pa" focal="146" aperture="22" distance="2.03" k1="-0.0109" k2="-0.0984" k3="0.0666"/>
            <vignetting model="pa" focal="146" aperture="22" distance="3.31" k1="-0.0125" k2="-0.0978" k3="0.0668"/>
            <vignetting model="pa" focal="146" aperture="22" distance="7.35" k1="-0.0137" k2="-0.0971" k3="0.0667"/>
            <vignetting model="pa" focal="146" aperture="22" distance="1000" k1="-0.0154" k2="-0.0966" k3="0.0671"/>
            <vignetting model="pa" focal="200" aperture="2.8" distance="1.19" k1="-1.0303" k2="0.6055" k3="-0.1752"/>
            <vignetting model="pa" focal="200" aperture="2.8" distance="1.67" k1="-1.1577" k2="0.9337" k3="-0.3860"/>
            <vignetting model="pa" focal="200" aperture="2.8" distance="2.19" k1="-1.2482" k2="1.0887" k3="-0.4674"/>
            <vignetting model="pa" focal="200" aperture="2.8" distance="3.54" k1="-1.3940" k2="1.3680" k3="-0.6180"/>
            <vignetting model="pa" focal="200" aperture="2.8" distance="7.81" k1="-1.4580" k2="1.5006" k3="-0.6932"/>
            <vignetting model="pa" focal="200" aperture="2.8" distance="1000" k1="-1.4124" k2="1.4011" k3="-0.6377"/>
            <vignetting model="pa" focal="200" aperture="4" distance="1.19" k1="-0.3288" k2="-0.3502" k3="0.2646"/>
            <vignetting model="pa" focal="200" aperture="4" distance="1.67" k1="-0.0755" k2="-0.7025" k3="0.3988"/>
            <vignetting model="pa" focal="200" aperture="4" distance="2.19" k1="0.0354" k2="-0.9049" k3="0.5008"/>
            <vignetting model="pa" focal="200" aperture="4" distance="3.54" k1="0.0495" k2="-0.8931" k3="0.4797"/>
            <vignetting model="pa" focal="200" aperture="4" distance="7.81" k1="0.0617" k2="-0.8838" k3="0.4607"/>
            <vignetting model="pa" focal="200" aperture="4" distance="1000" k1="0.0785" k2="-0.8900" k3="0.4511"/>
            <vignetting model="pa" focal="200" aperture="5.6" distance="1.19" k1="0.1157" k2="-0.5536" k3="0.1824"/>
            <vignetting model="pa" focal="200" aperture="5.6" distance="1.67" k1="0.0231" k2="-0.1627" k3="-0.0860"/>
            <vignetting model="pa" focal="200" aperture="5.6" distance="2.19" k1="0.0011" k2="-0.0873" k3="-0.1295"/>
            <vignetting model="pa" focal="200" aperture="5.6" distance="3.54" k1="-0.0176" k2="-0.0201" k3="-0.1739"/>
            <vignetting model="pa" focal="200" aperture="5.6" distance="7.81" k1="-0.0279" k2="0.0173" k3="-0.1994"/>
            <vignetting model="pa" focal="200" aperture="5.6" distance="1000" k1="-0.0320" k2="0.0306" k3="-0.2075"/>
            <vignetting model="pa" focal="200" aperture="8" distance="1.19" k1="-0.0685" k2="0.1363" k3="-0.1912"/>
            <vignetting model="pa" focal="200" aperture="8" distance="1.67" k1="-0.0575" k2="0.0686" k3="-0.1057"/>
            <vignetting model="pa" focal="200" aperture="8" distance="2.19" k1="-0.0508" k2="0.0372" k3="-0.0744"/>
            <vignetting model="pa" focal="200" aperture="8" distance="3.54" k1="-0.0480" k2="0.0229" k3="-0.0604"/>
            <vignetting model="pa" focal="200" aperture="8" distance="7.81" k1="-0.0467" k2="0.0153" k3="-0.0529"/>
            <vignetting model="pa" focal="200" aperture="8" distance="1000" k1="-0.0464" k2="0.0107" k3="-0.0480"/>
            <vignetting model="pa" focal="200" aperture="22" distance="1.19" k1="-0.0015" k2="-0.1266" k3="0.0811"/>
            <vignetting model="pa" focal="200" aperture="22" distance="1.67" k1="-0.0040" k2="-0.1239" k3="0.0796"/>
            <vignetting model="pa" focal="200" aperture="22" distance="2.19" k1="-0.0048" k2="-0.1244" k3="0.0805"/>
            <vignetting model="pa" focal="200" aperture="22" distance="3.54" k1="-0.0055" k2="-0.1242" k3="0.0805"/>
            <vignetting model="pa" focal="200" aperture="22" distance="7.81" k1="-0.0062" k2="-0.1238" k3="0.0802"/>
            <vignetting model="pa" focal="200" aperture="22" distance="1000" k1="-0.0081" k2="-0.1206" k3="0.0778"/>
        </calibration>
    </lens>

    <lens>
        <maker>Sigma</maker>
        <model>Sigma 18-300mm f/3.5-6.3 DC Macro OS HSM</model>
        <mount>Sigma SA</mount>
        <mount>Canon EF</mount>
        <mount>Nikon F AF</mount>
        <mount>Sony Alpha</mount>
        <mount>Pentax KAF</mount>
        <cropfactor>1.613</cropfactor>
        <calibration>
            <!-- Taken with Canon EOS 77D -->
            <distortion model="ptlens" focal="18" a="0.024859" b="-0.068706" c="0.031927"/>
            <distortion model="ptlens" focal="28" a="0.018089" b="-0.03859" c="0.040445"/>
            <distortion model="ptlens" focal="37" a="0.009138" b="-0.009452" c="0.018907"/>
            <distortion model="ptlens" focal="50" a="0.00743" b="-0.008639" c="0.023313"/>
            <distortion model="ptlens" focal="80" a="0.003064" b="0.000314" c="0.013691"/>
            <distortion model="ptlens" focal="90" a="0.004472" b="-0.005575" c="0.019443"/>
            <distortion model="ptlens" focal="135" a="0.012101" b="-0.035257" c="0.046084"/>
            <distortion model="ptlens" focal="200" a="0.003779" b="-0.007214" c="0.008125"/>
            <distortion model="ptlens" focal="300" a="0.006747" b="-0.021998" c="0.038091"/>
            <tca model="poly3" focal="18" vr="1.0006934" vb="1.0000089"/>
            <tca model="poly3" focal="28" vr="1.0005443" vb="1.0000073"/>
            <tca model="poly3" focal="37" vr="1.0004628" vb="0.9999857"/>
            <tca model="poly3" focal="50" vr="1.0003595" vb="0.9999654"/>
            <tca model="poly3" focal="80" vr="1.0002480" vb="0.9998749"/>
            <tca model="poly3" focal="90" vr="1.0002088" vb="0.9998940"/>
            <tca model="poly3" focal="135" vr="1.0000487" vb="0.9998882"/>
            <tca model="poly3" focal="200" vr="0.9998979" vb="0.9998835"/>
            <tca model="poly3" focal="300" vr="0.9997452" vb="0.9997791"/>
            <vignetting model="pa" focal="18" aperture="3.5" distance="10" k1="-0.4189" k2="-0.1425" k3="-0.0150"/>
            <vignetting model="pa" focal="18" aperture="3.5" distance="1000" k1="-0.4189" k2="-0.1425" k3="-0.0150"/>
            <vignetting model="pa" focal="18" aperture="4" distance="10" k1="-0.2856" k2="-0.1236" k3="-0.0979"/>
            <vignetting model="pa" focal="18" aperture="4" distance="1000" k1="-0.2856" k2="-0.1236" k3="-0.0979"/>
            <vignetting model="pa" focal="18" aperture="4.5" distance="10" k1="-0.4056" k2="0.3365" k3="-0.3451"/>
            <vignetting model="pa" focal="18" aperture="4.5" distance="1000" k1="-0.4056" k2="0.3365" k3="-0.3451"/>
            <vignetting model="pa" focal="18" aperture="5" distance="10" k1="-0.4005" k2="0.2802" k3="-0.2527"/>
            <vignetting model="pa" focal="18" aperture="5" distance="1000" k1="-0.4005" k2="0.2802" k3="-0.2527"/>
            <vignetting model="pa" focal="18" aperture="22" distance="10" k1="-0.3355" k2="0.0055" k3="0.0288"/>
            <vignetting model="pa" focal="18" aperture="22" distance="1000" k1="-0.3355" k2="0.0055" k3="0.0288"/>
            <vignetting model="pa" focal="28" aperture="4" distance="10" k1="-0.4828" k2="0.3820" k3="-0.2849"/>
            <vignetting model="pa" focal="28" aperture="4" distance="1000" k1="-0.4828" k2="0.3820" k3="-0.2849"/>
            <vignetting model="pa" focal="28" aperture="4.5" distance="10" k1="-0.2447" k2="0.0566" k3="-0.1221"/>
            <vignetting model="pa" focal="28" aperture="4.5" distance="1000" k1="-0.2447" k2="0.0566" k3="-0.1221"/>
            <vignetting model="pa" focal="28" aperture="5" distance="10" k1="-0.2628" k2="0.1409" k3="-0.1206"/>
            <vignetting model="pa" focal="28" aperture="5" distance="1000" k1="-0.2628" k2="0.1409" k3="-0.1206"/>
            <vignetting model="pa" focal="28" aperture="5.6" distance="10" k1="-0.2379" k2="0.0489" k3="-0.0343"/>
            <vignetting model="pa" focal="28" aperture="5.6" distance="1000" k1="-0.2379" k2="0.0489" k3="-0.0343"/>
            <vignetting model="pa" focal="28" aperture="22" distance="10" k1="-0.1724" k2="-0.1135" k3="0.0734"/>
            <vignetting model="pa" focal="28" aperture="22" distance="1000" k1="-0.1724" k2="-0.1135" k3="0.0734"/>
            <vignetting model="pa" focal="35" aperture="4.5" distance="10" k1="-0.4994" k2="0.5814" k3="-0.4557"/>
            <vignetting model="pa" focal="35" aperture="4.5" distance="1000" k1="-0.4994" k2="0.5814" k3="-0.4557"/>
            <vignetting model="pa" focal="35" aperture="5" distance="10" k1="-0.2438" k2="0.2156" k3="-0.2657"/>
            <vignetting model="pa" focal="35" aperture="5" distance="1000" k1="-0.2438" k2="0.2156" k3="-0.2657"/>
            <vignetting model="pa" focal="35" aperture="5.6" distance="10" k1="-0.2355" k2="0.1885" k3="-0.1662"/>
            <vignetting model="pa" focal="35" aperture="5.6" distance="1000" k1="-0.2355" k2="0.1885" k3="-0.1662"/>
            <vignetting model="pa" focal="35" aperture="6.3" distance="10" k1="-0.1988" k2="0.0559" k3="-0.0464"/>
            <vignetting model="pa" focal="35" aperture="6.3" distance="1000" k1="-0.1988" k2="0.0559" k3="-0.0464"/>
            <vignetting model="pa" focal="35" aperture="22" distance="10" k1="-0.1255" k2="-0.1425" k3="0.0978"/>
            <vignetting model="pa" focal="35" aperture="22" distance="1000" k1="-0.1255" k2="-0.1425" k3="0.0978"/>
            <vignetting model="pa" focal="50" aperture="5" distance="10" k1="-0.5256" k2="0.8433" k3="-0.6933"/>
            <vignetting model="pa" focal="50" aperture="5" distance="1000" k1="-0.5256" k2="0.8433" k3="-0.6933"/>
            <vignetting model="pa" focal="50" aperture="5.6" distance="10" k1="-0.2721" k2="0.5106" k3="-0.4705"/>
            <vignetting model="pa" focal="50" aperture="5.6" distance="1000" k1="-0.2721" k2="0.5106" k3="-0.4705"/>
            <vignetting model="pa" focal="50" aperture="6.3" distance="10" k1="-0.2232" k2="0.3147" k3="-0.2802"/>
            <vignetting model="pa" focal="50" aperture="6.3" distance="1000" k1="-0.2232" k2="0.3147" k3="-0.2802"/>
            <vignetting model="pa" focal="50" aperture="7.1" distance="10" k1="-0.1904" k2="0.1932" k3="-0.1707"/>
            <vignetting model="pa" focal="50" aperture="7.1" distance="1000" k1="-0.1904" k2="0.1932" k3="-0.1707"/>
            <vignetting model="pa" focal="50" aperture="22" distance="10" k1="-0.0702" k2="-0.1689" k3="0.1171"/>
            <vignetting model="pa" focal="50" aperture="22" distance="1000" k1="-0.0702" k2="-0.1689" k3="0.1171"/>
            <vignetting model="pa" focal="80" aperture="5.6" distance="10" k1="-0.4565" k2="0.8296" k3="-0.7765"/>
            <vignetting model="pa" focal="80" aperture="5.6" distance="1000" k1="-0.4565" k2="0.8296" k3="-0.7765"/>
            <vignetting model="pa" focal="80" aperture="6.3" distance="10" k1="-0.2703" k2="0.6746" k3="-0.6575"/>
            <vignetting model="pa" focal="80" aperture="6.3" distance="1000" k1="-0.2703" k2="0.6746" k3="-0.6575"/>
            <vignetting model="pa" focal="80" aperture="7.1" distance="10" k1="-0.2548" k2="0.5881" k3="-0.5479"/>
            <vignetting model="pa" focal="80" aperture="7.1" distance="1000" k1="-0.2548" k2="0.5881" k3="-0.5479"/>
            <vignetting model="pa" focal="80" aperture="8" distance="10" k1="-0.2022" k2="0.3768" k3="-0.3388"/>
            <vignetting model="pa" focal="80" aperture="8" distance="1000" k1="-0.2022" k2="0.3768" k3="-0.3388"/>
            <vignetting model="pa" focal="80" aperture="22" distance="10" k1="-0.0546" k2="-0.0758" k3="0.0325"/>
            <vignetting model="pa" focal="80" aperture="22" distance="1000" k1="-0.0546" k2="-0.0758" k3="0.0325"/>
            <vignetting model="pa" focal="135" aperture="6.3" distance="10" k1="-0.1547" k2="-0.0764" k3="-0.2024"/>
            <vignetting model="pa" focal="135" aperture="6.3" distance="1000" k1="-0.1547" k2="-0.0764" k3="-0.2024"/>
            <vignetting model="pa" focal="135" aperture="7.1" distance="10" k1="-0.0411" k2="0.0214" k3="-0.3209"/>
            <vignetting model="pa" focal="135" aperture="7.1" distance="1000" k1="-0.0411" k2="0.0214" k3="-0.3209"/>
            <vignetting model="pa" focal="135" aperture="8" distance="10" k1="-0.1631" k2="0.4205" k3="-0.5042"/>
            <vignetting model="pa" focal="135" aperture="8" distance="1000" k1="-0.1631" k2="0.4205" k3="-0.5042"/>
            <vignetting model="pa" focal="135" aperture="9" distance="10" k1="-0.1932" k2="0.4580" k3="-0.4524"/>
            <vignetting model="pa" focal="135" aperture="9" distance="1000" k1="-0.1932" k2="0.4580" k3="-0.4524"/>
            <vignetting model="pa" focal="135" aperture="22" distance="10" k1="-0.0517" k2="-0.0530" k3="0.0287"/>
            <vignetting model="pa" focal="135" aperture="22" distance="1000" k1="-0.0517" k2="-0.0530" k3="0.0287"/>
            <vignetting model="pa" focal="200" aperture="6.3" distance="10" k1="0.0403" k2="-1.0734" k3="0.5838"/>
            <vignetting model="pa" focal="200" aperture="6.3" distance="1000" k1="0.0403" k2="-1.0734" k3="0.5838"/>
            <vignetting model="pa" focal="200" aperture="7.1" distance="10" k1="0.2114" k2="-0.9715" k3="0.3968"/>
            <vignetting model="pa" focal="200" aperture="7.1" distance="1000" k1="0.2114" k2="-0.9715" k3="0.3968"/>
            <vignetting model="pa" focal="200" aperture="8" distance="10" k1="0.0539" k2="-0.2783" k3="-0.0536"/>
            <vignetting model="pa" focal="200" aperture="8" distance="1000" k1="0.0539" k2="-0.2783" k3="-0.0536"/>
            <vignetting model="pa" focal="200" aperture="9" distance="10" k1="-0.0976" k2="0.2327" k3="-0.3585"/>
            <vignetting model="pa" focal="200" aperture="9" distance="1000" k1="-0.0976" k2="0.2327" k3="-0.3585"/>
            <vignetting model="pa" focal="200" aperture="22" distance="10" k1="-0.0443" k2="-0.0837" k3="0.0640"/>
            <vignetting model="pa" focal="200" aperture="22" distance="1000" k1="-0.0443" k2="-0.0837" k3="0.0640"/>
            <vignetting model="pa" focal="300" aperture="6.3" distance="10" k1="-0.6998" k2="0.1338" k3="0.0791"/>
            <vignetting model="pa" focal="300" aperture="6.3" distance="1000" k1="-0.6998" k2="0.1338" k3="0.0791"/>
            <vignetting model="pa" focal="300" aperture="7.1" distance="10" k1="-0.0890" k2="-0.8767" k3="0.5783"/>
            <vignetting model="pa" focal="300" aperture="7.1" distance="1000" k1="-0.0890" k2="-0.8767" k3="0.5783"/>
            <vignetting model="pa" focal="300" aperture="8" distance="10" k1="0.1572" k2="-1.0123" k3="0.5637"/>
            <vignetting model="pa" focal="300" aperture="8" distance="1000" k1="0.1572" k2="-1.0123" k3="0.5637"/>
            <vignetting model="pa" focal="300" aperture="9" distance="10" k1="0.1110" k2="-0.5201" k3="0.1705"/>
            <vignetting model="pa" focal="300" aperture="9" distance="1000" k1="0.1110" k2="-0.5201" k3="0.1705"/>
            <vignetting model="pa" focal="300" aperture="22" distance="10" k1="-0.0442" k2="-0.0793" k3="0.0639"/>
            <vignetting model="pa" focal="300" aperture="22" distance="1000" k1="-0.0442" k2="-0.0793" k3="0.0639"/>
        </calibration>
    </lens>

</lensdatabase><|MERGE_RESOLUTION|>--- conflicted
+++ resolved
@@ -3498,60 +3498,6 @@
 
     <lens>
         <maker>Sigma</maker>
-        <model>Sigma 18-300mm f/3.5-6.3 DC Macro OS HSM</model>
-<<<<<<< HEAD
-        <!-- Some mount versions don't feature OS... -->
-        <model lang="en">Sigma 18-300mm f/3.5-6.3 DC Macro HSM</model>
-=======
->>>>>>> 84dbd86f
-        <mount>Sony Alpha</mount>
-        <mount>Canon EF</mount>
-        <mount>Nikon F AF</mount>
-        <mount>Sigma SA</mount>
-        <mount>Pentax KAF</mount>
-        <cropfactor>1.534</cropfactor>
-        <calibration>
-            <!-- Taken with Sony A77V -->
-            <distortion model="ptlens" focal="18" a="0.04288" b="-0.11689" c="0.06181"/>
-            <distortion model="ptlens" focal="24" a="0.03568" b="-0.09156" c="0.0758"/>
-            <distortion model="ptlens" focal="28" a="0.02554" b="-0.05083" c="0.0415"/>
-            <distortion model="ptlens" focal="35" a="0.0084" b="0.01399" c="-0.03436"/>
-            <distortion model="ptlens" focal="55" a="-0.00445" b="0.05235" c="-0.07144"/>
-            <distortion model="ptlens" focal="90" a="0" b="0.01236" c="0"/>
-            <distortion model="ptlens" focal="210" a="0" b="0.00509" c="0"/>
-            <distortion model="ptlens" focal="300" a="0" b="0.00662" c="0"/>
-            <tca model="poly3" focal="18" vr="1.0005829" vb="1.0000237"/>
-            <tca model="poly3" focal="24" vr="1.0004884" vb="1.0000201"/>
-            <tca model="poly3" focal="28" vr="1.0004243" vb="1.0000124"/>
-            <tca model="poly3" focal="35" vr="1.0002965" vb="1.0000111"/>
-            <tca model="poly3" focal="55" vr="1.0002048" vb="1.0000052"/>
-            <tca model="poly3" focal="90" vr="1.0000398" vb="1.0000027"/>
-            <tca model="poly3" focal="210" vr="0.9999862" vb="0.9999853"/>
-            <tca model="poly3" focal="300" vr="0.9999898" vb="0.9999770"/>
-            <!-- FIXME: submitted data only had one (widest) aperture per focal length;
-            taken with Canon 200D from upload 861b26 #437
-            <vignetting model="pa" focal="18" aperture="3.5" distance="10" k1="-0.3263" k2="-0.2052" k3="-0.0224"/>
-            <vignetting model="pa" focal="18" aperture="3.5" distance="1000" k1="-0.3263" k2="-0.2052" k3="-0.0224"/>
-            <vignetting model="pa" focal="28" aperture="4" distance="10" k1="-0.4046" k2="0.3074" k3="-0.2555"/>
-            <vignetting model="pa" focal="28" aperture="4" distance="1000" k1="-0.4046" k2="0.3074" k3="-0.2555"/>
-            <vignetting model="pa" focal="37" aperture="4" distance="10" k1="-0.4599" k2="0.6206" k3="-0.4967"/>
-            <vignetting model="pa" focal="37" aperture="4" distance="1000" k1="-0.4599" k2="0.6206" k3="-0.4967"/>
-            <vignetting model="pa" focal="50" aperture="4.5" distance="10" k1="-0.4804" k2="0.8576" k3="-0.7214"/>
-            <vignetting model="pa" focal="50" aperture="4.5" distance="1000" k1="-0.4804" k2="0.8576" k3="-0.7214"/>
-            <vignetting model="pa" focal="80" aperture="5.6" distance="10" k1="-0.3964" k2="0.8057" k3="-0.7876"/>
-            <vignetting model="pa" focal="80" aperture="5.6" distance="1000" k1="-0.3964" k2="0.8057" k3="-0.7876"/>
-            <vignetting model="pa" focal="142" aperture="5.6" distance="10" k1="-0.0509" k2="-0.2858" k3="-0.0869"/>
-            <vignetting model="pa" focal="142" aperture="5.6" distance="1000" k1="-0.0509" k2="-0.2858" k3="-0.0869"/>
-            <vignetting model="pa" focal="200" aperture="5.6" distance="10" k1="0.0664" k2="-1.1456" k3="0.6339"/>
-            <vignetting model="pa" focal="200" aperture="5.6" distance="1000" k1="0.0664" k2="-1.1456" k3="0.6339"/>
-            <vignetting model="pa" focal="300" aperture="5.6" distance="10" k1="-0.7134" k2="0.1850" k3="0.0445"/>
-            <vignetting model="pa" focal="300" aperture="5.6" distance="1000" k1="-0.7134" k2="0.1850" k3="0.0445"/>
-            -->
-        </calibration>
-    </lens>
-
-    <lens>
-        <maker>Sigma</maker>
         <model>Sigma 85mm f/1.4 EX DG HSM</model>
         <mount>Pentax KAF3</mount>
         <mount>Nikon F AF</mount>
@@ -3922,8 +3868,11 @@
     </lens>
 
     <lens>
+        <!-- replaced previous entry, which had calibrations from a mix of crop factors, and incomplete vignetting data -->
         <maker>Sigma</maker>
         <model>Sigma 18-300mm f/3.5-6.3 DC Macro OS HSM</model>
+        <!-- Some mount versions don't feature OS... -->
+        <model lang="en">Sigma 18-300mm f/3.5-6.3 DC Macro HSM</model>
         <mount>Sigma SA</mount>
         <mount>Canon EF</mount>
         <mount>Nikon F AF</mount>
