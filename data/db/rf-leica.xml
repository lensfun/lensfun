<!DOCTYPE lensdatabase SYSTEM "lensfun-database.dtd">
<!--
    I have created this file to have a place where I can drop all information
    that I can find about Leica rangefinder cameras and lenses. It's far from
    being complete; feel free to extend this file.
-->
<lensdatabase version="2">

    <mount>
        <name>Leica M</name>
        <compat>M42</compat>
        <compat>M39/1</compat>
        <compat>DKL</compat>
        <compat>T2</compat>
        <compat>Generic</compat>
    </mount>

    <camera>
        <maker>Leica</maker>
        <model>Leica M (Typ 240)</model>
        <mount>Leica M</mount>
        <cropfactor>1</cropfactor>
    </camera>

    <lens>
        <maker>Leica</maker>
        <model>Elmarit-M 1:2.8/28</model>
        <model lang="en">Elmarit-M 28mm f/2.8 ASPH</model>
        <mount>Leica M</mount>
        <cropfactor>1</cropfactor>
        <calibration>
	    <!-- Taken with LEICA M (Typ 240) -->
            <distortion model="ptlens" focal="28" a="0.00349" b="-0.00508" c="-0.01721"/>
        </calibration>
    </lens>

    <lens>
        <maker>Leica</maker>
        <model>Elmarit-M 1:2.8/90</model>
        <model lang="en">Elmarit-M 90mm f/2.8</model>
        <mount>Leica M</mount>
        <cropfactor>1</cropfactor>
        <calibration>
	    <!-- Taken with Leica M (Typ 240) -->
            <distortion model="ptlens" focal="90" a="-0.00423" b="0.01406" c="-0.00692"/>
        </calibration>
    </lens>

<<<<<<< HEAD
=======
    <lens>
        <maker>Leica</maker>
        <model>Summilux-M 1.4/35 ASPH</model>
        <mount>Leica M</mount>
        <cropfactor>1</cropfactor>
    </lens>

    <lens>
        <maker>Leica</maker>
        <model>Summilux-M 1.4/35</model>
        <mount>Leica M</mount>
        <cropfactor>1</cropfactor>
    </lens>

    <lens>
        <maker>Leica</maker>
        <model>Summicron-M 2/35 ASPH</model>
        <mount>Leica M</mount>
        <cropfactor>1</cropfactor>
    </lens>

    <lens>
        <maker>Leica</maker>
        <model>Noctilux-M 1/50</model>
        <mount>Leica M</mount>
        <cropfactor>1</cropfactor>
    </lens>

    <lens>
        <maker>Leica</maker>
        <model>Sumilux-M 1.4/50</model>
        <mount>Leica M</mount>
        <cropfactor>1</cropfactor>
    </lens>

    <lens>
        <maker>Leica</maker>
        <model>Summicron-M 1:2/50</model><!-- Model 11819/11825/11826/11816 -->
        <model lang="en">Summicron-M 50mm f/2</model>
        <mount>Leica M</mount>
        <cropfactor>1</cropfactor>
        <calibration>
	    <!-- Taken Leica M (Typ 240) -->
            <distortion model="poly3" focal="50" k1="-0.00072"/>
            <tca model="poly3" focal="50" vr="0.9999915" vb="0.9998735"/>
        </calibration>
    </lens>

    <lens>
        <maker>Leica</maker>
        <model>Elmar-M 2.8/50</model>
        <mount>Leica M</mount>
        <cropfactor>1</cropfactor>
    </lens>

    <lens>
        <maker>Leica</maker>
        <model>Summilux-M 1.4/75</model>
        <mount>Leica M</mount>
        <cropfactor>1</cropfactor>
    </lens>

    <lens>
        <maker>Leica</maker>
        <model>APO-Summicron-M 2/90 ASPH</model>
        <mount>Leica M</mount>
        <cropfactor>1</cropfactor>
    </lens>

    <lens>
        <maker>Leica</maker>
        <model>Apo-Telyt-M 3.4/135</model>
        <mount>Leica M</mount>
        <cropfactor>1</cropfactor>
    </lens>

    <lens>
        <maker>Leica</maker>
        <model>Elmarit-M 2.8/135</model>
        <mount>Leica M</mount>
        <cropfactor>1</cropfactor>
    </lens>

    <lens>
        <maker>Leica</maker>
        <model>Tri-Elmar 4/28</model>
        <mount>Leica M</mount>
        <cropfactor>1</cropfactor>
    </lens>

    <lens>
        <maker>Leica</maker>
        <model>Tri-Elmar 4/35</model>
        <mount>Leica M</mount>
        <cropfactor>1</cropfactor>
    </lens>

    <lens>
        <maker>Leica</maker>
        <model>Tri-Elmar 4/50</model>
        <mount>Leica M</mount>
        <cropfactor>1</cropfactor>
    </lens>

>>>>>>> 99141236
</lensdatabase><|MERGE_RESOLUTION|>--- conflicted
+++ resolved
@@ -46,43 +46,6 @@
         </calibration>
     </lens>
 
-<<<<<<< HEAD
-=======
-    <lens>
-        <maker>Leica</maker>
-        <model>Summilux-M 1.4/35 ASPH</model>
-        <mount>Leica M</mount>
-        <cropfactor>1</cropfactor>
-    </lens>
-
-    <lens>
-        <maker>Leica</maker>
-        <model>Summilux-M 1.4/35</model>
-        <mount>Leica M</mount>
-        <cropfactor>1</cropfactor>
-    </lens>
-
-    <lens>
-        <maker>Leica</maker>
-        <model>Summicron-M 2/35 ASPH</model>
-        <mount>Leica M</mount>
-        <cropfactor>1</cropfactor>
-    </lens>
-
-    <lens>
-        <maker>Leica</maker>
-        <model>Noctilux-M 1/50</model>
-        <mount>Leica M</mount>
-        <cropfactor>1</cropfactor>
-    </lens>
-
-    <lens>
-        <maker>Leica</maker>
-        <model>Sumilux-M 1.4/50</model>
-        <mount>Leica M</mount>
-        <cropfactor>1</cropfactor>
-    </lens>
-
     <lens>
         <maker>Leica</maker>
         <model>Summicron-M 1:2/50</model><!-- Model 11819/11825/11826/11816 -->
@@ -96,61 +59,4 @@
         </calibration>
     </lens>
 
-    <lens>
-        <maker>Leica</maker>
-        <model>Elmar-M 2.8/50</model>
-        <mount>Leica M</mount>
-        <cropfactor>1</cropfactor>
-    </lens>
-
-    <lens>
-        <maker>Leica</maker>
-        <model>Summilux-M 1.4/75</model>
-        <mount>Leica M</mount>
-        <cropfactor>1</cropfactor>
-    </lens>
-
-    <lens>
-        <maker>Leica</maker>
-        <model>APO-Summicron-M 2/90 ASPH</model>
-        <mount>Leica M</mount>
-        <cropfactor>1</cropfactor>
-    </lens>
-
-    <lens>
-        <maker>Leica</maker>
-        <model>Apo-Telyt-M 3.4/135</model>
-        <mount>Leica M</mount>
-        <cropfactor>1</cropfactor>
-    </lens>
-
-    <lens>
-        <maker>Leica</maker>
-        <model>Elmarit-M 2.8/135</model>
-        <mount>Leica M</mount>
-        <cropfactor>1</cropfactor>
-    </lens>
-
-    <lens>
-        <maker>Leica</maker>
-        <model>Tri-Elmar 4/28</model>
-        <mount>Leica M</mount>
-        <cropfactor>1</cropfactor>
-    </lens>
-
-    <lens>
-        <maker>Leica</maker>
-        <model>Tri-Elmar 4/35</model>
-        <mount>Leica M</mount>
-        <cropfactor>1</cropfactor>
-    </lens>
-
-    <lens>
-        <maker>Leica</maker>
-        <model>Tri-Elmar 4/50</model>
-        <mount>Leica M</mount>
-        <cropfactor>1</cropfactor>
-    </lens>
-
->>>>>>> 99141236
 </lensdatabase>