<!DOCTYPE lensdatabase SYSTEM "lensfun-database.dtd">
<lensdatabase version="2">

    <mount>
        <name>Fujifilm X</name>
        <compat>M42</compat>
        <compat>M39/1</compat>
        <compat>DKL</compat>
        <compat>T2</compat>
        <compat>Generic</compat>
    </mount>

    <camera>
        <maker>Fujifilm</maker>
        <model>X-Pro1</model>
        <mount>Fujifilm X</mount>
        <cropfactor>1.529</cropfactor>
    </camera>

    <camera>
        <maker>Fujifilm</maker>
        <model>X-E1</model>
        <mount>Fujifilm X</mount>
        <cropfactor>1.529</cropfactor>
    </camera>

    <camera>
        <maker>Fujifilm</maker>
        <model>X-E2</model>
        <mount>Fujifilm X</mount>
        <cropfactor>1.529</cropfactor>
    </camera>

    <camera>
        <maker>Fujifilm</maker>
        <model>X-T1</model>
        <mount>Fujifilm X</mount>
        <cropfactor>1.529</cropfactor>
    </camera>

    <camera>
        <maker>Fujifilm</maker>
        <model>X-M1</model>
        <mount>Fujifilm X</mount>
        <cropfactor>1.529</cropfactor>
    </camera>

    <camera>
        <maker>Fujifilm</maker>
        <model>X-A1</model>
        <mount>Fujifilm X</mount>
        <cropfactor>1.529</cropfactor>
    </camera>

    <camera>
        <maker>Fujifilm</maker>
        <model>X-A2</model>
        <mount>Fujifilm X</mount>
        <cropfactor>1.529</cropfactor>
    </camera>

    <camera>
        <maker>Fujifilm</maker>
        <model>X-T10</model>
        <mount>Fujifilm X</mount>
        <cropfactor>1.529</cropfactor>
    </camera>

    <lens>
        <maker>Fujifilm</maker>
        <model>XF18-55mmF2.8-4 R LM OIS</model>
        <model lang="en">XF 18-55mm f/2.8-4 R LM OIS</model>
        <mount>Fujifilm X</mount>
        <cropfactor>1.529</cropfactor>
        <calibration>
            <!-- Taken with X-E1 -->
            <distortion model="ptlens" focal="18" a="0.02808" b="-0.10604" c="0.07041"/>
            <distortion model="ptlens" focal="22.3" a="0.01298" b="-0.03695" c="0.01899"/>
            <distortion model="ptlens" focal="27.7" a="0.03709" b="-0.11695" c="0.1187"/>
            <distortion model="ptlens" focal="35.8" a="0.02942" b="-0.08799" c="0.09673"/>
            <distortion model="ptlens" focal="44.4" a="0.00611" b="-0.00562" c="0.0159"/>
            <distortion model="ptlens" focal="55" a="0.00491" b="-0.00114" c="0.01427"/>
            <tca model="poly3" focal="18" br="-0.0001885" vr="1.0006600" bb="0.0001738" vb="0.9998316"/>
            <tca model="poly3" focal="22.3" br="-0.0001934" vr="1.0004668" bb="0.0002412" vb="0.9997719"/>
            <tca model="poly3" focal="27.7" br="-0.0001630" vr="1.0003388" bb="0.0001984" vb="0.9997897"/>
            <tca model="poly3" focal="35.8" br="-0.0001699" vr="1.0002943" bb="0.0001666" vb="0.9997469"/>
            <tca model="poly3" focal="44.4" br="-0.0001304" vr="1.0002094" bb="0.0001355" vb="0.9996474"/>
            <tca model="poly3" focal="55" br="-0.0001185" vr="1.0001664" bb="0.0001695" vb="0.9993813"/>
            <!-- Taken with Fujifilm X-T1 -->
            <vignetting model="pa" focal="18" aperture="2.8" distance="10" k1="-0.9940" k2="0.9214" k3="-0.6090"/>
            <vignetting model="pa" focal="18" aperture="2.8" distance="1000" k1="-0.9940" k2="0.9214" k3="-0.6090"/>
            <vignetting model="pa" focal="18" aperture="4" distance="10" k1="-0.2929" k2="-0.2031" k3="-0.0206"/>
            <vignetting model="pa" focal="18" aperture="4" distance="1000" k1="-0.2929" k2="-0.2031" k3="-0.0206"/>
            <vignetting model="pa" focal="18" aperture="5.6" distance="10" k1="-0.4171" k2="0.2130" k3="-0.2220"/>
            <vignetting model="pa" focal="18" aperture="5.6" distance="1000" k1="-0.4171" k2="0.2130" k3="-0.2220"/>
            <vignetting model="pa" focal="18" aperture="8" distance="10" k1="-0.3676" k2="0.0019" k3="-0.0094"/>
            <vignetting model="pa" focal="18" aperture="8" distance="1000" k1="-0.3676" k2="0.0019" k3="-0.0094"/>
            <vignetting model="pa" focal="18" aperture="11" distance="10" k1="-0.3752" k2="0.0224" k3="-0.0227"/>
            <vignetting model="pa" focal="18" aperture="11" distance="1000" k1="-0.3752" k2="0.0224" k3="-0.0227"/>
            <vignetting model="pa" focal="18" aperture="16" distance="10" k1="-0.3861" k2="0.0443" k3="-0.0331"/>
            <vignetting model="pa" focal="18" aperture="16" distance="1000" k1="-0.3861" k2="0.0443" k3="-0.0331"/>
            <vignetting model="pa" focal="18" aperture="22" distance="10" k1="-0.3907" k2="0.0521" k3="-0.0360"/>
            <vignetting model="pa" focal="18" aperture="22" distance="1000" k1="-0.3907" k2="0.0521" k3="-0.0360"/>
            <vignetting model="pa" focal="23.3" aperture="3.2" distance="10" k1="-1.0139" k2="1.2731" k3="-0.7978"/>
            <vignetting model="pa" focal="23.3" aperture="3.2" distance="1000" k1="-1.0139" k2="1.2731" k3="-0.7978"/>
            <vignetting model="pa" focal="23.3" aperture="4" distance="10" k1="-0.3673" k2="-0.0866" k3="0.0234"/>
            <vignetting model="pa" focal="23.3" aperture="4" distance="1000" k1="-0.3673" k2="-0.0866" k3="0.0234"/>
            <vignetting model="pa" focal="23.3" aperture="5.6" distance="10" k1="-0.3168" k2="0.0613" k3="-0.0534"/>
            <vignetting model="pa" focal="23.3" aperture="5.6" distance="1000" k1="-0.3168" k2="0.0613" k3="-0.0534"/>
            <vignetting model="pa" focal="23.3" aperture="8" distance="10" k1="-0.3039" k2="0.0142" k3="-0.0113"/>
            <vignetting model="pa" focal="23.3" aperture="8" distance="1000" k1="-0.3039" k2="0.0142" k3="-0.0113"/>
            <vignetting model="pa" focal="23.3" aperture="11" distance="10" k1="-0.3033" k2="0.0151" k3="-0.0123"/>
            <vignetting model="pa" focal="23.3" aperture="11" distance="1000" k1="-0.3033" k2="0.0151" k3="-0.0123"/>
            <vignetting model="pa" focal="23.3" aperture="16" distance="10" k1="-0.3170" k2="0.0485" k3="-0.0348"/>
            <vignetting model="pa" focal="23.3" aperture="16" distance="1000" k1="-0.3170" k2="0.0485" k3="-0.0348"/>
            <vignetting model="pa" focal="23.3" aperture="22" distance="10" k1="-0.3237" k2="0.0555" k3="-0.0357"/>
            <vignetting model="pa" focal="23.3" aperture="22" distance="1000" k1="-0.3237" k2="0.0555" k3="-0.0357"/>
            <vignetting model="pa" focal="28.9" aperture="3.2" distance="10" k1="-0.9565" k2="1.3570" k3="-0.9694"/>
            <vignetting model="pa" focal="28.9" aperture="3.2" distance="1000" k1="-0.9565" k2="1.3570" k3="-0.9694"/>
            <vignetting model="pa" focal="28.9" aperture="4" distance="10" k1="-0.3912" k2="0.2104" k3="-0.2598"/>
            <vignetting model="pa" focal="28.9" aperture="4" distance="1000" k1="-0.3912" k2="0.2104" k3="-0.2598"/>
            <vignetting model="pa" focal="28.9" aperture="5.6" distance="10" k1="-0.2824" k2="0.0648" k3="-0.0563"/>
            <vignetting model="pa" focal="28.9" aperture="5.6" distance="1000" k1="-0.2824" k2="0.0648" k3="-0.0563"/>
            <vignetting model="pa" focal="28.9" aperture="8" distance="10" k1="-0.2744" k2="0.0335" k3="-0.0273"/>
            <vignetting model="pa" focal="28.9" aperture="8" distance="1000" k1="-0.2744" k2="0.0335" k3="-0.0273"/>
            <vignetting model="pa" focal="28.9" aperture="11" distance="10" k1="-0.2786" k2="0.0444" k3="-0.0334"/>
            <vignetting model="pa" focal="28.9" aperture="11" distance="1000" k1="-0.2786" k2="0.0444" k3="-0.0334"/>
            <vignetting model="pa" focal="28.9" aperture="16" distance="10" k1="-0.2878" k2="0.0649" k3="-0.0462"/>
            <vignetting model="pa" focal="28.9" aperture="16" distance="1000" k1="-0.2878" k2="0.0649" k3="-0.0462"/>
            <vignetting model="pa" focal="28.9" aperture="22" distance="10" k1="-0.2878" k2="0.0600" k3="-0.0421"/>
            <vignetting model="pa" focal="28.9" aperture="22" distance="1000" k1="-0.2878" k2="0.0600" k3="-0.0421"/>
            <vignetting model="pa" focal="35.8" aperture="3.6" distance="10" k1="-0.8448" k2="1.2051" k3="-0.9476"/>
            <vignetting model="pa" focal="35.8" aperture="3.6" distance="1000" k1="-0.8448" k2="1.2051" k3="-0.9476"/>
            <vignetting model="pa" focal="35.8" aperture="4" distance="10" k1="-0.6601" k2="0.8248" k3="-0.6931"/>
            <vignetting model="pa" focal="35.8" aperture="4" distance="1000" k1="-0.6601" k2="0.8248" k3="-0.6931"/>
            <vignetting model="pa" focal="35.8" aperture="5.6" distance="10" k1="-0.3767" k2="0.4933" k3="-0.4300"/>
            <vignetting model="pa" focal="35.8" aperture="5.6" distance="1000" k1="-0.3767" k2="0.4933" k3="-0.4300"/>
            <vignetting model="pa" focal="35.8" aperture="8" distance="10" k1="-0.2710" k2="0.0847" k3="-0.0614"/>
            <vignetting model="pa" focal="35.8" aperture="8" distance="1000" k1="-0.2710" k2="0.0847" k3="-0.0614"/>
            <vignetting model="pa" focal="35.8" aperture="11" distance="10" k1="-0.2727" k2="0.0875" k3="-0.0614"/>
            <vignetting model="pa" focal="35.8" aperture="11" distance="1000" k1="-0.2727" k2="0.0875" k3="-0.0614"/>
            <vignetting model="pa" focal="35.8" aperture="16" distance="10" k1="-0.2772" k2="0.1002" k3="-0.0710"/>
            <vignetting model="pa" focal="35.8" aperture="16" distance="1000" k1="-0.2772" k2="0.1002" k3="-0.0710"/>
            <vignetting model="pa" focal="35.8" aperture="22" distance="10" k1="-0.2818" k2="0.1161" k3="-0.0841"/>
            <vignetting model="pa" focal="35.8" aperture="22" distance="1000" k1="-0.2818" k2="0.1161" k3="-0.0841"/>
            <vignetting model="pa" focal="55" aperture="4" distance="10" k1="-0.4700" k2="0.1851" k3="-0.3613"/>
            <vignetting model="pa" focal="55" aperture="4" distance="1000" k1="-0.4700" k2="0.1851" k3="-0.3613"/>
            <vignetting model="pa" focal="55" aperture="5.6" distance="10" k1="-0.3795" k2="0.7246" k3="-0.7785"/>
            <vignetting model="pa" focal="55" aperture="5.6" distance="1000" k1="-0.3795" k2="0.7246" k3="-0.7785"/>
            <vignetting model="pa" focal="55" aperture="8" distance="10" k1="-0.3782" k2="0.6199" k3="-0.5550"/>
            <vignetting model="pa" focal="55" aperture="8" distance="1000" k1="-0.3782" k2="0.6199" k3="-0.5550"/>
            <vignetting model="pa" focal="55" aperture="11" distance="10" k1="-0.2621" k2="0.1629" k3="-0.1325"/>
            <vignetting model="pa" focal="55" aperture="11" distance="1000" k1="-0.2621" k2="0.1629" k3="-0.1325"/>
            <vignetting model="pa" focal="55" aperture="16" distance="10" k1="-0.2565" k2="0.1369" k3="-0.1058"/>
            <vignetting model="pa" focal="55" aperture="16" distance="1000" k1="-0.2565" k2="0.1369" k3="-0.1058"/>
            <vignetting model="pa" focal="55" aperture="22" distance="10" k1="-0.2428" k2="0.1097" k3="-0.0909"/>
            <vignetting model="pa" focal="55" aperture="22" distance="1000" k1="-0.2428" k2="0.1097" k3="-0.0909"/>
        </calibration>
    </lens>

    <lens>
        <maker>Fujifilm</maker>
        <model>XC16-50mmF3.5-5.6 OIS</model>
        <model lang="en">XC 16-50mm f/3.5-5.6 OIS</model>
        <mount>Fujifilm X</mount>
        <cropfactor>1.529</cropfactor>
        <calibration>
            <!-- Taken with X-M1 -->
            <distortion model="ptlens" focal="16" a="0.02487" b="-0.09617" c="0.03106"/>
            <distortion model="ptlens" focal="22.2" a="0.00843" b="-0.03427" c="0.01288"/>
            <distortion model="ptlens" focal="28.2" a="0.01218" b="-0.05193" c="0.0513"/>
            <distortion model="ptlens" focal="34" a="-0.00417" b="0.01591" c="-0.02319"/>
            <distortion model="ptlens" focal="41.8" a="0" b="-0.00159" c="0"/>
            <distortion model="ptlens" focal="50" a="0" b="0.00416" c="0"/>
            <tca model="poly3" focal="16" br="-0.0001013" vr="1.0003838" bb="0.0000720" vb="1.0000557"/>
            <tca model="poly3" focal="22.2" br="-0.0000844" vr="1.0002839" bb="0.0000997" vb="0.9999382"/>
            <tca model="poly3" focal="29.5" br="-0.0000603" vr="1.0002492" bb="0.0000545" vb="0.9999185"/>
            <tca model="poly3" focal="37.1" br="-0.0000480" vr="1.0002372" bb="0.0000296" vb="0.9998630"/>
            <tca model="poly3" focal="50" br="-0.0000550" vr="1.0001813" bb="0.0000121" vb="0.9997167"/>
            <vignetting model="pa" focal="16" aperture="3.5" distance="10" k1="-1.1839" k2="1.2688" k3="-0.6976"/>
            <vignetting model="pa" focal="16" aperture="3.5" distance="1000" k1="-1.1839" k2="1.2688" k3="-0.6976"/>
            <vignetting model="pa" focal="16" aperture="4" distance="10" k1="-0.5706" k2="-0.1552" k3="0.2003"/>
            <vignetting model="pa" focal="16" aperture="4" distance="1000" k1="-0.5706" k2="-0.1552" k3="0.2003"/>
            <vignetting model="pa" focal="16" aperture="5.6" distance="10" k1="-0.1243" k2="-0.5545" k3="0.2593"/>
            <vignetting model="pa" focal="16" aperture="5.6" distance="1000" k1="-0.1243" k2="-0.5545" k3="0.2593"/>
            <vignetting model="pa" focal="16" aperture="8" distance="10" k1="-0.2917" k2="0.0492" k3="-0.0798"/>
            <vignetting model="pa" focal="16" aperture="8" distance="1000" k1="-0.2917" k2="0.0492" k3="-0.0798"/>
            <vignetting model="pa" focal="16" aperture="11" distance="10" k1="-0.2665" k2="-0.0732" k3="0.0502"/>
            <vignetting model="pa" focal="16" aperture="11" distance="1000" k1="-0.2665" k2="-0.0732" k3="0.0502"/>
            <vignetting model="pa" focal="16" aperture="16" distance="10" k1="-0.2743" k2="-0.0585" k3="0.0416"/>
            <vignetting model="pa" focal="16" aperture="16" distance="1000" k1="-0.2743" k2="-0.0585" k3="0.0416"/>
            <vignetting model="pa" focal="16" aperture="22" distance="10" k1="-0.2939" k2="-0.0216" k3="0.0203"/>
            <vignetting model="pa" focal="16" aperture="22" distance="1000" k1="-0.2939" k2="-0.0216" k3="0.0203"/>
            <vignetting model="pa" focal="22.2" aperture="4" distance="10" k1="-0.9609" k2="0.9526" k3="-0.4347"/>
            <vignetting model="pa" focal="22.2" aperture="4" distance="1000" k1="-0.9609" k2="0.9526" k3="-0.4347"/>
            <vignetting model="pa" focal="22.2" aperture="5.6" distance="10" k1="-0.0607" k2="-0.5769" k3="0.3142"/>
            <vignetting model="pa" focal="22.2" aperture="5.6" distance="1000" k1="-0.0607" k2="-0.5769" k3="0.3142"/>
            <vignetting model="pa" focal="22.2" aperture="8" distance="10" k1="-0.2201" k2="0.0815" k3="-0.0674"/>
            <vignetting model="pa" focal="22.2" aperture="8" distance="1000" k1="-0.2201" k2="0.0815" k3="-0.0674"/>
            <vignetting model="pa" focal="22.2" aperture="11" distance="10" k1="-0.2106" k2="0.0205" k3="0.0001"/>
            <vignetting model="pa" focal="22.2" aperture="11" distance="1000" k1="-0.2106" k2="0.0205" k3="0.0001"/>
            <vignetting model="pa" focal="22.2" aperture="16" distance="10" k1="-0.2208" k2="0.0402" k3="-0.0109"/>
            <vignetting model="pa" focal="22.2" aperture="16" distance="1000" k1="-0.2208" k2="0.0402" k3="-0.0109"/>
            <vignetting model="pa" focal="22.2" aperture="22" distance="10" k1="-0.2409" k2="0.0809" k3="-0.0369"/>
            <vignetting model="pa" focal="22.2" aperture="22" distance="1000" k1="-0.2409" k2="0.0809" k3="-0.0369"/>
            <vignetting model="pa" focal="29.5" aperture="4.7" distance="10" k1="-0.8714" k2="0.9190" k3="-0.4339"/>
            <vignetting model="pa" focal="29.5" aperture="4.7" distance="1000" k1="-0.8714" k2="0.9190" k3="-0.4339"/>
            <vignetting model="pa" focal="29.5" aperture="5.6" distance="10" k1="-0.0995" k2="-0.5194" k3="0.3242"/>
            <vignetting model="pa" focal="29.5" aperture="5.6" distance="1000" k1="-0.0995" k2="-0.5194" k3="0.3242"/>
            <vignetting model="pa" focal="29.5" aperture="8" distance="10" k1="-0.1767" k2="0.0901" k3="-0.0842"/>
            <vignetting model="pa" focal="29.5" aperture="8" distance="1000" k1="-0.1767" k2="0.0901" k3="-0.0842"/>
            <vignetting model="pa" focal="29.5" aperture="11" distance="10" k1="-0.1791" k2="0.0441" k3="-0.0163"/>
            <vignetting model="pa" focal="29.5" aperture="11" distance="1000" k1="-0.1791" k2="0.0441" k3="-0.0163"/>
            <vignetting model="pa" focal="29.5" aperture="16" distance="10" k1="-0.1945" k2="0.0750" k3="-0.0336"/>
            <vignetting model="pa" focal="29.5" aperture="16" distance="1000" k1="-0.1945" k2="0.0750" k3="-0.0336"/>
            <vignetting model="pa" focal="29.5" aperture="22" distance="10" k1="-0.2026" k2="0.0875" k3="-0.0397"/>
            <vignetting model="pa" focal="29.5" aperture="22" distance="1000" k1="-0.2026" k2="0.0875" k3="-0.0397"/>
            <vignetting model="pa" focal="35.5" aperture="5.6" distance="10" k1="-0.3113" k2="-0.1482" k3="0.1584"/>
            <vignetting model="pa" focal="35.5" aperture="5.6" distance="1000" k1="-0.3113" k2="-0.1482" k3="0.1584"/>
            <vignetting model="pa" focal="35.5" aperture="8" distance="10" k1="-0.1623" k2="0.1135" k3="-0.1163"/>
            <vignetting model="pa" focal="35.5" aperture="8" distance="1000" k1="-0.1623" k2="0.1135" k3="-0.1163"/>
            <vignetting model="pa" focal="35.5" aperture="11" distance="10" k1="-0.1579" k2="0.0460" k3="-0.0163"/>
            <vignetting model="pa" focal="35.5" aperture="11" distance="1000" k1="-0.1579" k2="0.0460" k3="-0.0163"/>
            <vignetting model="pa" focal="35.5" aperture="16" distance="10" k1="-0.1710" k2="0.0757" k3="-0.0348"/>
            <vignetting model="pa" focal="35.5" aperture="16" distance="1000" k1="-0.1710" k2="0.0757" k3="-0.0348"/>
            <vignetting model="pa" focal="35.5" aperture="22" distance="10" k1="-0.1645" k2="0.0550" k3="-0.0204"/>
            <vignetting model="pa" focal="35.5" aperture="22" distance="1000" k1="-0.1645" k2="0.0550" k3="-0.0204"/>
            <vignetting model="pa" focal="40.2" aperture="5.3" distance="10" k1="-0.7175" k2="0.7596" k3="-0.3610"/>
            <vignetting model="pa" focal="40.2" aperture="5.3" distance="1000" k1="-0.7175" k2="0.7596" k3="-0.3610"/>
            <vignetting model="pa" focal="40.2" aperture="5.6" distance="10" k1="-0.2833" k2="-0.1402" k3="0.1490"/>
            <vignetting model="pa" focal="40.2" aperture="5.6" distance="1000" k1="-0.2833" k2="-0.1402" k3="0.1490"/>
            <vignetting model="pa" focal="40.2" aperture="8" distance="10" k1="-0.1516" k2="0.1215" k3="-0.1076"/>
            <vignetting model="pa" focal="40.2" aperture="8" distance="1000" k1="-0.1516" k2="0.1215" k3="-0.1076"/>
            <vignetting model="pa" focal="40.2" aperture="11" distance="10" k1="-0.1462" k2="0.0599" k3="-0.0293"/>
            <vignetting model="pa" focal="40.2" aperture="11" distance="1000" k1="-0.1462" k2="0.0599" k3="-0.0293"/>
            <vignetting model="pa" focal="40.2" aperture="16" distance="10" k1="-0.1531" k2="0.0708" k3="-0.0345"/>
            <vignetting model="pa" focal="40.2" aperture="16" distance="1000" k1="-0.1531" k2="0.0708" k3="-0.0345"/>
            <vignetting model="pa" focal="40.2" aperture="22" distance="10" k1="-0.1474" k2="0.0529" k3="-0.0227"/>
            <vignetting model="pa" focal="40.2" aperture="22" distance="1000" k1="-0.1474" k2="0.0529" k3="-0.0227"/>
            <vignetting model="pa" focal="50" aperture="5.6" distance="10" k1="-0.7982" k2="1.2935" k3="-0.9377"/>
            <vignetting model="pa" focal="50" aperture="5.6" distance="1000" k1="-0.7982" k2="1.2935" k3="-0.9377"/>
            <vignetting model="pa" focal="50" aperture="8" distance="10" k1="-0.0891" k2="0.0030" k3="-0.0895"/>
            <vignetting model="pa" focal="50" aperture="8" distance="1000" k1="-0.0891" k2="0.0030" k3="-0.0895"/>
            <vignetting model="pa" focal="50" aperture="11" distance="10" k1="-0.1110" k2="0.0315" k3="-0.0167"/>
            <vignetting model="pa" focal="50" aperture="11" distance="1000" k1="-0.1110" k2="0.0315" k3="-0.0167"/>
            <vignetting model="pa" focal="50" aperture="16" distance="10" k1="-0.1146" k2="0.0370" k3="-0.0193"/>
            <vignetting model="pa" focal="50" aperture="16" distance="1000" k1="-0.1146" k2="0.0370" k3="-0.0193"/>
            <vignetting model="pa" focal="50" aperture="22" distance="10" k1="-0.1198" k2="0.0400" k3="-0.0190"/>
            <vignetting model="pa" focal="50" aperture="22" distance="1000" k1="-0.1198" k2="0.0400" k3="-0.0190"/>
        </calibration>
    </lens>

    <lens>
        <maker>Fujifilm</maker>
        <model>XC50-230mmF4.5-6.7 OIS</model>
        <model lang="en">XC 50-230mm f/4.5-6.7 OIS</model>
        <mount>Fujifilm X</mount>
        <cropfactor>1.529</cropfactor>
        <calibration>
            <!-- Taken with X-M1 -->
            <distortion model="poly3" focal="50" k1="0.0017"/>
            <distortion model="poly3" focal="67.1" k1="0.00774"/>
            <distortion model="poly3" focal="101.2" k1="0.00967"/>
            <distortion model="poly3" focal="135.7" k1="0.00836"/>
            <distortion model="poly3" focal="181.9" k1="0.0089"/>
            <distortion model="poly3" focal="230" k1="0.00772"/>
            <tca model="poly3" focal="50" br="-0.0001000" vr="1.0003015" bb="0.0001185" vb="0.9999656"/>
            <tca model="poly3" focal="67.1" br="-0.0000913" vr="1.0002869" bb="0.0000633" vb="0.9998660"/>
            <tca model="poly3" focal="101.2" br="-0.0000511" vr="1.0001847" bb="0.0000461" vb="0.9996973"/>
            <tca model="poly3" focal="107.3" br="-0.0000559" vr="1.0001940" bb="0.0000439" vb="0.9996962"/>
            <tca model="poly3" focal="135.7" br="-0.0000520" vr="1.0001402" bb="0.0000174" vb="0.9995976"/>
            <tca model="poly3" focal="152.6" br="-0.0000292" vr="1.0000646" bb="-0.0000088" vb="0.9995959"/>
            <tca model="poly3" focal="181.9" br="-0.0000091" vr="0.9999066" bb="0.0000116" vb="0.9995961"/>
            <tca model="poly3" focal="230" br="-0.0000631" vr="0.9994886" bb="0.0000510" vb="0.9998227"/>
            <vignetting model="pa" focal="50" aperture="4.5" distance="10" k1="-0.2342" k2="-1.3181" k3="0.9147"/>
            <vignetting model="pa" focal="50" aperture="4.5" distance="1000" k1="-0.2342" k2="-1.3181" k3="0.9147"/>
            <vignetting model="pa" focal="50" aperture="5.6" distance="10" k1="0.0704" k2="-1.0728" k3="0.4962"/>
            <vignetting model="pa" focal="50" aperture="5.6" distance="1000" k1="0.0704" k2="-1.0728" k3="0.4962"/>
            <vignetting model="pa" focal="50" aperture="8" distance="10" k1="-0.2497" k2="0.2275" k3="-0.3150"/>
            <vignetting model="pa" focal="50" aperture="8" distance="1000" k1="-0.2497" k2="0.2275" k3="-0.3150"/>
            <vignetting model="pa" focal="50" aperture="11" distance="10" k1="-0.2653" k2="0.1802" k3="-0.1343"/>
            <vignetting model="pa" focal="50" aperture="11" distance="1000" k1="-0.2653" k2="0.1802" k3="-0.1343"/>
            <vignetting model="pa" focal="50" aperture="16" distance="10" k1="-0.2292" k2="0.0352" k3="-0.0001"/>
            <vignetting model="pa" focal="50" aperture="16" distance="1000" k1="-0.2292" k2="0.0352" k3="-0.0001"/>
            <vignetting model="pa" focal="50" aperture="22" distance="10" k1="-0.2299" k2="0.0366" k3="-0.0004"/>
            <vignetting model="pa" focal="50" aperture="22" distance="1000" k1="-0.2299" k2="0.0366" k3="-0.0004"/>
            <vignetting model="pa" focal="63.2" aperture="4.8" distance="10" k1="-0.2358" k2="-0.9246" k3="0.6416"/>
            <vignetting model="pa" focal="63.2" aperture="4.8" distance="1000" k1="-0.2358" k2="-0.9246" k3="0.6416"/>
            <vignetting model="pa" focal="63.2" aperture="5.6" distance="10" k1="-0.0466" k2="-0.4433" k3="0.1303"/>
            <vignetting model="pa" focal="63.2" aperture="5.6" distance="1000" k1="-0.0466" k2="-0.4433" k3="0.1303"/>
            <vignetting model="pa" focal="63.2" aperture="8" distance="10" k1="-0.1943" k2="0.0410" k3="-0.0102"/>
            <vignetting model="pa" focal="63.2" aperture="8" distance="1000" k1="-0.1943" k2="0.0410" k3="-0.0102"/>
            <vignetting model="pa" focal="63.2" aperture="11" distance="10" k1="-0.1952" k2="0.0373" k3="-0.0041"/>
            <vignetting model="pa" focal="63.2" aperture="11" distance="1000" k1="-0.1952" k2="0.0373" k3="-0.0041"/>
            <vignetting model="pa" focal="63.2" aperture="16" distance="10" k1="-0.1963" k2="0.0381" k3="-0.0037"/>
            <vignetting model="pa" focal="63.2" aperture="16" distance="1000" k1="-0.1963" k2="0.0381" k3="-0.0037"/>
            <vignetting model="pa" focal="63.2" aperture="22" distance="10" k1="-0.2109" k2="0.0707" k3="-0.0253"/>
            <vignetting model="pa" focal="63.2" aperture="22" distance="1000" k1="-0.2109" k2="0.0707" k3="-0.0253"/>
            <vignetting model="pa" focal="95.4" aperture="5.4" distance="10" k1="-0.2328" k2="-0.7301" k3="0.5121"/>
            <vignetting model="pa" focal="95.4" aperture="5.4" distance="1000" k1="-0.2328" k2="-0.7301" k3="0.5121"/>
            <vignetting model="pa" focal="95.4" aperture="5.6" distance="10" k1="-0.0398" k2="-0.7432" k3="0.4136"/>
            <vignetting model="pa" focal="95.4" aperture="5.6" distance="1000" k1="-0.0398" k2="-0.7432" k3="0.4136"/>
            <vignetting model="pa" focal="95.4" aperture="8" distance="10" k1="-0.1912" k2="0.1743" k3="-0.1720"/>
            <vignetting model="pa" focal="95.4" aperture="8" distance="1000" k1="-0.1912" k2="0.1743" k3="-0.1720"/>
            <vignetting model="pa" focal="95.4" aperture="11" distance="10" k1="-0.1824" k2="0.0825" k3="-0.0324"/>
            <vignetting model="pa" focal="95.4" aperture="11" distance="1000" k1="-0.1824" k2="0.0825" k3="-0.0324"/>
            <vignetting model="pa" focal="95.4" aperture="16" distance="10" k1="-0.1852" k2="0.0889" k3="-0.0363"/>
            <vignetting model="pa" focal="95.4" aperture="16" distance="1000" k1="-0.1852" k2="0.0889" k3="-0.0363"/>
            <vignetting model="pa" focal="95.4" aperture="22" distance="10" k1="-0.1732" k2="0.0609" k3="-0.0185"/>
            <vignetting model="pa" focal="95.4" aperture="22" distance="1000" k1="-0.1732" k2="0.0609" k3="-0.0185"/>
            <vignetting model="pa" focal="127.9" aperture="5.8" distance="10" k1="-0.0938" k2="-0.9267" k3="0.5128"/>
            <vignetting model="pa" focal="127.9" aperture="5.8" distance="1000" k1="-0.0938" k2="-0.9267" k3="0.5128"/>
            <vignetting model="pa" focal="127.9" aperture="8" distance="10" k1="-0.1421" k2="0.1737" k3="-0.2982"/>
            <vignetting model="pa" focal="127.9" aperture="8" distance="1000" k1="-0.1421" k2="0.1737" k3="-0.2982"/>
            <vignetting model="pa" focal="127.9" aperture="11" distance="10" k1="-0.1462" k2="0.0739" k3="-0.0333"/>
            <vignetting model="pa" focal="127.9" aperture="11" distance="1000" k1="-0.1462" k2="0.0739" k3="-0.0333"/>
            <vignetting model="pa" focal="127.9" aperture="16" distance="10" k1="-0.1475" k2="0.0729" k3="-0.0295"/>
            <vignetting model="pa" focal="127.9" aperture="16" distance="1000" k1="-0.1475" k2="0.0729" k3="-0.0295"/>
            <vignetting model="pa" focal="127.9" aperture="22" distance="10" k1="-0.1377" k2="0.0528" k3="-0.0179"/>
            <vignetting model="pa" focal="127.9" aperture="22" distance="1000" k1="-0.1377" k2="0.0528" k3="-0.0179"/>
            <vignetting model="pa" focal="171.6" aperture="6.4" distance="10" k1="0.1066" k2="-1.6998" k3="1.0146"/>
            <vignetting model="pa" focal="171.6" aperture="6.4" distance="1000" k1="0.1066" k2="-1.6998" k3="1.0146"/>
            <vignetting model="pa" focal="171.6" aperture="8" distance="10" k1="0.1683" k2="-0.8557" k3="0.2474"/>
            <vignetting model="pa" focal="171.6" aperture="8" distance="1000" k1="0.1683" k2="-0.8557" k3="0.2474"/>
            <vignetting model="pa" focal="171.6" aperture="11" distance="10" k1="-0.2061" k2="0.4193" k3="-0.3749"/>
            <vignetting model="pa" focal="171.6" aperture="11" distance="1000" k1="-0.2061" k2="0.4193" k3="-0.3749"/>
            <vignetting model="pa" focal="171.6" aperture="16" distance="10" k1="-0.1209" k2="0.0637" k3="-0.0283"/>
            <vignetting model="pa" focal="171.6" aperture="16" distance="1000" k1="-0.1209" k2="0.0637" k3="-0.0283"/>
            <vignetting model="pa" focal="171.6" aperture="22" distance="10" k1="-0.1230" k2="0.0678" k3="-0.0306"/>
            <vignetting model="pa" focal="171.6" aperture="22" distance="1000" k1="-0.1230" k2="0.0678" k3="-0.0306"/>
            <vignetting model="pa" focal="230" aperture="6.7" distance="10" k1="-0.4666" k2="-0.5099" k3="0.3285"/>
            <vignetting model="pa" focal="230" aperture="6.7" distance="1000" k1="-0.4666" k2="-0.5099" k3="0.3285"/>
            <vignetting model="pa" focal="230" aperture="8" distance="10" k1="0.0351" k2="-0.9080" k3="0.3734"/>
            <vignetting model="pa" focal="230" aperture="8" distance="1000" k1="0.0351" k2="-0.9080" k3="0.3734"/>
            <vignetting model="pa" focal="230" aperture="11" distance="10" k1="-0.1290" k2="0.2248" k3="-0.3407"/>
            <vignetting model="pa" focal="230" aperture="11" distance="1000" k1="-0.1290" k2="0.2248" k3="-0.3407"/>
            <vignetting model="pa" focal="230" aperture="16" distance="10" k1="-0.1270" k2="0.0993" k3="-0.0612"/>
            <vignetting model="pa" focal="230" aperture="16" distance="1000" k1="-0.1270" k2="0.0993" k3="-0.0612"/>
            <vignetting model="pa" focal="230" aperture="22" distance="10" k1="-0.1088" k2="0.0432" k3="-0.0165"/>
            <vignetting model="pa" focal="230" aperture="22" distance="1000" k1="-0.1088" k2="0.0432" k3="-0.0165"/>
        </calibration>
    </lens>

    <lens>
        <maker>Fujifilm</maker>
        <model>XC50-230mmF4.5-6.7 OIS II</model>
        <model lang="en">XC 50-230mm f/4.5-6.7 OIS II</model>
        <mount>Fujifilm X</mount>
        <cropfactor>1.529</cropfactor>
        <calibration>
            <!-- Taken with Fujifilm X-A2 -->
            <vignetting model="pa" focal="50" aperture="4.5" distance="10" k1="-0.2704" k2="-1.2793" k3="0.9014"/>
            <vignetting model="pa" focal="50" aperture="4.5" distance="1000" k1="-0.2704" k2="-1.2793" k3="0.9014"/>
            <vignetting model="pa" focal="50" aperture="5.6" distance="10" k1="0.0210" k2="-0.9425" k3="0.4102"/>
            <vignetting model="pa" focal="50" aperture="5.6" distance="1000" k1="0.0210" k2="-0.9425" k3="0.4102"/>
            <vignetting model="pa" focal="50" aperture="8" distance="10" k1="-0.2687" k2="0.2264" k3="-0.3177"/>
            <vignetting model="pa" focal="50" aperture="8" distance="1000" k1="-0.2687" k2="0.2264" k3="-0.3177"/>
            <vignetting model="pa" focal="50" aperture="11" distance="10" k1="-0.3051" k2="0.2454" k3="-0.1803"/>
            <vignetting model="pa" focal="50" aperture="11" distance="1000" k1="-0.3051" k2="0.2454" k3="-0.1803"/>
            <vignetting model="pa" focal="50" aperture="16" distance="10" k1="-0.2491" k2="0.0475" k3="-0.0056"/>
            <vignetting model="pa" focal="50" aperture="16" distance="1000" k1="-0.2491" k2="0.0475" k3="-0.0056"/>
            <vignetting model="pa" focal="50" aperture="22" distance="10" k1="-0.2473" k2="0.0432" k3="-0.0023"/>
            <vignetting model="pa" focal="50" aperture="22" distance="1000" k1="-0.2473" k2="0.0432" k3="-0.0023"/>
            <vignetting model="pa" focal="67.1" aperture="4.8" distance="10" k1="-0.2709" k2="-0.8927" k3="0.6304"/>
            <vignetting model="pa" focal="67.1" aperture="4.8" distance="1000" k1="-0.2709" k2="-0.8927" k3="0.6304"/>
            <vignetting model="pa" focal="67.1" aperture="5.6" distance="10" k1="-0.0467" k2="-0.5184" k3="0.1808"/>
            <vignetting model="pa" focal="67.1" aperture="5.6" distance="1000" k1="-0.0467" k2="-0.5184" k3="0.1808"/>
            <vignetting model="pa" focal="67.1" aperture="8" distance="10" k1="-0.2047" k2="0.0286" k3="0.0021"/>
            <vignetting model="pa" focal="67.1" aperture="8" distance="1000" k1="-0.2047" k2="0.0286" k3="0.0021"/>
            <vignetting model="pa" focal="67.1" aperture="11" distance="10" k1="-0.2061" k2="0.0339" k3="-0.0017"/>
            <vignetting model="pa" focal="67.1" aperture="11" distance="1000" k1="-0.2061" k2="0.0339" k3="-0.0017"/>
            <vignetting model="pa" focal="67.1" aperture="16" distance="10" k1="-0.2083" k2="0.0374" k3="-0.0029"/>
            <vignetting model="pa" focal="67.1" aperture="16" distance="1000" k1="-0.2083" k2="0.0374" k3="-0.0029"/>
            <vignetting model="pa" focal="67.1" aperture="22" distance="10" k1="-0.2081" k2="0.0383" k3="-0.0032"/>
            <vignetting model="pa" focal="67.1" aperture="22" distance="1000" k1="-0.2081" k2="0.0383" k3="-0.0032"/>
            <vignetting model="pa" focal="95.4" aperture="5.4" distance="10" k1="-0.2426" k2="-0.7319" k3="0.5151"/>
            <vignetting model="pa" focal="95.4" aperture="5.4" distance="1000" k1="-0.2426" k2="-0.7319" k3="0.5151"/>
            <vignetting model="pa" focal="95.4" aperture="5.6" distance="10" k1="-0.0398" k2="-0.7879" k3="0.4440"/>
            <vignetting model="pa" focal="95.4" aperture="5.6" distance="1000" k1="-0.0398" k2="-0.7879" k3="0.4440"/>
            <vignetting model="pa" focal="95.4" aperture="8" distance="10" k1="-0.1840" k2="0.1628" k3="-0.1674"/>
            <vignetting model="pa" focal="95.4" aperture="8" distance="1000" k1="-0.1840" k2="0.1628" k3="-0.1674"/>
            <vignetting model="pa" focal="95.4" aperture="11" distance="10" k1="-0.1685" k2="0.0479" k3="-0.0147"/>
            <vignetting model="pa" focal="95.4" aperture="11" distance="1000" k1="-0.1685" k2="0.0479" k3="-0.0147"/>
            <vignetting model="pa" focal="95.4" aperture="16" distance="10" k1="-0.1720" k2="0.0527" k3="-0.0158"/>
            <vignetting model="pa" focal="95.4" aperture="16" distance="1000" k1="-0.1720" k2="0.0527" k3="-0.0158"/>
            <vignetting model="pa" focal="95.4" aperture="22" distance="10" k1="-0.1667" k2="0.0388" k3="-0.0059"/>
            <vignetting model="pa" focal="95.4" aperture="22" distance="1000" k1="-0.1667" k2="0.0388" k3="-0.0059"/>
            <vignetting model="pa" focal="152.6" aperture="6.2" distance="10" k1="0.0579" k2="-1.4403" k3="0.8283"/>
            <vignetting model="pa" focal="152.6" aperture="6.2" distance="1000" k1="0.0579" k2="-1.4403" k3="0.8283"/>
            <vignetting model="pa" focal="152.6" aperture="8" distance="10" k1="-0.0975" k2="0.1577" k3="-0.3786"/>
            <vignetting model="pa" focal="152.6" aperture="8" distance="1000" k1="-0.0975" k2="0.1577" k3="-0.3786"/>
            <vignetting model="pa" focal="152.6" aperture="11" distance="10" k1="-0.1294" k2="0.0894" k3="-0.0608"/>
            <vignetting model="pa" focal="152.6" aperture="11" distance="1000" k1="-0.1294" k2="0.0894" k3="-0.0608"/>
            <vignetting model="pa" focal="152.6" aperture="16" distance="10" k1="-0.1264" k2="0.0621" k3="-0.0284"/>
            <vignetting model="pa" focal="152.6" aperture="16" distance="1000" k1="-0.1264" k2="0.0621" k3="-0.0284"/>
            <vignetting model="pa" focal="152.6" aperture="22" distance="10" k1="-0.1157" k2="0.0414" k3="-0.0159"/>
            <vignetting model="pa" focal="152.6" aperture="22" distance="1000" k1="-0.1157" k2="0.0414" k3="-0.0159"/>
            <vignetting model="pa" focal="230" aperture="6.7" distance="10" k1="-0.4766" k2="-0.4936" k3="0.3169"/>
            <vignetting model="pa" focal="230" aperture="6.7" distance="1000" k1="-0.4766" k2="-0.4936" k3="0.3169"/>
            <vignetting model="pa" focal="230" aperture="8" distance="10" k1="0.0398" k2="-0.9033" k3="0.3624"/>
            <vignetting model="pa" focal="230" aperture="8" distance="1000" k1="0.0398" k2="-0.9033" k3="0.3624"/>
            <vignetting model="pa" focal="230" aperture="11" distance="10" k1="-0.0988" k2="0.1521" k3="-0.3191"/>
            <vignetting model="pa" focal="230" aperture="11" distance="1000" k1="-0.0988" k2="0.1521" k3="-0.3191"/>
            <vignetting model="pa" focal="230" aperture="16" distance="10" k1="-0.1202" k2="0.0960" k3="-0.0680"/>
            <vignetting model="pa" focal="230" aperture="16" distance="1000" k1="-0.1202" k2="0.0960" k3="-0.0680"/>
            <vignetting model="pa" focal="230" aperture="22" distance="10" k1="-0.0982" k2="0.0290" k3="-0.0130"/>
            <vignetting model="pa" focal="230" aperture="22" distance="1000" k1="-0.0982" k2="0.0290" k3="-0.0130"/>
        </calibration>
    </lens>

    <lens>
        <maker>Fujifilm</maker>
        <model>XF55-200mmF3.5-4.8 R LM OIS</model>
        <model lang="en">XF 55-200mm f/3.5-4.8 R LM OIS</model>
        <mount>Fujifilm X</mount>
        <cropfactor>1.529</cropfactor>
        <calibration>
            <!-- Taken with X-E2 -->
            <distortion model="poly3" focal="55" k1="0.00464"/>
            <distortion model="poly3" focal="67.1" k1="0.00754"/>
            <distortion model="poly3" focal="86" k1="0.00912"/>
            <distortion model="poly3" focal="156.1" k1="0.01009"/>
            <distortion model="poly3" focal="200" k1="0.00926"/>
            <tca model="poly3" focal="55" br="-0.0000979" vr="1.0002600" bb="0.0000512" vb="0.9999442"/>
            <tca model="poly3" focal="81.9" br="-0.0000791" vr="1.0001593" bb="0.0000312" vb="0.9999369"/>
            <tca model="poly3" focal="104.9" br="-0.0000138" vr="1.0000328" bb="0.0000383" vb="0.9998767"/>
            <tca model="poly3" focal="134.5" br="-0.0000322" vr="1.0000360" bb="0.0000025" vb="0.9999154"/>
            <tca model="poly3" focal="164" br="-0.0000368" vr="0.9999711" bb="-0.0000173" vb="0.9999506"/>
            <tca model="poly3" focal="200" br="-0.0000028" vr="0.9998289" bb="-0.0000235" vb="0.9999706"/>
            <!-- Taken with Fujifilm X-T1 -->
            <vignetting model="pa" focal="55" aperture="3.5" distance="10" k1="-0.5492" k2="-0.1769" k3="0.1260"/>
            <vignetting model="pa" focal="55" aperture="3.5" distance="1000" k1="-0.5492" k2="-0.1769" k3="0.1260"/>
            <vignetting model="pa" focal="55" aperture="4" distance="10" k1="-0.2141" k2="-0.4327" k3="0.1289"/>
            <vignetting model="pa" focal="55" aperture="4" distance="1000" k1="-0.2141" k2="-0.4327" k3="0.1289"/>
            <vignetting model="pa" focal="55" aperture="5.6" distance="10" k1="-0.3368" k2="0.4542" k3="-0.4484"/>
            <vignetting model="pa" focal="55" aperture="5.6" distance="1000" k1="-0.3368" k2="0.4542" k3="-0.4484"/>
            <vignetting model="pa" focal="55" aperture="8" distance="10" k1="-0.2919" k2="0.1993" k3="-0.1359"/>
            <vignetting model="pa" focal="55" aperture="8" distance="1000" k1="-0.2919" k2="0.1993" k3="-0.1359"/>
            <vignetting model="pa" focal="55" aperture="11" distance="10" k1="-0.2636" k2="0.0840" k3="-0.0294"/>
            <vignetting model="pa" focal="55" aperture="11" distance="1000" k1="-0.2636" k2="0.0840" k3="-0.0294"/>
            <vignetting model="pa" focal="55" aperture="16" distance="10" k1="-0.2582" k2="0.0685" k3="-0.0184"/>
            <vignetting model="pa" focal="55" aperture="16" distance="1000" k1="-0.2582" k2="0.0685" k3="-0.0184"/>
            <vignetting model="pa" focal="55" aperture="22" distance="10" k1="-0.2640" k2="0.0802" k3="-0.0246"/>
            <vignetting model="pa" focal="55" aperture="22" distance="1000" k1="-0.2640" k2="0.0802" k3="-0.0246"/>
            <vignetting model="pa" focal="70.5" aperture="3.7" distance="10" k1="-0.5783" k2="-0.0814" k3="0.0968"/>
            <vignetting model="pa" focal="70.5" aperture="3.7" distance="1000" k1="-0.5783" k2="-0.0814" k3="0.0968"/>
            <vignetting model="pa" focal="70.5" aperture="4" distance="10" k1="-0.2549" k2="-0.3636" k3="0.1405"/>
            <vignetting model="pa" focal="70.5" aperture="4" distance="1000" k1="-0.2549" k2="-0.3636" k3="0.1405"/>
            <vignetting model="pa" focal="70.5" aperture="5.6" distance="10" k1="-0.2990" k2="0.4306" k3="-0.4454"/>
            <vignetting model="pa" focal="70.5" aperture="5.6" distance="1000" k1="-0.2990" k2="0.4306" k3="-0.4454"/>
            <vignetting model="pa" focal="70.5" aperture="8" distance="10" k1="-0.2985" k2="0.2983" k3="-0.2079"/>
            <vignetting model="pa" focal="70.5" aperture="8" distance="1000" k1="-0.2985" k2="0.2983" k3="-0.2079"/>
            <vignetting model="pa" focal="70.5" aperture="11" distance="10" k1="-0.2444" k2="0.1053" k3="-0.0392"/>
            <vignetting model="pa" focal="70.5" aperture="11" distance="1000" k1="-0.2444" k2="0.1053" k3="-0.0392"/>
            <vignetting model="pa" focal="70.5" aperture="16" distance="10" k1="-0.2636" k2="0.1435" k3="-0.0602"/>
            <vignetting model="pa" focal="70.5" aperture="16" distance="1000" k1="-0.2636" k2="0.1435" k3="-0.0602"/>
            <vignetting model="pa" focal="70.5" aperture="22" distance="10" k1="-0.2503" k2="0.1065" k3="-0.0355"/>
            <vignetting model="pa" focal="70.5" aperture="22" distance="1000" k1="-0.2503" k2="0.1065" k3="-0.0355"/>
            <vignetting model="pa" focal="99.8" aperture="4" distance="10" k1="-0.4793" k2="-0.3109" k3="0.1994"/>
            <vignetting model="pa" focal="99.8" aperture="4" distance="1000" k1="-0.4793" k2="-0.3109" k3="0.1994"/>
            <vignetting model="pa" focal="99.8" aperture="5.6" distance="10" k1="-0.1900" k2="0.1171" k3="-0.2934"/>
            <vignetting model="pa" focal="99.8" aperture="5.6" distance="1000" k1="-0.1900" k2="0.1171" k3="-0.2934"/>
            <vignetting model="pa" focal="99.8" aperture="8" distance="10" k1="-0.3013" k2="0.4427" k3="-0.3427"/>
            <vignetting model="pa" focal="99.8" aperture="8" distance="1000" k1="-0.3013" k2="0.4427" k3="-0.3427"/>
            <vignetting model="pa" focal="99.8" aperture="11" distance="10" k1="-0.2354" k2="0.1593" k3="-0.0697"/>
            <vignetting model="pa" focal="99.8" aperture="11" distance="1000" k1="-0.2354" k2="0.1593" k3="-0.0697"/>
            <vignetting model="pa" focal="99.8" aperture="16" distance="10" k1="-0.2377" k2="0.1640" k3="-0.0729"/>
            <vignetting model="pa" focal="99.8" aperture="16" distance="1000" k1="-0.2377" k2="0.1640" k3="-0.0729"/>
            <vignetting model="pa" focal="99.8" aperture="22" distance="10" k1="-0.2312" k2="0.1563" k3="-0.0725"/>
            <vignetting model="pa" focal="99.8" aperture="22" distance="1000" k1="-0.2312" k2="0.1563" k3="-0.0725"/>
            <vignetting model="pa" focal="134.5" aperture="4.4" distance="10" k1="-0.3370" k2="-1.1017" k3="0.7855"/>
            <vignetting model="pa" focal="134.5" aperture="4.4" distance="1000" k1="-0.3370" k2="-1.1017" k3="0.7855"/>
            <vignetting model="pa" focal="134.5" aperture="5.6" distance="10" k1="0.1184" k2="-1.0776" k3="0.4486"/>
            <vignetting model="pa" focal="134.5" aperture="5.6" distance="1000" k1="0.1184" k2="-1.0776" k3="0.4486"/>
            <vignetting model="pa" focal="134.5" aperture="8" distance="10" k1="-0.3403" k2="0.7246" k3="-0.6513"/>
            <vignetting model="pa" focal="134.5" aperture="8" distance="1000" k1="-0.3403" k2="0.7246" k3="-0.6513"/>
            <vignetting model="pa" focal="134.5" aperture="11" distance="10" k1="-0.2257" k2="0.1999" k3="-0.1028"/>
            <vignetting model="pa" focal="134.5" aperture="11" distance="1000" k1="-0.2257" k2="0.1999" k3="-0.1028"/>
            <vignetting model="pa" focal="134.5" aperture="16" distance="10" k1="-0.2296" k2="0.2077" k3="-0.1079"/>
            <vignetting model="pa" focal="134.5" aperture="16" distance="1000" k1="-0.2296" k2="0.2077" k3="-0.1079"/>
            <vignetting model="pa" focal="134.5" aperture="22" distance="10" k1="-0.2331" k2="0.2183" k3="-0.1163"/>
            <vignetting model="pa" focal="134.5" aperture="22" distance="1000" k1="-0.2331" k2="0.2183" k3="-0.1163"/>
            <vignetting model="pa" focal="200" aperture="4.8" distance="10" k1="-0.8506" k2="0.0745" k3="0.0981"/>
            <vignetting model="pa" focal="200" aperture="4.8" distance="1000" k1="-0.8506" k2="0.0745" k3="0.0981"/>
            <vignetting model="pa" focal="200" aperture="5.6" distance="10" k1="-0.2911" k2="-0.7717" k3="0.4672"/>
            <vignetting model="pa" focal="200" aperture="5.6" distance="1000" k1="-0.2911" k2="-0.7717" k3="0.4672"/>
            <vignetting model="pa" focal="200" aperture="8" distance="10" k1="-0.1963" k2="0.3035" k3="-0.4623"/>
            <vignetting model="pa" focal="200" aperture="8" distance="1000" k1="-0.1963" k2="0.3035" k3="-0.4623"/>
            <vignetting model="pa" focal="200" aperture="11" distance="10" k1="-0.2417" k2="0.2950" k3="-0.1829"/>
            <vignetting model="pa" focal="200" aperture="11" distance="1000" k1="-0.2417" k2="0.2950" k3="-0.1829"/>
            <vignetting model="pa" focal="200" aperture="16" distance="10" k1="-0.2334" k2="0.2564" k3="-0.1456"/>
            <vignetting model="pa" focal="200" aperture="16" distance="1000" k1="-0.2334" k2="0.2564" k3="-0.1456"/>
            <vignetting model="pa" focal="200" aperture="22" distance="10" k1="-0.2272" k2="0.2404" k3="-0.1342"/>
            <vignetting model="pa" focal="200" aperture="22" distance="1000" k1="-0.2272" k2="0.2404" k3="-0.1342"/>
        </calibration>
    </lens>

    <lens>
        <maker>Fujifilm</maker>
        <model>XF27mmF2.8</model>
        <model lang="en">XF 27mm f/2.8</model>
        <mount>Fujifilm X</mount>
        <cropfactor>1.529</cropfactor>
        <calibration>
            <!-- Taken with X-A1 -->
            <distortion model="poly3" focal="27" k1="-0.00621"/>
            <tca model="poly3" focal="27" vr="0.999996" vb="1.00002"/>
            <!-- Taken with Fujifilm X-T1 -->
            <vignetting model="pa" focal="27" aperture="2.8" distance="10" k1="-0.9412" k2="0.1158" k3="0.1433"/>
            <vignetting model="pa" focal="27" aperture="2.8" distance="1000" k1="-0.9412" k2="0.1158" k3="0.1433"/>
            <vignetting model="pa" focal="27" aperture="4" distance="10" k1="-0.3815" k2="-0.0002" k3="-0.0924"/>
            <vignetting model="pa" focal="27" aperture="4" distance="1000" k1="-0.3815" k2="-0.0002" k3="-0.0924"/>
            <vignetting model="pa" focal="27" aperture="5.6" distance="10" k1="-0.5174" k2="0.4132" k3="-0.2336"/>
            <vignetting model="pa" focal="27" aperture="5.6" distance="1000" k1="-0.5174" k2="0.4132" k3="-0.2336"/>
            <vignetting model="pa" focal="27" aperture="8" distance="10" k1="-0.4814" k2="0.2629" k3="-0.0925"/>
            <vignetting model="pa" focal="27" aperture="8" distance="1000" k1="-0.4814" k2="0.2629" k3="-0.0925"/>
            <vignetting model="pa" focal="27" aperture="11" distance="10" k1="-0.4844" k2="0.2659" k3="-0.0926"/>
            <vignetting model="pa" focal="27" aperture="11" distance="1000" k1="-0.4844" k2="0.2659" k3="-0.0926"/>
            <vignetting model="pa" focal="27" aperture="16" distance="10" k1="-0.4938" k2="0.2759" k3="-0.0978"/>
            <vignetting model="pa" focal="27" aperture="16" distance="1000" k1="-0.4938" k2="0.2759" k3="-0.0978"/>
        </calibration>
    </lens>

    <lens>
        <maker>Fujifilm</maker>
        <model>XF18mmF2 R</model>
        <model lang="en">XF 18mm f/2 R</model>
        <mount>Fujifilm X</mount>
        <cropfactor>1.529</cropfactor>
        <calibration>
            <!-- Taken with X-Pro1 -->
            <distortion model="ptlens" focal="18" a="-0.01002" b="0.01206" c="-0.03947"/>
            <tca model="poly3" focal="18" br="-0.0000854" vr="1.0003786" bb="0.0002872" vb="0.9999238"/>
        </calibration>
    </lens>

    <lens>
        <maker>Fujifilm</maker>
        <model>XF35mmF1.4 R</model>
        <model lang="en">XF 35mm f/1.4 R</model>
        <mount>Fujifilm X</mount>
        <cropfactor>1.529</cropfactor>
        <calibration>
            <!-- Taken with X-Pro1 -->
            <distortion model="ptlens" focal="35" a="0.00729" b="-0.02422" c="0.02113"/>
            <tca model="poly3" focal="35" vr="1.0001" vb="0.9999"/>
            <!-- Taken with Fujifilm X-T1 -->
            <vignetting model="pa" focal="35" aperture="1.4" distance="10" k1="-1.4164" k2="1.3668" k3="-0.6236"/>
            <vignetting model="pa" focal="35" aperture="1.4" distance="1000" k1="-1.4164" k2="1.3668" k3="-0.6236"/>
            <vignetting model="pa" focal="35" aperture="2" distance="10" k1="-0.1860" k2="-0.4906" k3="0.1979"/>
            <vignetting model="pa" focal="35" aperture="2" distance="1000" k1="-0.1860" k2="-0.4906" k3="0.1979"/>
            <vignetting model="pa" focal="35" aperture="2.8" distance="10" k1="-0.3832" k2="0.3788" k3="-0.3333"/>
            <vignetting model="pa" focal="35" aperture="2.8" distance="1000" k1="-0.3832" k2="0.3788" k3="-0.3333"/>
            <vignetting model="pa" focal="35" aperture="4" distance="10" k1="-0.3449" k2="0.1600" k3="-0.0807"/>
            <vignetting model="pa" focal="35" aperture="4" distance="1000" k1="-0.3449" k2="0.1600" k3="-0.0807"/>
            <vignetting model="pa" focal="35" aperture="5.6" distance="10" k1="-0.3384" k2="0.1392" k3="-0.0637"/>
            <vignetting model="pa" focal="35" aperture="5.6" distance="1000" k1="-0.3384" k2="0.1392" k3="-0.0637"/>
            <vignetting model="pa" focal="35" aperture="8" distance="10" k1="-0.3506" k2="0.1689" k3="-0.0838"/>
            <vignetting model="pa" focal="35" aperture="8" distance="1000" k1="-0.3506" k2="0.1689" k3="-0.0838"/>
            <vignetting model="pa" focal="35" aperture="11" distance="10" k1="-0.3582" k2="0.1811" k3="-0.0907"/>
            <vignetting model="pa" focal="35" aperture="11" distance="1000" k1="-0.3582" k2="0.1811" k3="-0.0907"/>
            <vignetting model="pa" focal="35" aperture="16" distance="10" k1="-0.3614" k2="0.1864" k3="-0.0939"/>
            <vignetting model="pa" focal="35" aperture="16" distance="1000" k1="-0.3614" k2="0.1864" k3="-0.0939"/>
        </calibration>
    </lens>

    <lens>
        <maker>Fujifilm</maker>
        <model>XF60mmF2.4 R Macro</model>
        <model lang="en">XF 60mm f/2.4 R Macro</model>
        <mount>Fujifilm X</mount>
        <cropfactor>1.529</cropfactor>
        <calibration>
            <!-- Taken with X-E2 -->
            <distortion model="poly3" focal="60" k1="0.00913"/>
            <tca model="poly3" focal="60" br="0.0000295" vr="0.9999431" bb="-0.0000805" vb="0.9999333"/>
            <!-- Taken with Fujifilm X-T1 -->
            <vignetting model="pa" focal="60" aperture="2.4" distance="10" k1="-0.7658" k2="0.2728" k3="-0.0025"/>
            <vignetting model="pa" focal="60" aperture="2.4" distance="1000" k1="-0.7658" k2="0.2728" k3="-0.0025"/>
            <vignetting model="pa" focal="60" aperture="2.8" distance="10" k1="-0.2579" k2="-0.4737" k3="0.3315"/>
            <vignetting model="pa" focal="60" aperture="2.8" distance="1000" k1="-0.2579" k2="-0.4737" k3="0.3315"/>
            <vignetting model="pa" focal="60" aperture="4" distance="10" k1="-0.3073" k2="0.1245" k3="-0.0272"/>
            <vignetting model="pa" focal="60" aperture="4" distance="1000" k1="-0.3073" k2="0.1245" k3="-0.0272"/>
            <vignetting model="pa" focal="60" aperture="5.6" distance="10" k1="-0.3041" k2="0.1121" k3="-0.0187"/>
            <vignetting model="pa" focal="60" aperture="5.6" distance="1000" k1="-0.3041" k2="0.1121" k3="-0.0187"/>
            <vignetting model="pa" focal="60" aperture="8" distance="10" k1="-0.3094" k2="0.1193" k3="-0.0223"/>
            <vignetting model="pa" focal="60" aperture="8" distance="1000" k1="-0.3094" k2="0.1193" k3="-0.0223"/>
            <vignetting model="pa" focal="60" aperture="11" distance="10" k1="-0.3144" k2="0.1294" k3="-0.0281"/>
            <vignetting model="pa" focal="60" aperture="11" distance="1000" k1="-0.3144" k2="0.1294" k3="-0.0281"/>
            <vignetting model="pa" focal="60" aperture="16" distance="10" k1="-0.3159" k2="0.1292" k3="-0.0272"/>
            <vignetting model="pa" focal="60" aperture="16" distance="1000" k1="-0.3159" k2="0.1292" k3="-0.0272"/>
            <vignetting model="pa" focal="60" aperture="22" distance="10" k1="-0.3205" k2="0.1341" k3="-0.0290"/>
            <vignetting model="pa" focal="60" aperture="22" distance="1000" k1="-0.3205" k2="0.1341" k3="-0.0290"/>
        </calibration>
    </lens>

    <lens>
        <maker>Fujifilm</maker>
        <model>XF23mmF1.4 R</model>
        <model lang="en">XF 23mm f/1.4 R</model>
        <mount>Fujifilm X</mount>
        <cropfactor>1.529</cropfactor>
        <calibration>
            <!-- Taken with X-E2 -->
            <distortion model="ptlens" focal="23" a="0.00331" b="-0.0094" c="0.00784"/>
            <tca model="poly3" focal="23" vr="1.0002" vb="1.0001"/>
            <!-- Taken with Fujifilm X-T1 -->
            <vignetting model="pa" focal="23" aperture="1.4" distance="10" k1="-1.5441" k2="1.4339" k3="-0.6158"/>
            <vignetting model="pa" focal="23" aperture="1.4" distance="1000" k1="-1.5441" k2="1.4339" k3="-0.6158"/>
            <vignetting model="pa" focal="23" aperture="2" distance="10" k1="-0.4114" k2="-0.3383" k3="0.1718"/>
            <vignetting model="pa" focal="23" aperture="2" distance="1000" k1="-0.4114" k2="-0.3383" k3="0.1718"/>
            <vignetting model="pa" focal="23" aperture="2.8" distance="10" k1="-0.5922" k2="0.3908" k3="-0.2007"/>
            <vignetting model="pa" focal="23" aperture="2.8" distance="1000" k1="-0.5922" k2="0.3908" k3="-0.2007"/>
            <vignetting model="pa" focal="23" aperture="4" distance="10" k1="-0.5682" k2="0.2531" k3="-0.0551"/>
            <vignetting model="pa" focal="23" aperture="4" distance="1000" k1="-0.5682" k2="0.2531" k3="-0.0551"/>
            <vignetting model="pa" focal="23" aperture="5.6" distance="10" k1="-0.5708" k2="0.2595" k3="-0.0611"/>
            <vignetting model="pa" focal="23" aperture="5.6" distance="1000" k1="-0.5708" k2="0.2595" k3="-0.0611"/>
            <vignetting model="pa" focal="23" aperture="8" distance="10" k1="-0.5748" k2="0.2653" k3="-0.0647"/>
            <vignetting model="pa" focal="23" aperture="8" distance="1000" k1="-0.5748" k2="0.2653" k3="-0.0647"/>
            <vignetting model="pa" focal="23" aperture="11" distance="10" k1="-0.5711" k2="0.2509" k3="-0.0545"/>
            <vignetting model="pa" focal="23" aperture="11" distance="1000" k1="-0.5711" k2="0.2509" k3="-0.0545"/>
            <vignetting model="pa" focal="23" aperture="16" distance="10" k1="-0.5706" k2="0.2446" k3="-0.0513"/>
            <vignetting model="pa" focal="23" aperture="16" distance="1000" k1="-0.5706" k2="0.2446" k3="-0.0513"/>
        </calibration>
    </lens>

    <lens>
        <maker>Fujifilm</maker>
        <model>XC16-50mmF3.5-5.6 OIS II</model>
        <model lang="en">XC 16-50mm f/3.5-5.6 OIS II</model>
        <mount>Fujifilm X</mount>
        <cropfactor>1.529</cropfactor>
        <calibration>
            <!-- Taken with Fujifilm X-A2 -->
            <distortion model="ptlens" focal="16" a="0.02234" b="-0.0861" c="0.01689"/>
            <distortion model="ptlens" focal="23.2" a="0.01026" b="-0.04209" c="0.0245"/>
            <distortion model="ptlens" focal="29.5" a="0.00387" b="-0.01658" c="0.00911"/>
            <distortion model="ptlens" focal="35.5" a="0" b="-0.00122" c="0"/>
            <distortion model="ptlens" focal="50" a="0" b="0.00373" c="0"/>
            <tca model="poly3" focal="16" vr="1.0006" vb="1.0005"/>
            <tca model="poly3" focal="23.2" vr="1.0006" vb="1.0006"/>
            <tca model="poly3" focal="29.5" vr="1.0004" vb="1.0003"/>
            <tca model="poly3" focal="35.5" vr="1.0003" vb="1.0000"/>
            <tca model="poly3" focal="50" vr="1.0002" vb="0.9993"/>
            <vignetting model="pa" focal="16" aperture="3.5" distance="10" k1="-1.2073" k2="1.2792" k3="-0.7009"/>
            <vignetting model="pa" focal="16" aperture="3.5" distance="1000" k1="-1.2073" k2="1.2792" k3="-0.7009"/>
            <vignetting model="pa" focal="16" aperture="4" distance="10" k1="-0.6322" k2="-0.0506" k3="0.1355"/>
            <vignetting model="pa" focal="16" aperture="4" distance="1000" k1="-0.6322" k2="-0.0506" k3="0.1355"/>
            <vignetting model="pa" focal="16" aperture="5.6" distance="10" k1="-0.1656" k2="-0.4944" k3="0.2248"/>
            <vignetting model="pa" focal="16" aperture="5.6" distance="1000" k1="-0.1656" k2="-0.4944" k3="0.2248"/>
            <vignetting model="pa" focal="16" aperture="8" distance="10" k1="-0.3436" k2="0.1263" k3="-0.1238"/>
            <vignetting model="pa" focal="16" aperture="8" distance="1000" k1="-0.3436" k2="0.1263" k3="-0.1238"/>
            <vignetting model="pa" focal="16" aperture="11" distance="10" k1="-0.3174" k2="-0.0032" k3="0.0116"/>
            <vignetting model="pa" focal="16" aperture="11" distance="1000" k1="-0.3174" k2="-0.0032" k3="0.0116"/>
            <vignetting model="pa" focal="16" aperture="16" distance="10" k1="-0.3141" k2="-0.0106" k3="0.0159"/>
            <vignetting model="pa" focal="16" aperture="16" distance="1000" k1="-0.3141" k2="-0.0106" k3="0.0159"/>
            <vignetting model="pa" focal="16" aperture="22" distance="10" k1="-0.3256" k2="0.0116" k3="0.0011"/>
            <vignetting model="pa" focal="16" aperture="22" distance="1000" k1="-0.3256" k2="0.0116" k3="0.0011"/>
            <vignetting model="pa" focal="21.1" aperture="4" distance="10" k1="-1.0236" k2="1.0032" k3="-0.4551"/>
            <vignetting model="pa" focal="21.1" aperture="4" distance="1000" k1="-1.0236" k2="1.0032" k3="-0.4551"/>
            <vignetting model="pa" focal="21.1" aperture="5.6" distance="10" k1="-0.0884" k2="-0.6236" k3="0.3506"/>
            <vignetting model="pa" focal="21.1" aperture="5.6" distance="1000" k1="-0.0884" k2="-0.6236" k3="0.3506"/>
            <vignetting model="pa" focal="21.1" aperture="8" distance="10" k1="-0.2629" k2="0.1345" k3="-0.1264"/>
            <vignetting model="pa" focal="21.1" aperture="8" distance="1000" k1="-0.2629" k2="0.1345" k3="-0.1264"/>
            <vignetting model="pa" focal="21.1" aperture="11" distance="10" k1="-0.2490" k2="0.0471" k3="-0.0262"/>
            <vignetting model="pa" focal="21.1" aperture="11" distance="1000" k1="-0.2490" k2="0.0471" k3="-0.0262"/>
            <vignetting model="pa" focal="21.1" aperture="16" distance="10" k1="-0.2437" k2="0.0170" k3="0.0005"/>
            <vignetting model="pa" focal="21.1" aperture="16" distance="1000" k1="-0.2437" k2="0.0170" k3="0.0005"/>
            <vignetting model="pa" focal="21.1" aperture="22" distance="10" k1="-0.2583" k2="0.0507" k3="-0.0206"/>
            <vignetting model="pa" focal="21.1" aperture="22" distance="1000" k1="-0.2583" k2="0.0507" k3="-0.0206"/>
            <vignetting model="pa" focal="25.6" aperture="4.5" distance="10" k1="-0.9057" k2="0.9248" k3="-0.4344"/>
            <vignetting model="pa" focal="25.6" aperture="4.5" distance="1000" k1="-0.9057" k2="0.9248" k3="-0.4344"/>
            <vignetting model="pa" focal="25.6" aperture="5.6" distance="10" k1="-0.0975" k2="-0.5842" k3="0.3618"/>
            <vignetting model="pa" focal="25.6" aperture="5.6" distance="1000" k1="-0.0975" k2="-0.5842" k3="0.3618"/>
            <vignetting model="pa" focal="25.6" aperture="8" distance="10" k1="-0.2022" k2="0.1108" k3="-0.1116"/>
            <vignetting model="pa" focal="25.6" aperture="8" distance="1000" k1="-0.2022" k2="0.1108" k3="-0.1116"/>
            <vignetting model="pa" focal="25.6" aperture="11" distance="10" k1="-0.1875" k2="0.0102" k3="0.0053"/>
            <vignetting model="pa" focal="25.6" aperture="11" distance="1000" k1="-0.1875" k2="0.0102" k3="0.0053"/>
            <vignetting model="pa" focal="25.6" aperture="16" distance="10" k1="-0.1832" k2="0.0027" k3="0.0072"/>
            <vignetting model="pa" focal="25.6" aperture="16" distance="1000" k1="-0.1832" k2="0.0027" k3="0.0072"/>
            <vignetting model="pa" focal="25.6" aperture="22" distance="10" k1="-0.2000" k2="0.0355" k3="-0.0088"/>
            <vignetting model="pa" focal="25.6" aperture="22" distance="1000" k1="-0.2000" k2="0.0355" k3="-0.0088"/>
            <vignetting model="pa" focal="32.5" aperture="5" distance="10" k1="-0.8328" k2="0.8542" k3="-0.3972"/>
            <vignetting model="pa" focal="32.5" aperture="5" distance="1000" k1="-0.8328" k2="0.8542" k3="-0.3972"/>
            <vignetting model="pa" focal="32.5" aperture="5.6" distance="10" k1="-0.3345" k2="-0.1905" k3="0.1940"/>
            <vignetting model="pa" focal="32.5" aperture="5.6" distance="1000" k1="-0.3345" k2="-0.1905" k3="0.1940"/>
            <vignetting model="pa" focal="32.5" aperture="8" distance="10" k1="-0.1540" k2="0.0547" k3="-0.0939"/>
            <vignetting model="pa" focal="32.5" aperture="8" distance="1000" k1="-0.1540" k2="0.0547" k3="-0.0939"/>
            <vignetting model="pa" focal="32.5" aperture="11" distance="10" k1="-0.1409" k2="-0.0263" k3="0.0228"/>
            <vignetting model="pa" focal="32.5" aperture="11" distance="1000" k1="-0.1409" k2="-0.0263" k3="0.0228"/>
            <vignetting model="pa" focal="32.5" aperture="16" distance="10" k1="-0.1577" k2="0.0130" k3="-0.0008"/>
            <vignetting model="pa" focal="32.5" aperture="16" distance="1000" k1="-0.1577" k2="0.0130" k3="-0.0008"/>
            <vignetting model="pa" focal="32.5" aperture="22" distance="10" k1="-0.1699" k2="0.0351" k3="-0.0128"/>
            <vignetting model="pa" focal="32.5" aperture="22" distance="1000" k1="-0.1699" k2="0.0351" k3="-0.0128"/>
            <vignetting model="pa" focal="37.1" aperture="5.3" distance="10" k1="-0.7327" k2="0.7429" k3="-0.3463"/>
            <vignetting model="pa" focal="37.1" aperture="5.3" distance="1000" k1="-0.7327" k2="0.7429" k3="-0.3463"/>
            <vignetting model="pa" focal="37.1" aperture="5.6" distance="10" k1="-0.2963" k2="-0.1676" k3="0.1706"/>
            <vignetting model="pa" focal="37.1" aperture="5.6" distance="1000" k1="-0.2963" k2="-0.1676" k3="0.1706"/>
            <vignetting model="pa" focal="37.1" aperture="8" distance="10" k1="-0.1398" k2="0.0733" k3="-0.0810"/>
            <vignetting model="pa" focal="37.1" aperture="8" distance="1000" k1="-0.1398" k2="0.0733" k3="-0.0810"/>
            <vignetting model="pa" focal="37.1" aperture="11" distance="10" k1="-0.1208" k2="-0.0104" k3="0.0117"/>
            <vignetting model="pa" focal="37.1" aperture="11" distance="1000" k1="-0.1208" k2="-0.0104" k3="0.0117"/>
            <vignetting model="pa" focal="37.1" aperture="16" distance="10" k1="-0.1348" k2="0.0174" k3="-0.0038"/>
            <vignetting model="pa" focal="37.1" aperture="16" distance="1000" k1="-0.1348" k2="0.0174" k3="-0.0038"/>
            <vignetting model="pa" focal="37.1" aperture="22" distance="10" k1="-0.1418" k2="0.0273" k3="-0.0077"/>
            <vignetting model="pa" focal="37.1" aperture="22" distance="1000" k1="-0.1418" k2="0.0273" k3="-0.0077"/>
            <vignetting model="pa" focal="50" aperture="5.6" distance="10" k1="-0.7648" k2="1.2137" k3="-0.8982"/>
            <vignetting model="pa" focal="50" aperture="5.6" distance="1000" k1="-0.7648" k2="1.2137" k3="-0.8982"/>
            <vignetting model="pa" focal="50" aperture="8" distance="10" k1="-0.0800" k2="0.0144" k3="-0.1169"/>
            <vignetting model="pa" focal="50" aperture="8" distance="1000" k1="-0.0800" k2="0.0144" k3="-0.1169"/>
            <vignetting model="pa" focal="50" aperture="11" distance="10" k1="-0.0783" k2="-0.0246" k3="0.0066"/>
            <vignetting model="pa" focal="50" aperture="11" distance="1000" k1="-0.0783" k2="-0.0246" k3="0.0066"/>
            <vignetting model="pa" focal="50" aperture="16" distance="10" k1="-0.0879" k2="-0.0115" k3="0.0026"/>
            <vignetting model="pa" focal="50" aperture="16" distance="1000" k1="-0.0879" k2="-0.0115" k3="0.0026"/>
            <vignetting model="pa" focal="50" aperture="22" distance="10" k1="-0.0917" k2="-0.0093" k3="0.0035"/>
            <vignetting model="pa" focal="50" aperture="22" distance="1000" k1="-0.0917" k2="-0.0093" k3="0.0035"/>
        </calibration>
    </lens>

    <lens>
        <maker>Fujifilm</maker>
        <model>XF35mmF2 R WR</model>
        <model lang="en">XF 35mm f/2 WR</model>
        <mount>Fujifilm X</mount>
        <cropfactor>1.529</cropfactor>
        <calibration>
            <!-- Taken with Fujifilm X-E2 -->
            <!-- The subject was not really trustworthy for distortion
                 measurement.  I asked the uploader to upload a better
                 image. -->
            <distortion model="poly3" focal="35" k1="-0.02597"/>
            <tca model="poly3" focal="35" vr="1.0000774" vb="0.9999724"/>
        </calibration>
    </lens>

    <lens>
        <maker>Fujifilm</maker>
        <model>XF14mmF2.8 R</model>
        <model lang="en">XF 14mm f/2.8 R</model>
        <mount>Fujifilm X</mount>
        <cropfactor>1.529</cropfactor>
        <calibration>
            <!-- Taken with Fujifilm X-T1 -->
            <distortion model="ptlens" focal="14" a="0.003995" b="-0.009534" c="0.002875"/>
            <tca model="poly3" focal="14" br="-0.0000566" vr="1.0002277" bb="0.0000255" vb="0.9999647"/>
            <vignetting model="pa" focal="14" aperture="2.8" distance="10" k1="-1.5144" k2="1.2334" k3="-0.4684"/>
            <vignetting model="pa" focal="14" aperture="2.8" distance="1000" k1="-1.5144" k2="1.2334" k3="-0.4684"/>
            <vignetting model="pa" focal="14" aperture="4" distance="10" k1="-0.8299" k2="0.1039" k3="0.0798"/>
            <vignetting model="pa" focal="14" aperture="4" distance="1000" k1="-0.8299" k2="0.1039" k3="0.0798"/>
            <vignetting model="pa" focal="14" aperture="5.6" distance="10" k1="-0.9446" k2="0.5688" k3="-0.2059"/>
            <vignetting model="pa" focal="14" aperture="5.6" distance="1000" k1="-0.9446" k2="0.5688" k3="-0.2059"/>
            <vignetting model="pa" focal="14" aperture="8" distance="10" k1="-0.9367" k2="0.5144" k3="-0.1402"/>
            <vignetting model="pa" focal="14" aperture="8" distance="1000" k1="-0.9367" k2="0.5144" k3="-0.1402"/>
            <vignetting model="pa" focal="14" aperture="11" distance="10" k1="-0.9377" k2="0.5142" k3="-0.1405"/>
            <vignetting model="pa" focal="14" aperture="11" distance="1000" k1="-0.9377" k2="0.5142" k3="-0.1405"/>
            <vignetting model="pa" focal="14" aperture="16" distance="10" k1="-0.9409" k2="0.5209" k3="-0.1460"/>
            <vignetting model="pa" focal="14" aperture="16" distance="1000" k1="-0.9409" k2="0.5209" k3="-0.1460"/>
            <vignetting model="pa" focal="14" aperture="22" distance="10" k1="-0.9398" k2="0.5132" k3="-0.1416"/>
            <vignetting model="pa" focal="14" aperture="22" distance="1000" k1="-0.9398" k2="0.5132" k3="-0.1416"/>
        </calibration>
    </lens>

    <lens>
        <maker>Fujifilm</maker>
        <model>XF16mmF1.4 R WR</model>
        <model lang="en">XF 16mm f/1.4 R WR</model>
        <mount>Fujifilm X</mount>
        <cropfactor>1.529</cropfactor>
        <calibration>
            <!-- Taken with Fujifilm X-T1 -->
            <distortion model="ptlens" focal="16" a="0.00071" b="-0.00085" c="-0.005909"/>
            <tca model="poly3" focal="16" br="-0.0000585" vr="1.0001524" bb="0.0000149" vb="0.9999698"/>
            <vignetting model="pa" focal="16" aperture="1.4" distance="10" k1="-1.4840" k2="1.2252" k3="-0.4670"/>
            <vignetting model="pa" focal="16" aperture="1.4" distance="1000" k1="-1.4840" k2="1.2252" k3="-0.4670"/>
            <vignetting model="pa" focal="16" aperture="2" distance="10" k1="-0.2881" k2="-0.5922" k3="0.3184"/>
            <vignetting model="pa" focal="16" aperture="2" distance="1000" k1="-0.2881" k2="-0.5922" k3="0.3184"/>
            <vignetting model="pa" focal="16" aperture="2.8" distance="10" k1="-0.5054" k2="0.2294" k3="-0.0910"/>
            <vignetting model="pa" focal="16" aperture="2.8" distance="1000" k1="-0.5054" k2="0.2294" k3="-0.0910"/>
            <vignetting model="pa" focal="16" aperture="4" distance="10" k1="-0.4919" k2="0.1660" k3="-0.0301"/>
            <vignetting model="pa" focal="16" aperture="4" distance="1000" k1="-0.4919" k2="0.1660" k3="-0.0301"/>
            <vignetting model="pa" focal="16" aperture="5.6" distance="10" k1="-0.4949" k2="0.1791" k3="-0.0439"/>
            <vignetting model="pa" focal="16" aperture="5.6" distance="1000" k1="-0.4949" k2="0.1791" k3="-0.0439"/>
            <vignetting model="pa" focal="16" aperture="8" distance="10" k1="-0.5018" k2="0.1913" k3="-0.0501"/>
            <vignetting model="pa" focal="16" aperture="8" distance="1000" k1="-0.5018" k2="0.1913" k3="-0.0501"/>
            <vignetting model="pa" focal="16" aperture="11" distance="10" k1="-0.5074" k2="0.2009" k3="-0.0563"/>
            <vignetting model="pa" focal="16" aperture="11" distance="1000" k1="-0.5074" k2="0.2009" k3="-0.0563"/>
            <vignetting model="pa" focal="16" aperture="16" distance="10" k1="-0.5182" k2="0.2205" k3="-0.0699"/>
            <vignetting model="pa" focal="16" aperture="16" distance="1000" k1="-0.5182" k2="0.2205" k3="-0.0699"/>
        </calibration>
    </lens>

    <lens>
        <maker>Fujifilm</maker>
        <model>XF56mmF1.2 R APD</model>
        <model lang="en">XF 56mm f/1.2 R APD</model>
        <mount>Fujifilm X</mount>
        <cropfactor>1.529</cropfactor>
        <calibration>
            <!-- Taken with Fujifilm X-T1 -->
            <distortion model="ptlens" focal="56" a="0.000434" b="-0.006427" c="0.018063"/>
            <tca model="poly3" focal="56" br="-0.0000190" vr="0.9999886" bb="0.0000222" vb="0.9999822"/>
            <vignetting model="pa" focal="56" aperture="1.2" distance="10" k1="-0.8282" k2="0.0167" k3="0.1553"/>
            <vignetting model="pa" focal="56" aperture="1.2" distance="1000" k1="-0.8282" k2="0.0167" k3="0.1553"/>
            <vignetting model="pa" focal="56" aperture="1.4" distance="10" k1="-0.5900" k2="-0.4423" k3="0.3965"/>
            <vignetting model="pa" focal="56" aperture="1.4" distance="1000" k1="-0.5900" k2="-0.4423" k3="0.3965"/>
            <vignetting model="pa" focal="56" aperture="2" distance="10" k1="-0.3774" k2="-0.0284" k3="-0.0732"/>
            <vignetting model="pa" focal="56" aperture="2" distance="1000" k1="-0.3774" k2="-0.0284" k3="-0.0732"/>
            <vignetting model="pa" focal="56" aperture="2.8" distance="10" k1="-0.3624" k2="0.1878" k3="-0.1172"/>
            <vignetting model="pa" focal="56" aperture="2.8" distance="1000" k1="-0.3624" k2="0.1878" k3="-0.1172"/>
            <vignetting model="pa" focal="56" aperture="4" distance="10" k1="-0.3657" k2="0.3219" k3="-0.1805"/>
            <vignetting model="pa" focal="56" aperture="4" distance="1000" k1="-0.3657" k2="0.3219" k3="-0.1805"/>
            <vignetting model="pa" focal="56" aperture="5.6" distance="10" k1="-0.3896" k2="0.4244" k3="-0.2330"/>
            <vignetting model="pa" focal="56" aperture="5.6" distance="1000" k1="-0.3896" k2="0.4244" k3="-0.2330"/>
            <vignetting model="pa" focal="56" aperture="8" distance="10" k1="-0.4132" k2="0.4879" k3="-0.2637"/>
            <vignetting model="pa" focal="56" aperture="8" distance="1000" k1="-0.4132" k2="0.4879" k3="-0.2637"/>
            <vignetting model="pa" focal="56" aperture="11" distance="10" k1="-0.4211" k2="0.5182" k3="-0.2812"/>
            <vignetting model="pa" focal="56" aperture="11" distance="1000" k1="-0.4211" k2="0.5182" k3="-0.2812"/>
            <vignetting model="pa" focal="56" aperture="16" distance="10" k1="-0.4315" k2="0.5217" k3="-0.2718"/>
            <vignetting model="pa" focal="56" aperture="16" distance="1000" k1="-0.4315" k2="0.5217" k3="-0.2718"/>
        </calibration>
    </lens>

    <lens>
        <maker>Fujifilm</maker>
<<<<<<< HEAD
        <model>XF16-55mmF2.8 R LM WR</model>
        <model lang="en">XF 16-55mm f/2.8 R LM WR</model>
        <mount>Fujifilm X</mount>
        <cropfactor>1.529</cropfactor>
        <calibration>
            <!-- Taken with Fujifilm X-T10 -->
            <distortion model="ptlens" focal="16" a="0.02551" b="-0.08802" c="0.02986"/>
            <distortion model="ptlens" focal="18.7" a="0.02639" b="-0.09371" c="0.06949"/>
            <distortion model="ptlens" focal="28.3" a="-0.00603" b="0.03552" c="-0.04632"/>
            <distortion model="ptlens" focal="35.3" a="0.00725" b="-0.00705" c="0.00456"/>
            <distortion model="ptlens" focal="55" a="0.02046" b="-0.05859" c="0.08192"/>
            <tca model="poly3" focal="16" br="-0.0002950" vr="1.0013143" bb="0.0002728" vb="0.9995741"/>
            <tca model="poly3" focal="18.7" br="-0.0002591" vr="1.0013211" bb="0.0002701" vb="0.9992707"/>
            <tca model="poly3" focal="28.3" br="-0.0002947" vr="1.0012029" bb="0.0003146" vb="0.9988996"/>
            <tca model="poly3" focal="35.3" br="-0.0003870" vr="1.0011116" bb="0.0003397" vb="0.9987853"/>
            <tca model="poly3" focal="55" br="-0.0003426" vr="1.0004456" bb="0.0002934" vb="0.9987352"/>
=======
        <model>XF56mmF1.2 R</model>
        <model lang="en">XF 56mm f/1.2 R</model>
        <mount>Fujifilm X</mount>
        <cropfactor>1.529</cropfactor>
        <calibration>
            <!-- Taken with Fujifilm X-E2 -->
            <distortion model="ptlens" focal="56" a="0.00239" b="-0.00767" c="0.00358" />
            <tca model="poly3" focal="56" vr="1.0000116" vb="0.9999456" />
>>>>>>> bb4fd162
        </calibration>
    </lens>

</lensdatabase><|MERGE_RESOLUTION|>--- conflicted
+++ resolved
@@ -822,7 +822,6 @@
 
     <lens>
         <maker>Fujifilm</maker>
-<<<<<<< HEAD
         <model>XF16-55mmF2.8 R LM WR</model>
         <model lang="en">XF 16-55mm f/2.8 R LM WR</model>
         <mount>Fujifilm X</mount>
@@ -839,7 +838,11 @@
             <tca model="poly3" focal="28.3" br="-0.0002947" vr="1.0012029" bb="0.0003146" vb="0.9988996"/>
             <tca model="poly3" focal="35.3" br="-0.0003870" vr="1.0011116" bb="0.0003397" vb="0.9987853"/>
             <tca model="poly3" focal="55" br="-0.0003426" vr="1.0004456" bb="0.0002934" vb="0.9987352"/>
-=======
+        </calibration>
+    </lens>
+
+    <lens>
+        <maker>Fujifilm</maker>
         <model>XF56mmF1.2 R</model>
         <model lang="en">XF 56mm f/1.2 R</model>
         <mount>Fujifilm X</mount>
@@ -848,7 +851,6 @@
             <!-- Taken with Fujifilm X-E2 -->
             <distortion model="ptlens" focal="56" a="0.00239" b="-0.00767" c="0.00358" />
             <tca model="poly3" focal="56" vr="1.0000116" vb="0.9999456" />
->>>>>>> bb4fd162
         </calibration>
     </lens>
 
