<!DOCTYPE lensdatabase SYSTEM "lensfun-database.dtd">
<lensdatabase version="2">

    <mount>
        <name>Fujifilm X</name>
        <compat>M42</compat>
        <compat>M39/1</compat>
        <compat>DKL</compat>
        <compat>T2</compat>
        <compat>Generic</compat>
    </mount>

    <camera>
        <maker>Fujifilm</maker>
        <model>X-Pro1</model>
        <mount>Fujifilm X</mount>
        <cropfactor>1.529</cropfactor>
    </camera>

    <camera>
        <maker>Fujifilm</maker>
        <model>X-Pro2</model>
        <mount>Fujifilm X</mount>
        <cropfactor>1.528</cropfactor>
    </camera>

    <camera>
        <maker>Fujifilm</maker>
        <model>X-E1</model>
        <mount>Fujifilm X</mount>
        <cropfactor>1.529</cropfactor>
    </camera>

    <camera>
        <maker>Fujifilm</maker>
        <model>X-E2</model>
        <mount>Fujifilm X</mount>
        <cropfactor>1.529</cropfactor>
    </camera>

    <camera>
        <maker>Fujifilm</maker>
        <model>X-E2S</model>
        <mount>Fujifilm X</mount>
        <cropfactor>1.529</cropfactor>
    </camera>

    <camera>
        <maker>Fujifilm</maker>
        <model>X-E3</model>
        <mount>Fujifilm X</mount>
        <cropfactor>1.529</cropfactor>
    </camera>

    <camera>
        <maker>Fujifilm</maker>
        <model>X-T1</model>
        <mount>Fujifilm X</mount>
        <cropfactor>1.529</cropfactor>
    </camera>

    <camera>
        <maker>Fujifilm</maker>
        <model>X-T2</model>
        <mount>Fujifilm X</mount>
        <cropfactor>1.528</cropfactor>
    </camera>

    <camera>
        <maker>Fujifilm</maker>
        <model>X-T3</model>
        <mount>Fujifilm X</mount>
        <cropfactor>1.534</cropfactor>
    </camera>

<<<<<<< HEAD
    <camera>
        <maker>Fujifilm</maker>
        <model>X-H1</model>
        <mount>Fujifilm X</mount>
        <cropfactor>1.528</cropfactor>
    </camera>
	
=======
>>>>>>> 71cf37a7
    <camera>
        <maker>Fujifilm</maker>
        <model>X-M1</model>
        <mount>Fujifilm X</mount>
        <cropfactor>1.529</cropfactor>
    </camera>

    <camera>
        <maker>Fujifilm</maker>
        <model>X-A1</model>
        <mount>Fujifilm X</mount>
        <cropfactor>1.529</cropfactor>
    </camera>

    <camera>
        <maker>Fujifilm</maker>
        <model>X-A2</model>
        <mount>Fujifilm X</mount>
        <cropfactor>1.529</cropfactor>
    </camera>

    <camera>
        <maker>Fujifilm</maker>
        <model>X-T10</model>
        <mount>Fujifilm X</mount>
        <cropfactor>1.529</cropfactor>
    </camera>

    <camera>
        <maker>Fujifilm</maker>
        <model>X-T20</model>
        <mount>Fujifilm X</mount>
        <cropfactor>1.529</cropfactor>
    </camera>

    <camera>
        <maker>Fujifilm</maker>
<<<<<<< HEAD
        <model>X-E3</model>
=======
        <model>X-T100</model>
>>>>>>> 71cf37a7
        <mount>Fujifilm X</mount>
        <cropfactor>1.529</cropfactor>
    </camera>

<<<<<<< HEAD
    <camera>
        <maker>Fujifilm</maker>
        <model>X-T30</model>
        <mount>Fujifilm X</mount>
        <cropfactor>1.534</cropfactor>
    </camera>

    <camera>
        <maker>Fujifilm</maker>
        <model>X-T3</model>
        <mount>Fujifilm X</mount>
        <cropfactor>1.534</cropfactor>
    </camera>
=======
>>>>>>> 71cf37a7
    <lens>
        <maker>Fujifilm</maker>
        <model>XF18-55mmF2.8-4 R LM OIS</model>
        <model lang="en">XF 18-55mm f/2.8-4 R LM OIS</model>
        <mount>Fujifilm X</mount>
        <cropfactor>1.529</cropfactor>
        <calibration>
            <!-- Taken with X-E1 -->
            <distortion model="ptlens" focal="18" a="0.02808" b="-0.10604" c="0.07041"/>
            <distortion model="ptlens" focal="22.3" a="0.01298" b="-0.03695" c="0.01899"/>
            <distortion model="ptlens" focal="27.7" a="0.03709" b="-0.11695" c="0.1187"/>
            <distortion model="ptlens" focal="35.8" a="0.02942" b="-0.08799" c="0.09673"/>
            <distortion model="ptlens" focal="44.4" a="0.00611" b="-0.00562" c="0.0159"/>
            <distortion model="ptlens" focal="55" a="0.00491" b="-0.00114" c="0.01427"/>
            <tca model="poly3" focal="18" br="-0.0001885" vr="1.0006600" bb="0.0001738" vb="0.9998316"/>
            <tca model="poly3" focal="22.3" br="-0.0001934" vr="1.0004668" bb="0.0002412" vb="0.9997719"/>
            <tca model="poly3" focal="27.7" br="-0.0001630" vr="1.0003388" bb="0.0001984" vb="0.9997897"/>
            <tca model="poly3" focal="35.8" br="-0.0001699" vr="1.0002943" bb="0.0001666" vb="0.9997469"/>
            <tca model="poly3" focal="44.4" br="-0.0001304" vr="1.0002094" bb="0.0001355" vb="0.9996474"/>
            <tca model="poly3" focal="55" br="-0.0001185" vr="1.0001664" bb="0.0001695" vb="0.9993813"/>
            <!-- Taken with Fujifilm X-T1 -->
            <vignetting model="pa" focal="18" aperture="2.8" distance="10" k1="-0.9940" k2="0.9214" k3="-0.6090"/>
            <vignetting model="pa" focal="18" aperture="2.8" distance="1000" k1="-0.9940" k2="0.9214" k3="-0.6090"/>
            <vignetting model="pa" focal="18" aperture="4" distance="10" k1="-0.2929" k2="-0.2031" k3="-0.0206"/>
            <vignetting model="pa" focal="18" aperture="4" distance="1000" k1="-0.2929" k2="-0.2031" k3="-0.0206"/>
            <vignetting model="pa" focal="18" aperture="5.6" distance="10" k1="-0.4171" k2="0.2130" k3="-0.2220"/>
            <vignetting model="pa" focal="18" aperture="5.6" distance="1000" k1="-0.4171" k2="0.2130" k3="-0.2220"/>
            <vignetting model="pa" focal="18" aperture="8" distance="10" k1="-0.3676" k2="0.0019" k3="-0.0094"/>
            <vignetting model="pa" focal="18" aperture="8" distance="1000" k1="-0.3676" k2="0.0019" k3="-0.0094"/>
            <vignetting model="pa" focal="18" aperture="11" distance="10" k1="-0.3752" k2="0.0224" k3="-0.0227"/>
            <vignetting model="pa" focal="18" aperture="11" distance="1000" k1="-0.3752" k2="0.0224" k3="-0.0227"/>
            <vignetting model="pa" focal="18" aperture="16" distance="10" k1="-0.3861" k2="0.0443" k3="-0.0331"/>
            <vignetting model="pa" focal="18" aperture="16" distance="1000" k1="-0.3861" k2="0.0443" k3="-0.0331"/>
            <vignetting model="pa" focal="18" aperture="22" distance="10" k1="-0.3907" k2="0.0521" k3="-0.0360"/>
            <vignetting model="pa" focal="18" aperture="22" distance="1000" k1="-0.3907" k2="0.0521" k3="-0.0360"/>
            <vignetting model="pa" focal="23.3" aperture="3.2" distance="10" k1="-1.0139" k2="1.2731" k3="-0.7978"/>
            <vignetting model="pa" focal="23.3" aperture="3.2" distance="1000" k1="-1.0139" k2="1.2731" k3="-0.7978"/>
            <vignetting model="pa" focal="23.3" aperture="4" distance="10" k1="-0.3673" k2="-0.0866" k3="0.0234"/>
            <vignetting model="pa" focal="23.3" aperture="4" distance="1000" k1="-0.3673" k2="-0.0866" k3="0.0234"/>
            <vignetting model="pa" focal="23.3" aperture="5.6" distance="10" k1="-0.3168" k2="0.0613" k3="-0.0534"/>
            <vignetting model="pa" focal="23.3" aperture="5.6" distance="1000" k1="-0.3168" k2="0.0613" k3="-0.0534"/>
            <vignetting model="pa" focal="23.3" aperture="8" distance="10" k1="-0.3039" k2="0.0142" k3="-0.0113"/>
            <vignetting model="pa" focal="23.3" aperture="8" distance="1000" k1="-0.3039" k2="0.0142" k3="-0.0113"/>
            <vignetting model="pa" focal="23.3" aperture="11" distance="10" k1="-0.3033" k2="0.0151" k3="-0.0123"/>
            <vignetting model="pa" focal="23.3" aperture="11" distance="1000" k1="-0.3033" k2="0.0151" k3="-0.0123"/>
            <vignetting model="pa" focal="23.3" aperture="16" distance="10" k1="-0.3170" k2="0.0485" k3="-0.0348"/>
            <vignetting model="pa" focal="23.3" aperture="16" distance="1000" k1="-0.3170" k2="0.0485" k3="-0.0348"/>
            <vignetting model="pa" focal="23.3" aperture="22" distance="10" k1="-0.3237" k2="0.0555" k3="-0.0357"/>
            <vignetting model="pa" focal="23.3" aperture="22" distance="1000" k1="-0.3237" k2="0.0555" k3="-0.0357"/>
            <vignetting model="pa" focal="28.9" aperture="3.2" distance="10" k1="-0.9565" k2="1.3570" k3="-0.9694"/>
            <vignetting model="pa" focal="28.9" aperture="3.2" distance="1000" k1="-0.9565" k2="1.3570" k3="-0.9694"/>
            <vignetting model="pa" focal="28.9" aperture="4" distance="10" k1="-0.3912" k2="0.2104" k3="-0.2598"/>
            <vignetting model="pa" focal="28.9" aperture="4" distance="1000" k1="-0.3912" k2="0.2104" k3="-0.2598"/>
            <vignetting model="pa" focal="28.9" aperture="5.6" distance="10" k1="-0.2824" k2="0.0648" k3="-0.0563"/>
            <vignetting model="pa" focal="28.9" aperture="5.6" distance="1000" k1="-0.2824" k2="0.0648" k3="-0.0563"/>
            <vignetting model="pa" focal="28.9" aperture="8" distance="10" k1="-0.2744" k2="0.0335" k3="-0.0273"/>
            <vignetting model="pa" focal="28.9" aperture="8" distance="1000" k1="-0.2744" k2="0.0335" k3="-0.0273"/>
            <vignetting model="pa" focal="28.9" aperture="11" distance="10" k1="-0.2786" k2="0.0444" k3="-0.0334"/>
            <vignetting model="pa" focal="28.9" aperture="11" distance="1000" k1="-0.2786" k2="0.0444" k3="-0.0334"/>
            <vignetting model="pa" focal="28.9" aperture="16" distance="10" k1="-0.2878" k2="0.0649" k3="-0.0462"/>
            <vignetting model="pa" focal="28.9" aperture="16" distance="1000" k1="-0.2878" k2="0.0649" k3="-0.0462"/>
            <vignetting model="pa" focal="28.9" aperture="22" distance="10" k1="-0.2878" k2="0.0600" k3="-0.0421"/>
            <vignetting model="pa" focal="28.9" aperture="22" distance="1000" k1="-0.2878" k2="0.0600" k3="-0.0421"/>
            <vignetting model="pa" focal="35.8" aperture="3.6" distance="10" k1="-0.8448" k2="1.2051" k3="-0.9476"/>
            <vignetting model="pa" focal="35.8" aperture="3.6" distance="1000" k1="-0.8448" k2="1.2051" k3="-0.9476"/>
            <vignetting model="pa" focal="35.8" aperture="4" distance="10" k1="-0.6601" k2="0.8248" k3="-0.6931"/>
            <vignetting model="pa" focal="35.8" aperture="4" distance="1000" k1="-0.6601" k2="0.8248" k3="-0.6931"/>
            <vignetting model="pa" focal="35.8" aperture="5.6" distance="10" k1="-0.3767" k2="0.4933" k3="-0.4300"/>
            <vignetting model="pa" focal="35.8" aperture="5.6" distance="1000" k1="-0.3767" k2="0.4933" k3="-0.4300"/>
            <vignetting model="pa" focal="35.8" aperture="8" distance="10" k1="-0.2710" k2="0.0847" k3="-0.0614"/>
            <vignetting model="pa" focal="35.8" aperture="8" distance="1000" k1="-0.2710" k2="0.0847" k3="-0.0614"/>
            <vignetting model="pa" focal="35.8" aperture="11" distance="10" k1="-0.2727" k2="0.0875" k3="-0.0614"/>
            <vignetting model="pa" focal="35.8" aperture="11" distance="1000" k1="-0.2727" k2="0.0875" k3="-0.0614"/>
            <vignetting model="pa" focal="35.8" aperture="16" distance="10" k1="-0.2772" k2="0.1002" k3="-0.0710"/>
            <vignetting model="pa" focal="35.8" aperture="16" distance="1000" k1="-0.2772" k2="0.1002" k3="-0.0710"/>
            <vignetting model="pa" focal="35.8" aperture="22" distance="10" k1="-0.2818" k2="0.1161" k3="-0.0841"/>
            <vignetting model="pa" focal="35.8" aperture="22" distance="1000" k1="-0.2818" k2="0.1161" k3="-0.0841"/>
            <vignetting model="pa" focal="55" aperture="4" distance="10" k1="-0.4700" k2="0.1851" k3="-0.3613"/>
            <vignetting model="pa" focal="55" aperture="4" distance="1000" k1="-0.4700" k2="0.1851" k3="-0.3613"/>
            <vignetting model="pa" focal="55" aperture="5.6" distance="10" k1="-0.3795" k2="0.7246" k3="-0.7785"/>
            <vignetting model="pa" focal="55" aperture="5.6" distance="1000" k1="-0.3795" k2="0.7246" k3="-0.7785"/>
            <vignetting model="pa" focal="55" aperture="8" distance="10" k1="-0.3782" k2="0.6199" k3="-0.5550"/>
            <vignetting model="pa" focal="55" aperture="8" distance="1000" k1="-0.3782" k2="0.6199" k3="-0.5550"/>
            <vignetting model="pa" focal="55" aperture="11" distance="10" k1="-0.2621" k2="0.1629" k3="-0.1325"/>
            <vignetting model="pa" focal="55" aperture="11" distance="1000" k1="-0.2621" k2="0.1629" k3="-0.1325"/>
            <vignetting model="pa" focal="55" aperture="16" distance="10" k1="-0.2565" k2="0.1369" k3="-0.1058"/>
            <vignetting model="pa" focal="55" aperture="16" distance="1000" k1="-0.2565" k2="0.1369" k3="-0.1058"/>
            <vignetting model="pa" focal="55" aperture="22" distance="10" k1="-0.2428" k2="0.1097" k3="-0.0909"/>
            <vignetting model="pa" focal="55" aperture="22" distance="1000" k1="-0.2428" k2="0.1097" k3="-0.0909"/>
        </calibration>
    </lens>

    <lens>
        <maker>Fujifilm</maker>
        <model>XC16-50mmF3.5-5.6 OIS</model>
        <model lang="en">XC 16-50mm f/3.5-5.6 OIS</model>
        <mount>Fujifilm X</mount>
        <cropfactor>1.529</cropfactor>
        <calibration>
            <!-- Taken with X-M1 -->
            <distortion model="ptlens" focal="16" a="0.02487" b="-0.09617" c="0.03106"/>
            <distortion model="ptlens" focal="22.2" a="0.00843" b="-0.03427" c="0.01288"/>
            <distortion model="ptlens" focal="28.2" a="0.01218" b="-0.05193" c="0.0513"/>
            <distortion model="ptlens" focal="34" a="-0.00417" b="0.01591" c="-0.02319"/>
            <distortion model="ptlens" focal="41.8" a="0" b="-0.00159" c="0"/>
            <distortion model="ptlens" focal="50" a="0" b="0.00416" c="0"/>
            <tca model="poly3" focal="16" br="-0.0001013" vr="1.0003838" bb="0.0000720" vb="1.0000557"/>
            <tca model="poly3" focal="22.2" br="-0.0000844" vr="1.0002839" bb="0.0000997" vb="0.9999382"/>
            <tca model="poly3" focal="29.5" br="-0.0000603" vr="1.0002492" bb="0.0000545" vb="0.9999185"/>
            <tca model="poly3" focal="37.1" br="-0.0000480" vr="1.0002372" bb="0.0000296" vb="0.9998630"/>
            <tca model="poly3" focal="50" br="-0.0000550" vr="1.0001813" bb="0.0000121" vb="0.9997167"/>
            <vignetting model="pa" focal="16" aperture="3.5" distance="10" k1="-1.1839" k2="1.2688" k3="-0.6976"/>
            <vignetting model="pa" focal="16" aperture="3.5" distance="1000" k1="-1.1839" k2="1.2688" k3="-0.6976"/>
            <vignetting model="pa" focal="16" aperture="4" distance="10" k1="-0.5706" k2="-0.1552" k3="0.2003"/>
            <vignetting model="pa" focal="16" aperture="4" distance="1000" k1="-0.5706" k2="-0.1552" k3="0.2003"/>
            <vignetting model="pa" focal="16" aperture="5.6" distance="10" k1="-0.1243" k2="-0.5545" k3="0.2593"/>
            <vignetting model="pa" focal="16" aperture="5.6" distance="1000" k1="-0.1243" k2="-0.5545" k3="0.2593"/>
            <vignetting model="pa" focal="16" aperture="8" distance="10" k1="-0.2917" k2="0.0492" k3="-0.0798"/>
            <vignetting model="pa" focal="16" aperture="8" distance="1000" k1="-0.2917" k2="0.0492" k3="-0.0798"/>
            <vignetting model="pa" focal="16" aperture="11" distance="10" k1="-0.2665" k2="-0.0732" k3="0.0502"/>
            <vignetting model="pa" focal="16" aperture="11" distance="1000" k1="-0.2665" k2="-0.0732" k3="0.0502"/>
            <vignetting model="pa" focal="16" aperture="16" distance="10" k1="-0.2743" k2="-0.0585" k3="0.0416"/>
            <vignetting model="pa" focal="16" aperture="16" distance="1000" k1="-0.2743" k2="-0.0585" k3="0.0416"/>
            <vignetting model="pa" focal="16" aperture="22" distance="10" k1="-0.2939" k2="-0.0216" k3="0.0203"/>
            <vignetting model="pa" focal="16" aperture="22" distance="1000" k1="-0.2939" k2="-0.0216" k3="0.0203"/>
            <vignetting model="pa" focal="22.2" aperture="4" distance="10" k1="-0.9609" k2="0.9526" k3="-0.4347"/>
            <vignetting model="pa" focal="22.2" aperture="4" distance="1000" k1="-0.9609" k2="0.9526" k3="-0.4347"/>
            <vignetting model="pa" focal="22.2" aperture="5.6" distance="10" k1="-0.0607" k2="-0.5769" k3="0.3142"/>
            <vignetting model="pa" focal="22.2" aperture="5.6" distance="1000" k1="-0.0607" k2="-0.5769" k3="0.3142"/>
            <vignetting model="pa" focal="22.2" aperture="8" distance="10" k1="-0.2201" k2="0.0815" k3="-0.0674"/>
            <vignetting model="pa" focal="22.2" aperture="8" distance="1000" k1="-0.2201" k2="0.0815" k3="-0.0674"/>
            <vignetting model="pa" focal="22.2" aperture="11" distance="10" k1="-0.2106" k2="0.0205" k3="0.0001"/>
            <vignetting model="pa" focal="22.2" aperture="11" distance="1000" k1="-0.2106" k2="0.0205" k3="0.0001"/>
            <vignetting model="pa" focal="22.2" aperture="16" distance="10" k1="-0.2208" k2="0.0402" k3="-0.0109"/>
            <vignetting model="pa" focal="22.2" aperture="16" distance="1000" k1="-0.2208" k2="0.0402" k3="-0.0109"/>
            <vignetting model="pa" focal="22.2" aperture="22" distance="10" k1="-0.2409" k2="0.0809" k3="-0.0369"/>
            <vignetting model="pa" focal="22.2" aperture="22" distance="1000" k1="-0.2409" k2="0.0809" k3="-0.0369"/>
            <vignetting model="pa" focal="29.5" aperture="4.7" distance="10" k1="-0.8714" k2="0.9190" k3="-0.4339"/>
            <vignetting model="pa" focal="29.5" aperture="4.7" distance="1000" k1="-0.8714" k2="0.9190" k3="-0.4339"/>
            <vignetting model="pa" focal="29.5" aperture="5.6" distance="10" k1="-0.0995" k2="-0.5194" k3="0.3242"/>
            <vignetting model="pa" focal="29.5" aperture="5.6" distance="1000" k1="-0.0995" k2="-0.5194" k3="0.3242"/>
            <vignetting model="pa" focal="29.5" aperture="8" distance="10" k1="-0.1767" k2="0.0901" k3="-0.0842"/>
            <vignetting model="pa" focal="29.5" aperture="8" distance="1000" k1="-0.1767" k2="0.0901" k3="-0.0842"/>
            <vignetting model="pa" focal="29.5" aperture="11" distance="10" k1="-0.1791" k2="0.0441" k3="-0.0163"/>
            <vignetting model="pa" focal="29.5" aperture="11" distance="1000" k1="-0.1791" k2="0.0441" k3="-0.0163"/>
            <vignetting model="pa" focal="29.5" aperture="16" distance="10" k1="-0.1945" k2="0.0750" k3="-0.0336"/>
            <vignetting model="pa" focal="29.5" aperture="16" distance="1000" k1="-0.1945" k2="0.0750" k3="-0.0336"/>
            <vignetting model="pa" focal="29.5" aperture="22" distance="10" k1="-0.2026" k2="0.0875" k3="-0.0397"/>
            <vignetting model="pa" focal="29.5" aperture="22" distance="1000" k1="-0.2026" k2="0.0875" k3="-0.0397"/>
            <vignetting model="pa" focal="35.5" aperture="5.6" distance="10" k1="-0.3113" k2="-0.1482" k3="0.1584"/>
            <vignetting model="pa" focal="35.5" aperture="5.6" distance="1000" k1="-0.3113" k2="-0.1482" k3="0.1584"/>
            <vignetting model="pa" focal="35.5" aperture="8" distance="10" k1="-0.1623" k2="0.1135" k3="-0.1163"/>
            <vignetting model="pa" focal="35.5" aperture="8" distance="1000" k1="-0.1623" k2="0.1135" k3="-0.1163"/>
            <vignetting model="pa" focal="35.5" aperture="11" distance="10" k1="-0.1579" k2="0.0460" k3="-0.0163"/>
            <vignetting model="pa" focal="35.5" aperture="11" distance="1000" k1="-0.1579" k2="0.0460" k3="-0.0163"/>
            <vignetting model="pa" focal="35.5" aperture="16" distance="10" k1="-0.1710" k2="0.0757" k3="-0.0348"/>
            <vignetting model="pa" focal="35.5" aperture="16" distance="1000" k1="-0.1710" k2="0.0757" k3="-0.0348"/>
            <vignetting model="pa" focal="35.5" aperture="22" distance="10" k1="-0.1645" k2="0.0550" k3="-0.0204"/>
            <vignetting model="pa" focal="35.5" aperture="22" distance="1000" k1="-0.1645" k2="0.0550" k3="-0.0204"/>
            <vignetting model="pa" focal="40.2" aperture="5.3" distance="10" k1="-0.7175" k2="0.7596" k3="-0.3610"/>
            <vignetting model="pa" focal="40.2" aperture="5.3" distance="1000" k1="-0.7175" k2="0.7596" k3="-0.3610"/>
            <vignetting model="pa" focal="40.2" aperture="5.6" distance="10" k1="-0.2833" k2="-0.1402" k3="0.1490"/>
            <vignetting model="pa" focal="40.2" aperture="5.6" distance="1000" k1="-0.2833" k2="-0.1402" k3="0.1490"/>
            <vignetting model="pa" focal="40.2" aperture="8" distance="10" k1="-0.1516" k2="0.1215" k3="-0.1076"/>
            <vignetting model="pa" focal="40.2" aperture="8" distance="1000" k1="-0.1516" k2="0.1215" k3="-0.1076"/>
            <vignetting model="pa" focal="40.2" aperture="11" distance="10" k1="-0.1462" k2="0.0599" k3="-0.0293"/>
            <vignetting model="pa" focal="40.2" aperture="11" distance="1000" k1="-0.1462" k2="0.0599" k3="-0.0293"/>
            <vignetting model="pa" focal="40.2" aperture="16" distance="10" k1="-0.1531" k2="0.0708" k3="-0.0345"/>
            <vignetting model="pa" focal="40.2" aperture="16" distance="1000" k1="-0.1531" k2="0.0708" k3="-0.0345"/>
            <vignetting model="pa" focal="40.2" aperture="22" distance="10" k1="-0.1474" k2="0.0529" k3="-0.0227"/>
            <vignetting model="pa" focal="40.2" aperture="22" distance="1000" k1="-0.1474" k2="0.0529" k3="-0.0227"/>
            <vignetting model="pa" focal="50" aperture="5.6" distance="10" k1="-0.7982" k2="1.2935" k3="-0.9377"/>
            <vignetting model="pa" focal="50" aperture="5.6" distance="1000" k1="-0.7982" k2="1.2935" k3="-0.9377"/>
            <vignetting model="pa" focal="50" aperture="8" distance="10" k1="-0.0891" k2="0.0030" k3="-0.0895"/>
            <vignetting model="pa" focal="50" aperture="8" distance="1000" k1="-0.0891" k2="0.0030" k3="-0.0895"/>
            <vignetting model="pa" focal="50" aperture="11" distance="10" k1="-0.1110" k2="0.0315" k3="-0.0167"/>
            <vignetting model="pa" focal="50" aperture="11" distance="1000" k1="-0.1110" k2="0.0315" k3="-0.0167"/>
            <vignetting model="pa" focal="50" aperture="16" distance="10" k1="-0.1146" k2="0.0370" k3="-0.0193"/>
            <vignetting model="pa" focal="50" aperture="16" distance="1000" k1="-0.1146" k2="0.0370" k3="-0.0193"/>
            <vignetting model="pa" focal="50" aperture="22" distance="10" k1="-0.1198" k2="0.0400" k3="-0.0190"/>
            <vignetting model="pa" focal="50" aperture="22" distance="1000" k1="-0.1198" k2="0.0400" k3="-0.0190"/>
        </calibration>
    </lens>

    <lens>
        <maker>Fujifilm</maker>
        <model>XC50-230mmF4.5-6.7 OIS</model>
        <model lang="en">XC 50-230mm f/4.5-6.7 OIS</model>
        <mount>Fujifilm X</mount>
        <cropfactor>1.529</cropfactor>
        <calibration>
            <!-- Taken with X-M1 -->
            <distortion model="poly3" focal="50" k1="0.0017"/>
            <distortion model="poly3" focal="67.1" k1="0.00774"/>
            <distortion model="poly3" focal="101.2" k1="0.00967"/>
            <distortion model="poly3" focal="135.7" k1="0.00836"/>
            <distortion model="poly3" focal="181.9" k1="0.0089"/>
            <distortion model="poly3" focal="230" k1="0.00772"/>
            <tca model="poly3" focal="50" br="-0.0001000" vr="1.0003015" bb="0.0001185" vb="0.9999656"/>
            <tca model="poly3" focal="67.1" br="-0.0000913" vr="1.0002869" bb="0.0000633" vb="0.9998660"/>
            <tca model="poly3" focal="101.2" br="-0.0000511" vr="1.0001847" bb="0.0000461" vb="0.9996973"/>
            <tca model="poly3" focal="107.3" br="-0.0000559" vr="1.0001940" bb="0.0000439" vb="0.9996962"/>
            <tca model="poly3" focal="135.7" br="-0.0000520" vr="1.0001402" bb="0.0000174" vb="0.9995976"/>
            <tca model="poly3" focal="152.6" br="-0.0000292" vr="1.0000646" bb="-0.0000088" vb="0.9995959"/>
            <tca model="poly3" focal="181.9" br="-0.0000091" vr="0.9999066" bb="0.0000116" vb="0.9995961"/>
            <tca model="poly3" focal="230" br="-0.0000631" vr="0.9994886" bb="0.0000510" vb="0.9998227"/>
            <vignetting model="pa" focal="50" aperture="4.5" distance="10" k1="-0.2342" k2="-1.3181" k3="0.9147"/>
            <vignetting model="pa" focal="50" aperture="4.5" distance="1000" k1="-0.2342" k2="-1.3181" k3="0.9147"/>
            <vignetting model="pa" focal="50" aperture="5.6" distance="10" k1="0.0704" k2="-1.0728" k3="0.4962"/>
            <vignetting model="pa" focal="50" aperture="5.6" distance="1000" k1="0.0704" k2="-1.0728" k3="0.4962"/>
            <vignetting model="pa" focal="50" aperture="8" distance="10" k1="-0.2497" k2="0.2275" k3="-0.3150"/>
            <vignetting model="pa" focal="50" aperture="8" distance="1000" k1="-0.2497" k2="0.2275" k3="-0.3150"/>
            <vignetting model="pa" focal="50" aperture="11" distance="10" k1="-0.2653" k2="0.1802" k3="-0.1343"/>
            <vignetting model="pa" focal="50" aperture="11" distance="1000" k1="-0.2653" k2="0.1802" k3="-0.1343"/>
            <vignetting model="pa" focal="50" aperture="16" distance="10" k1="-0.2292" k2="0.0352" k3="-0.0001"/>
            <vignetting model="pa" focal="50" aperture="16" distance="1000" k1="-0.2292" k2="0.0352" k3="-0.0001"/>
            <vignetting model="pa" focal="50" aperture="22" distance="10" k1="-0.2299" k2="0.0366" k3="-0.0004"/>
            <vignetting model="pa" focal="50" aperture="22" distance="1000" k1="-0.2299" k2="0.0366" k3="-0.0004"/>
            <vignetting model="pa" focal="63.2" aperture="4.8" distance="10" k1="-0.2358" k2="-0.9246" k3="0.6416"/>
            <vignetting model="pa" focal="63.2" aperture="4.8" distance="1000" k1="-0.2358" k2="-0.9246" k3="0.6416"/>
            <vignetting model="pa" focal="63.2" aperture="5.6" distance="10" k1="-0.0466" k2="-0.4433" k3="0.1303"/>
            <vignetting model="pa" focal="63.2" aperture="5.6" distance="1000" k1="-0.0466" k2="-0.4433" k3="0.1303"/>
            <vignetting model="pa" focal="63.2" aperture="8" distance="10" k1="-0.1943" k2="0.0410" k3="-0.0102"/>
            <vignetting model="pa" focal="63.2" aperture="8" distance="1000" k1="-0.1943" k2="0.0410" k3="-0.0102"/>
            <vignetting model="pa" focal="63.2" aperture="11" distance="10" k1="-0.1952" k2="0.0373" k3="-0.0041"/>
            <vignetting model="pa" focal="63.2" aperture="11" distance="1000" k1="-0.1952" k2="0.0373" k3="-0.0041"/>
            <vignetting model="pa" focal="63.2" aperture="16" distance="10" k1="-0.1963" k2="0.0381" k3="-0.0037"/>
            <vignetting model="pa" focal="63.2" aperture="16" distance="1000" k1="-0.1963" k2="0.0381" k3="-0.0037"/>
            <vignetting model="pa" focal="63.2" aperture="22" distance="10" k1="-0.2109" k2="0.0707" k3="-0.0253"/>
            <vignetting model="pa" focal="63.2" aperture="22" distance="1000" k1="-0.2109" k2="0.0707" k3="-0.0253"/>
            <vignetting model="pa" focal="95.4" aperture="5.4" distance="10" k1="-0.2328" k2="-0.7301" k3="0.5121"/>
            <vignetting model="pa" focal="95.4" aperture="5.4" distance="1000" k1="-0.2328" k2="-0.7301" k3="0.5121"/>
            <vignetting model="pa" focal="95.4" aperture="5.6" distance="10" k1="-0.0398" k2="-0.7432" k3="0.4136"/>
            <vignetting model="pa" focal="95.4" aperture="5.6" distance="1000" k1="-0.0398" k2="-0.7432" k3="0.4136"/>
            <vignetting model="pa" focal="95.4" aperture="8" distance="10" k1="-0.1912" k2="0.1743" k3="-0.1720"/>
            <vignetting model="pa" focal="95.4" aperture="8" distance="1000" k1="-0.1912" k2="0.1743" k3="-0.1720"/>
            <vignetting model="pa" focal="95.4" aperture="11" distance="10" k1="-0.1824" k2="0.0825" k3="-0.0324"/>
            <vignetting model="pa" focal="95.4" aperture="11" distance="1000" k1="-0.1824" k2="0.0825" k3="-0.0324"/>
            <vignetting model="pa" focal="95.4" aperture="16" distance="10" k1="-0.1852" k2="0.0889" k3="-0.0363"/>
            <vignetting model="pa" focal="95.4" aperture="16" distance="1000" k1="-0.1852" k2="0.0889" k3="-0.0363"/>
            <vignetting model="pa" focal="95.4" aperture="22" distance="10" k1="-0.1732" k2="0.0609" k3="-0.0185"/>
            <vignetting model="pa" focal="95.4" aperture="22" distance="1000" k1="-0.1732" k2="0.0609" k3="-0.0185"/>
            <vignetting model="pa" focal="127.9" aperture="5.8" distance="10" k1="-0.0938" k2="-0.9267" k3="0.5128"/>
            <vignetting model="pa" focal="127.9" aperture="5.8" distance="1000" k1="-0.0938" k2="-0.9267" k3="0.5128"/>
            <vignetting model="pa" focal="127.9" aperture="8" distance="10" k1="-0.1421" k2="0.1737" k3="-0.2982"/>
            <vignetting model="pa" focal="127.9" aperture="8" distance="1000" k1="-0.1421" k2="0.1737" k3="-0.2982"/>
            <vignetting model="pa" focal="127.9" aperture="11" distance="10" k1="-0.1462" k2="0.0739" k3="-0.0333"/>
            <vignetting model="pa" focal="127.9" aperture="11" distance="1000" k1="-0.1462" k2="0.0739" k3="-0.0333"/>
            <vignetting model="pa" focal="127.9" aperture="16" distance="10" k1="-0.1475" k2="0.0729" k3="-0.0295"/>
            <vignetting model="pa" focal="127.9" aperture="16" distance="1000" k1="-0.1475" k2="0.0729" k3="-0.0295"/>
            <vignetting model="pa" focal="127.9" aperture="22" distance="10" k1="-0.1377" k2="0.0528" k3="-0.0179"/>
            <vignetting model="pa" focal="127.9" aperture="22" distance="1000" k1="-0.1377" k2="0.0528" k3="-0.0179"/>
            <vignetting model="pa" focal="171.6" aperture="6.4" distance="10" k1="0.1066" k2="-1.6998" k3="1.0146"/>
            <vignetting model="pa" focal="171.6" aperture="6.4" distance="1000" k1="0.1066" k2="-1.6998" k3="1.0146"/>
            <vignetting model="pa" focal="171.6" aperture="8" distance="10" k1="0.1683" k2="-0.8557" k3="0.2474"/>
            <vignetting model="pa" focal="171.6" aperture="8" distance="1000" k1="0.1683" k2="-0.8557" k3="0.2474"/>
            <vignetting model="pa" focal="171.6" aperture="11" distance="10" k1="-0.2061" k2="0.4193" k3="-0.3749"/>
            <vignetting model="pa" focal="171.6" aperture="11" distance="1000" k1="-0.2061" k2="0.4193" k3="-0.3749"/>
            <vignetting model="pa" focal="171.6" aperture="16" distance="10" k1="-0.1209" k2="0.0637" k3="-0.0283"/>
            <vignetting model="pa" focal="171.6" aperture="16" distance="1000" k1="-0.1209" k2="0.0637" k3="-0.0283"/>
            <vignetting model="pa" focal="171.6" aperture="22" distance="10" k1="-0.1230" k2="0.0678" k3="-0.0306"/>
            <vignetting model="pa" focal="171.6" aperture="22" distance="1000" k1="-0.1230" k2="0.0678" k3="-0.0306"/>
            <vignetting model="pa" focal="230" aperture="6.7" distance="10" k1="-0.4666" k2="-0.5099" k3="0.3285"/>
            <vignetting model="pa" focal="230" aperture="6.7" distance="1000" k1="-0.4666" k2="-0.5099" k3="0.3285"/>
            <vignetting model="pa" focal="230" aperture="8" distance="10" k1="0.0351" k2="-0.9080" k3="0.3734"/>
            <vignetting model="pa" focal="230" aperture="8" distance="1000" k1="0.0351" k2="-0.9080" k3="0.3734"/>
            <vignetting model="pa" focal="230" aperture="11" distance="10" k1="-0.1290" k2="0.2248" k3="-0.3407"/>
            <vignetting model="pa" focal="230" aperture="11" distance="1000" k1="-0.1290" k2="0.2248" k3="-0.3407"/>
            <vignetting model="pa" focal="230" aperture="16" distance="10" k1="-0.1270" k2="0.0993" k3="-0.0612"/>
            <vignetting model="pa" focal="230" aperture="16" distance="1000" k1="-0.1270" k2="0.0993" k3="-0.0612"/>
            <vignetting model="pa" focal="230" aperture="22" distance="10" k1="-0.1088" k2="0.0432" k3="-0.0165"/>
            <vignetting model="pa" focal="230" aperture="22" distance="1000" k1="-0.1088" k2="0.0432" k3="-0.0165"/>
        </calibration>
    </lens>

    <lens>
        <maker>Fujifilm</maker>
        <model>XC50-230mmF4.5-6.7 OIS II</model>
        <model lang="en">XC 50-230mm f/4.5-6.7 OIS II</model>
        <mount>Fujifilm X</mount>
        <cropfactor>1.529</cropfactor>
        <calibration>
            <!-- Taken with Fujifilm X-E3 -->
            <distortion model="ptlens" focal="50" a="0.0041" b="-0.011" c="0.01253"/>
            <distortion model="ptlens" focal="63.2" a="-0.0005" b="0.01125" c="-0.01094"/>
            <distortion model="ptlens" focal="95.4" a="0.00925" b="-0.0187" c="0.02218"/>
            <distortion model="ptlens" focal="127.9" a="0.00613" b="-0.01447" c="0.0287"/>
            <distortion model="ptlens" focal="230" a="0.0037" b="-0.00731" c="0.02189"/>
            <tca model="poly3" focal="50" vr="1.0001464" vb="1.0000505"/>
            <tca model="poly3" focal="63.2" vr="1.0001037" vb="0.9999725"/>
            <tca model="poly3" focal="95.4" vr="1.0001525" vb="0.9996961"/>
            <tca model="poly3" focal="127.9" vr="1.0000473" vb="0.9994622"/>
            <tca model="poly3" focal="230" vr="0.9995369" vb="0.9997584"/>
            <vignetting model="pa" focal="50" aperture="4.5" distance="10" k1="-0.2017" k2="-1.3792" k3="0.9410"/>
            <vignetting model="pa" focal="50" aperture="4.5" distance="1000" k1="-0.2017" k2="-1.3792" k3="0.9410"/>
            <vignetting model="pa" focal="50" aperture="5.6" distance="10" k1="0.0447" k2="-0.8390" k3="0.3089"/>
            <vignetting model="pa" focal="50" aperture="5.6" distance="1000" k1="0.0447" k2="-0.8390" k3="0.3089"/>
            <vignetting model="pa" focal="50" aperture="8" distance="10" k1="-0.2618" k2="0.3305" k3="-0.4039"/>
            <vignetting model="pa" focal="50" aperture="8" distance="1000" k1="-0.2618" k2="0.3305" k3="-0.4039"/>
            <vignetting model="pa" focal="50" aperture="11" distance="10" k1="-0.2659" k2="0.2387" k3="-0.1976"/>
            <vignetting model="pa" focal="50" aperture="11" distance="1000" k1="-0.2659" k2="0.2387" k3="-0.1976"/>
            <vignetting model="pa" focal="50" aperture="16" distance="10" k1="-0.2208" k2="0.0577" k3="-0.0312"/>
            <vignetting model="pa" focal="50" aperture="16" distance="1000" k1="-0.2208" k2="0.0577" k3="-0.0312"/>
            <vignetting model="pa" focal="50" aperture="22" distance="10" k1="-0.2226" k2="0.0618" k3="-0.0342"/>
            <vignetting model="pa" focal="50" aperture="22" distance="1000" k1="-0.2226" k2="0.0618" k3="-0.0342"/>
            <vignetting model="pa" focal="67.1" aperture="4.8" distance="10" k1="-0.2033" k2="-0.9722" k3="0.6561"/>
            <vignetting model="pa" focal="67.1" aperture="4.8" distance="1000" k1="-0.2033" k2="-0.9722" k3="0.6561"/>
            <vignetting model="pa" focal="67.1" aperture="5.6" distance="10" k1="-0.1037" k2="-0.1384" k3="-0.0868"/>
            <vignetting model="pa" focal="67.1" aperture="5.6" distance="1000" k1="-0.1037" k2="-0.1384" k3="-0.0868"/>
            <vignetting model="pa" focal="67.1" aperture="8" distance="10" k1="-0.1910" k2="0.0672" k3="-0.0399"/>
            <vignetting model="pa" focal="67.1" aperture="8" distance="1000" k1="-0.1910" k2="0.0672" k3="-0.0399"/>
            <vignetting model="pa" focal="67.1" aperture="11" distance="10" k1="-0.1928" k2="0.0694" k3="-0.0411"/>
            <vignetting model="pa" focal="67.1" aperture="11" distance="1000" k1="-0.1928" k2="0.0694" k3="-0.0411"/>
            <vignetting model="pa" focal="67.1" aperture="16" distance="10" k1="-0.1967" k2="0.0781" k3="-0.0466"/>
            <vignetting model="pa" focal="67.1" aperture="16" distance="1000" k1="-0.1967" k2="0.0781" k3="-0.0466"/>
            <vignetting model="pa" focal="67.1" aperture="22" distance="10" k1="-0.1999" k2="0.0856" k3="-0.0510"/>
            <vignetting model="pa" focal="67.1" aperture="22" distance="1000" k1="-0.1999" k2="0.0856" k3="-0.0510"/>
            <vignetting model="pa" focal="95.4" aperture="8" distance="10" k1="-0.2060" k2="0.2518" k3="-0.2211"/>
            <vignetting model="pa" focal="95.4" aperture="8" distance="1000" k1="-0.2060" k2="0.2518" k3="-0.2211"/>
            <vignetting model="pa" focal="95.4" aperture="11" distance="10" k1="-0.1722" k2="0.1019" k3="-0.0689"/>
            <vignetting model="pa" focal="95.4" aperture="11" distance="1000" k1="-0.1722" k2="0.1019" k3="-0.0689"/>
            <vignetting model="pa" focal="95.4" aperture="16" distance="10" k1="-0.1750" k2="0.1080" k3="-0.0728"/>
            <vignetting model="pa" focal="95.4" aperture="16" distance="1000" k1="-0.1750" k2="0.1080" k3="-0.0728"/>
            <vignetting model="pa" focal="101.2" aperture="5.4" distance="10" k1="-0.2111" k2="-0.7534" k3="0.5051"/>
            <vignetting model="pa" focal="101.2" aperture="5.4" distance="1000" k1="-0.2111" k2="-0.7534" k3="0.5051"/>
            <vignetting model="pa" focal="101.2" aperture="5.6" distance="10" k1="-0.0229" k2="-0.5793" k3="0.2589"/>
            <vignetting model="pa" focal="101.2" aperture="5.6" distance="1000" k1="-0.0229" k2="-0.5793" k3="0.2589"/>
            <vignetting model="pa" focal="101.2" aperture="22" distance="10" k1="-0.1829" k2="0.1211" k3="-0.0775"/>
            <vignetting model="pa" focal="101.2" aperture="22" distance="1000" k1="-0.1829" k2="0.1211" k3="-0.0775"/>
            <vignetting model="pa" focal="135.7" aperture="6" distance="10" k1="-0.0823" k2="-0.9387" k3="0.4967"/>
            <vignetting model="pa" focal="135.7" aperture="6" distance="1000" k1="-0.0823" k2="-0.9387" k3="0.4967"/>
            <vignetting model="pa" focal="135.7" aperture="8" distance="10" k1="-0.1917" k2="0.3688" k3="-0.4282"/>
            <vignetting model="pa" focal="135.7" aperture="8" distance="1000" k1="-0.1917" k2="0.3688" k3="-0.4282"/>
            <vignetting model="pa" focal="135.7" aperture="11" distance="10" k1="-0.1588" k2="0.1402" k3="-0.0966"/>
            <vignetting model="pa" focal="135.7" aperture="11" distance="1000" k1="-0.1588" k2="0.1402" k3="-0.0966"/>
            <vignetting model="pa" focal="135.7" aperture="16" distance="10" k1="-0.1620" k2="0.1469" k3="-0.1003"/>
            <vignetting model="pa" focal="135.7" aperture="16" distance="1000" k1="-0.1620" k2="0.1469" k3="-0.1003"/>
            <vignetting model="pa" focal="135.7" aperture="22" distance="10" k1="-0.1679" k2="0.1525" k3="-0.0997"/>
            <vignetting model="pa" focal="135.7" aperture="22" distance="1000" k1="-0.1679" k2="0.1525" k3="-0.0997"/>
            <vignetting model="pa" focal="230" aperture="6.7" distance="10" k1="-0.5626" k2="-0.2611" k3="0.1603"/>
            <vignetting model="pa" focal="230" aperture="6.7" distance="1000" k1="-0.5626" k2="-0.2611" k3="0.1603"/>
            <vignetting model="pa" focal="230" aperture="8" distance="10" k1="-0.0150" k2="-0.6212" k3="0.1519"/>
            <vignetting model="pa" focal="230" aperture="8" distance="1000" k1="-0.0150" k2="-0.6212" k3="0.1519"/>
            <vignetting model="pa" focal="230" aperture="11" distance="10" k1="-0.1963" k2="0.4052" k3="-0.4608"/>
            <vignetting model="pa" focal="230" aperture="11" distance="1000" k1="-0.1963" k2="0.4052" k3="-0.4608"/>
            <vignetting model="pa" focal="230" aperture="16" distance="10" k1="-0.1794" k2="0.2351" k3="-0.1767"/>
            <vignetting model="pa" focal="230" aperture="16" distance="1000" k1="-0.1794" k2="0.2351" k3="-0.1767"/>
            <vignetting model="pa" focal="230" aperture="22" distance="10" k1="-0.1757" k2="0.2084" k3="-0.1484"/>
            <vignetting model="pa" focal="230" aperture="22" distance="1000" k1="-0.1757" k2="0.2084" k3="-0.1484"/>
            <!-- Taken with Fujifilm X-A2 -->
            <vignetting model="pa" focal="152.6" aperture="6.2" distance="10" k1="0.0579" k2="-1.4403" k3="0.8283"/>
            <vignetting model="pa" focal="152.6" aperture="6.2" distance="1000" k1="0.0579" k2="-1.4403" k3="0.8283"/>
            <vignetting model="pa" focal="152.6" aperture="8" distance="10" k1="-0.0975" k2="0.1577" k3="-0.3786"/>
            <vignetting model="pa" focal="152.6" aperture="8" distance="1000" k1="-0.0975" k2="0.1577" k3="-0.3786"/>
            <vignetting model="pa" focal="152.6" aperture="11" distance="10" k1="-0.1294" k2="0.0894" k3="-0.0608"/>
            <vignetting model="pa" focal="152.6" aperture="11" distance="1000" k1="-0.1294" k2="0.0894" k3="-0.0608"/>
            <vignetting model="pa" focal="152.6" aperture="16" distance="10" k1="-0.1264" k2="0.0621" k3="-0.0284"/>
            <vignetting model="pa" focal="152.6" aperture="16" distance="1000" k1="-0.1264" k2="0.0621" k3="-0.0284"/>
            <vignetting model="pa" focal="152.6" aperture="22" distance="10" k1="-0.1157" k2="0.0414" k3="-0.0159"/>
            <vignetting model="pa" focal="152.6" aperture="22" distance="1000" k1="-0.1157" k2="0.0414" k3="-0.0159"/>
        </calibration>
    </lens>

    <lens>
        <maker>Fujifilm</maker>
        <model>XF55-200mmF3.5-4.8 R LM OIS</model>
        <model lang="en">XF 55-200mm f/3.5-4.8 R LM OIS</model>
        <mount>Fujifilm X</mount>
        <cropfactor>1.529</cropfactor>
        <calibration>
            <!-- Taken with X-E2 -->
            <distortion model="poly3" focal="55" k1="0.00464"/>
            <distortion model="poly3" focal="67.1" k1="0.00754"/>
            <distortion model="poly3" focal="86" k1="0.00912"/>
            <distortion model="poly3" focal="156.1" k1="0.01009"/>
            <distortion model="poly3" focal="200" k1="0.00926"/>
            <tca model="poly3" focal="55" br="-0.0000979" vr="1.0002600" bb="0.0000512" vb="0.9999442"/>
            <tca model="poly3" focal="81.9" br="-0.0000791" vr="1.0001593" bb="0.0000312" vb="0.9999369"/>
            <tca model="poly3" focal="104.9" br="-0.0000138" vr="1.0000328" bb="0.0000383" vb="0.9998767"/>
            <tca model="poly3" focal="134.5" br="-0.0000322" vr="1.0000360" bb="0.0000025" vb="0.9999154"/>
            <tca model="poly3" focal="164" br="-0.0000368" vr="0.9999711" bb="-0.0000173" vb="0.9999506"/>
            <tca model="poly3" focal="200" br="-0.0000028" vr="0.9998289" bb="-0.0000235" vb="0.9999706"/>
            <!-- Taken with Fujifilm X-T1 -->
            <vignetting model="pa" focal="55" aperture="3.5" distance="10" k1="-0.5492" k2="-0.1769" k3="0.1260"/>
            <vignetting model="pa" focal="55" aperture="3.5" distance="1000" k1="-0.5492" k2="-0.1769" k3="0.1260"/>
            <vignetting model="pa" focal="55" aperture="4" distance="10" k1="-0.2141" k2="-0.4327" k3="0.1289"/>
            <vignetting model="pa" focal="55" aperture="4" distance="1000" k1="-0.2141" k2="-0.4327" k3="0.1289"/>
            <vignetting model="pa" focal="55" aperture="5.6" distance="10" k1="-0.3368" k2="0.4542" k3="-0.4484"/>
            <vignetting model="pa" focal="55" aperture="5.6" distance="1000" k1="-0.3368" k2="0.4542" k3="-0.4484"/>
            <vignetting model="pa" focal="55" aperture="8" distance="10" k1="-0.2919" k2="0.1993" k3="-0.1359"/>
            <vignetting model="pa" focal="55" aperture="8" distance="1000" k1="-0.2919" k2="0.1993" k3="-0.1359"/>
            <vignetting model="pa" focal="55" aperture="11" distance="10" k1="-0.2636" k2="0.0840" k3="-0.0294"/>
            <vignetting model="pa" focal="55" aperture="11" distance="1000" k1="-0.2636" k2="0.0840" k3="-0.0294"/>
            <vignetting model="pa" focal="55" aperture="16" distance="10" k1="-0.2582" k2="0.0685" k3="-0.0184"/>
            <vignetting model="pa" focal="55" aperture="16" distance="1000" k1="-0.2582" k2="0.0685" k3="-0.0184"/>
            <vignetting model="pa" focal="55" aperture="22" distance="10" k1="-0.2640" k2="0.0802" k3="-0.0246"/>
            <vignetting model="pa" focal="55" aperture="22" distance="1000" k1="-0.2640" k2="0.0802" k3="-0.0246"/>
            <vignetting model="pa" focal="70.5" aperture="3.7" distance="10" k1="-0.5783" k2="-0.0814" k3="0.0968"/>
            <vignetting model="pa" focal="70.5" aperture="3.7" distance="1000" k1="-0.5783" k2="-0.0814" k3="0.0968"/>
            <vignetting model="pa" focal="70.5" aperture="4" distance="10" k1="-0.2549" k2="-0.3636" k3="0.1405"/>
            <vignetting model="pa" focal="70.5" aperture="4" distance="1000" k1="-0.2549" k2="-0.3636" k3="0.1405"/>
            <vignetting model="pa" focal="70.5" aperture="5.6" distance="10" k1="-0.2990" k2="0.4306" k3="-0.4454"/>
            <vignetting model="pa" focal="70.5" aperture="5.6" distance="1000" k1="-0.2990" k2="0.4306" k3="-0.4454"/>
            <vignetting model="pa" focal="70.5" aperture="8" distance="10" k1="-0.2985" k2="0.2983" k3="-0.2079"/>
            <vignetting model="pa" focal="70.5" aperture="8" distance="1000" k1="-0.2985" k2="0.2983" k3="-0.2079"/>
            <vignetting model="pa" focal="70.5" aperture="11" distance="10" k1="-0.2444" k2="0.1053" k3="-0.0392"/>
            <vignetting model="pa" focal="70.5" aperture="11" distance="1000" k1="-0.2444" k2="0.1053" k3="-0.0392"/>
            <vignetting model="pa" focal="70.5" aperture="16" distance="10" k1="-0.2636" k2="0.1435" k3="-0.0602"/>
            <vignetting model="pa" focal="70.5" aperture="16" distance="1000" k1="-0.2636" k2="0.1435" k3="-0.0602"/>
            <vignetting model="pa" focal="70.5" aperture="22" distance="10" k1="-0.2503" k2="0.1065" k3="-0.0355"/>
            <vignetting model="pa" focal="70.5" aperture="22" distance="1000" k1="-0.2503" k2="0.1065" k3="-0.0355"/>
            <vignetting model="pa" focal="99.8" aperture="4" distance="10" k1="-0.4793" k2="-0.3109" k3="0.1994"/>
            <vignetting model="pa" focal="99.8" aperture="4" distance="1000" k1="-0.4793" k2="-0.3109" k3="0.1994"/>
            <vignetting model="pa" focal="99.8" aperture="5.6" distance="10" k1="-0.1900" k2="0.1171" k3="-0.2934"/>
            <vignetting model="pa" focal="99.8" aperture="5.6" distance="1000" k1="-0.1900" k2="0.1171" k3="-0.2934"/>
            <vignetting model="pa" focal="99.8" aperture="8" distance="10" k1="-0.3013" k2="0.4427" k3="-0.3427"/>
            <vignetting model="pa" focal="99.8" aperture="8" distance="1000" k1="-0.3013" k2="0.4427" k3="-0.3427"/>
            <vignetting model="pa" focal="99.8" aperture="11" distance="10" k1="-0.2354" k2="0.1593" k3="-0.0697"/>
            <vignetting model="pa" focal="99.8" aperture="11" distance="1000" k1="-0.2354" k2="0.1593" k3="-0.0697"/>
            <vignetting model="pa" focal="99.8" aperture="16" distance="10" k1="-0.2377" k2="0.1640" k3="-0.0729"/>
            <vignetting model="pa" focal="99.8" aperture="16" distance="1000" k1="-0.2377" k2="0.1640" k3="-0.0729"/>
            <vignetting model="pa" focal="99.8" aperture="22" distance="10" k1="-0.2312" k2="0.1563" k3="-0.0725"/>
            <vignetting model="pa" focal="99.8" aperture="22" distance="1000" k1="-0.2312" k2="0.1563" k3="-0.0725"/>
            <vignetting model="pa" focal="134.5" aperture="4.4" distance="10" k1="-0.3370" k2="-1.1017" k3="0.7855"/>
            <vignetting model="pa" focal="134.5" aperture="4.4" distance="1000" k1="-0.3370" k2="-1.1017" k3="0.7855"/>
            <vignetting model="pa" focal="134.5" aperture="5.6" distance="10" k1="0.1184" k2="-1.0776" k3="0.4486"/>
            <vignetting model="pa" focal="134.5" aperture="5.6" distance="1000" k1="0.1184" k2="-1.0776" k3="0.4486"/>
            <vignetting model="pa" focal="134.5" aperture="8" distance="10" k1="-0.3403" k2="0.7246" k3="-0.6513"/>
            <vignetting model="pa" focal="134.5" aperture="8" distance="1000" k1="-0.3403" k2="0.7246" k3="-0.6513"/>
            <vignetting model="pa" focal="134.5" aperture="11" distance="10" k1="-0.2257" k2="0.1999" k3="-0.1028"/>
            <vignetting model="pa" focal="134.5" aperture="11" distance="1000" k1="-0.2257" k2="0.1999" k3="-0.1028"/>
            <vignetting model="pa" focal="134.5" aperture="16" distance="10" k1="-0.2296" k2="0.2077" k3="-0.1079"/>
            <vignetting model="pa" focal="134.5" aperture="16" distance="1000" k1="-0.2296" k2="0.2077" k3="-0.1079"/>
            <vignetting model="pa" focal="134.5" aperture="22" distance="10" k1="-0.2331" k2="0.2183" k3="-0.1163"/>
            <vignetting model="pa" focal="134.5" aperture="22" distance="1000" k1="-0.2331" k2="0.2183" k3="-0.1163"/>
            <vignetting model="pa" focal="200" aperture="4.8" distance="10" k1="-0.8506" k2="0.0745" k3="0.0981"/>
            <vignetting model="pa" focal="200" aperture="4.8" distance="1000" k1="-0.8506" k2="0.0745" k3="0.0981"/>
            <vignetting model="pa" focal="200" aperture="5.6" distance="10" k1="-0.2911" k2="-0.7717" k3="0.4672"/>
            <vignetting model="pa" focal="200" aperture="5.6" distance="1000" k1="-0.2911" k2="-0.7717" k3="0.4672"/>
            <vignetting model="pa" focal="200" aperture="8" distance="10" k1="-0.1963" k2="0.3035" k3="-0.4623"/>
            <vignetting model="pa" focal="200" aperture="8" distance="1000" k1="-0.1963" k2="0.3035" k3="-0.4623"/>
            <vignetting model="pa" focal="200" aperture="11" distance="10" k1="-0.2417" k2="0.2950" k3="-0.1829"/>
            <vignetting model="pa" focal="200" aperture="11" distance="1000" k1="-0.2417" k2="0.2950" k3="-0.1829"/>
            <vignetting model="pa" focal="200" aperture="16" distance="10" k1="-0.2334" k2="0.2564" k3="-0.1456"/>
            <vignetting model="pa" focal="200" aperture="16" distance="1000" k1="-0.2334" k2="0.2564" k3="-0.1456"/>
            <vignetting model="pa" focal="200" aperture="22" distance="10" k1="-0.2272" k2="0.2404" k3="-0.1342"/>
            <vignetting model="pa" focal="200" aperture="22" distance="1000" k1="-0.2272" k2="0.2404" k3="-0.1342"/>
        </calibration>
    </lens>

    <lens>
        <maker>Fujifilm</maker>
        <model>XF27mmF2.8</model>
        <model lang="en">XF 27mm f/2.8</model>
        <mount>Fujifilm X</mount>
        <cropfactor>1.529</cropfactor>
        <calibration>
            <!-- Taken with X-A1 -->
            <distortion model="poly3" focal="27" k1="-0.00621"/>
            <tca model="poly3" focal="27" vr="0.999996" vb="1.00002"/>
            <!-- Taken with Fujifilm X-T1 -->
            <vignetting model="pa" focal="27" aperture="2.8" distance="10" k1="-0.9412" k2="0.1158" k3="0.1433"/>
            <vignetting model="pa" focal="27" aperture="2.8" distance="1000" k1="-0.9412" k2="0.1158" k3="0.1433"/>
            <vignetting model="pa" focal="27" aperture="4" distance="10" k1="-0.3815" k2="-0.0002" k3="-0.0924"/>
            <vignetting model="pa" focal="27" aperture="4" distance="1000" k1="-0.3815" k2="-0.0002" k3="-0.0924"/>
            <vignetting model="pa" focal="27" aperture="5.6" distance="10" k1="-0.5174" k2="0.4132" k3="-0.2336"/>
            <vignetting model="pa" focal="27" aperture="5.6" distance="1000" k1="-0.5174" k2="0.4132" k3="-0.2336"/>
            <vignetting model="pa" focal="27" aperture="8" distance="10" k1="-0.4814" k2="0.2629" k3="-0.0925"/>
            <vignetting model="pa" focal="27" aperture="8" distance="1000" k1="-0.4814" k2="0.2629" k3="-0.0925"/>
            <vignetting model="pa" focal="27" aperture="11" distance="10" k1="-0.4844" k2="0.2659" k3="-0.0926"/>
            <vignetting model="pa" focal="27" aperture="11" distance="1000" k1="-0.4844" k2="0.2659" k3="-0.0926"/>
            <vignetting model="pa" focal="27" aperture="16" distance="10" k1="-0.4938" k2="0.2759" k3="-0.0978"/>
            <vignetting model="pa" focal="27" aperture="16" distance="1000" k1="-0.4938" k2="0.2759" k3="-0.0978"/>
        </calibration>
    </lens>

    <lens>
        <maker>Fujifilm</maker>
        <model>XF18mmF2 R</model>
        <model lang="en">XF 18mm f/2 R</model>
        <mount>Fujifilm X</mount>
        <cropfactor>1.529</cropfactor>
        <calibration>
            <!-- Taken with X-Pro1 -->
            <distortion model="ptlens" focal="18" a="-0.01002" b="0.01206" c="-0.03947"/>
            <tca model="poly3" focal="18" br="-0.0000854" vr="1.0003786" bb="0.0002872" vb="0.9999238"/>
	    <!-- Taken with Fujifilm X-T2 -->
            <vignetting model="pa" focal="18.0" aperture="2.0" distance="10" k1="-1.4106749" k2="1.1392593" k3="-0.4179235" />
            <vignetting model="pa" focal="18.0" aperture="2.0" distance="1000" k1="-1.4106749" k2="1.1392593" k3="-0.4179235" />
            <vignetting model="pa" focal="18.0" aperture="2.8" distance="10" k1="-0.7899402" k2="-0.0385421" k3="0.2171542" />
            <vignetting model="pa" focal="18.0" aperture="2.8" distance="1000" k1="-0.7899402" k2="-0.0385421" k3="0.2171542" />
            <vignetting model="pa" focal="18.0" aperture="4.0" distance="10" k1="-0.8697535" k2="0.5341304" k3="-0.2119666" />
            <vignetting model="pa" focal="18.0" aperture="4.0" distance="1000" k1="-0.8697535" k2="0.5341304" k3="-0.2119666" />
            <vignetting model="pa" focal="18.0" aperture="5.6" distance="10" k1="-0.8717063" k2="0.4740605" k3="-0.1151865" />
            <vignetting model="pa" focal="18.0" aperture="5.6" distance="1000" k1="-0.8717063" k2="0.4740605" k3="-0.1151865" />
            <vignetting model="pa" focal="18.0" aperture="16.0" distance="10" k1="-0.8928944" k2="0.5178516" k3="-0.1407399" />
            <vignetting model="pa" focal="18.0" aperture="16.0" distance="1000" k1="-0.8928944" k2="0.5178516" k3="-0.1407399" />
        </calibration>
    </lens>

    <lens>
        <maker>Fujifilm</maker>
        <model>XF35mmF1.4 R</model>
        <model lang="en">XF 35mm f/1.4 R</model>
        <mount>Fujifilm X</mount>
        <cropfactor>1.529</cropfactor>
        <calibration>
            <!-- Taken with X-Pro1 -->
            <distortion model="ptlens" focal="35" a="0.00729" b="-0.02422" c="0.02113"/>
            <tca model="poly3" focal="35" vr="1.0001" vb="0.9999"/>
            <!-- Taken with Fujifilm X-T1 -->
            <vignetting model="pa" focal="35" aperture="1.4" distance="10" k1="-1.4164" k2="1.3668" k3="-0.6236"/>
            <vignetting model="pa" focal="35" aperture="1.4" distance="1000" k1="-1.4164" k2="1.3668" k3="-0.6236"/>
            <vignetting model="pa" focal="35" aperture="2" distance="10" k1="-0.1860" k2="-0.4906" k3="0.1979"/>
            <vignetting model="pa" focal="35" aperture="2" distance="1000" k1="-0.1860" k2="-0.4906" k3="0.1979"/>
            <vignetting model="pa" focal="35" aperture="2.8" distance="10" k1="-0.3832" k2="0.3788" k3="-0.3333"/>
            <vignetting model="pa" focal="35" aperture="2.8" distance="1000" k1="-0.3832" k2="0.3788" k3="-0.3333"/>
            <vignetting model="pa" focal="35" aperture="4" distance="10" k1="-0.3449" k2="0.1600" k3="-0.0807"/>
            <vignetting model="pa" focal="35" aperture="4" distance="1000" k1="-0.3449" k2="0.1600" k3="-0.0807"/>
            <vignetting model="pa" focal="35" aperture="5.6" distance="10" k1="-0.3384" k2="0.1392" k3="-0.0637"/>
            <vignetting model="pa" focal="35" aperture="5.6" distance="1000" k1="-0.3384" k2="0.1392" k3="-0.0637"/>
            <vignetting model="pa" focal="35" aperture="8" distance="10" k1="-0.3506" k2="0.1689" k3="-0.0838"/>
            <vignetting model="pa" focal="35" aperture="8" distance="1000" k1="-0.3506" k2="0.1689" k3="-0.0838"/>
            <vignetting model="pa" focal="35" aperture="11" distance="10" k1="-0.3582" k2="0.1811" k3="-0.0907"/>
            <vignetting model="pa" focal="35" aperture="11" distance="1000" k1="-0.3582" k2="0.1811" k3="-0.0907"/>
            <vignetting model="pa" focal="35" aperture="16" distance="10" k1="-0.3614" k2="0.1864" k3="-0.0939"/>
            <vignetting model="pa" focal="35" aperture="16" distance="1000" k1="-0.3614" k2="0.1864" k3="-0.0939"/>
        </calibration>
    </lens>

    <lens>
        <maker>Fujifilm</maker>
        <model>XF60mmF2.4 R Macro</model>
        <model lang="en">XF 60mm f/2.4 R Macro</model>
        <mount>Fujifilm X</mount>
        <cropfactor>1.529</cropfactor>
        <calibration>
            <!-- Taken with X-E2 -->
            <distortion model="poly3" focal="60" k1="0.00913"/>
            <tca model="poly3" focal="60" br="0.0000295" vr="0.9999431" bb="-0.0000805" vb="0.9999333"/>
            <!-- Taken with Fujifilm X-T1 -->
            <vignetting model="pa" focal="60" aperture="2.4" distance="10" k1="-0.7658" k2="0.2728" k3="-0.0025"/>
            <vignetting model="pa" focal="60" aperture="2.4" distance="1000" k1="-0.7658" k2="0.2728" k3="-0.0025"/>
            <vignetting model="pa" focal="60" aperture="2.8" distance="10" k1="-0.2579" k2="-0.4737" k3="0.3315"/>
            <vignetting model="pa" focal="60" aperture="2.8" distance="1000" k1="-0.2579" k2="-0.4737" k3="0.3315"/>
            <vignetting model="pa" focal="60" aperture="4" distance="10" k1="-0.3073" k2="0.1245" k3="-0.0272"/>
            <vignetting model="pa" focal="60" aperture="4" distance="1000" k1="-0.3073" k2="0.1245" k3="-0.0272"/>
            <vignetting model="pa" focal="60" aperture="5.6" distance="10" k1="-0.3041" k2="0.1121" k3="-0.0187"/>
            <vignetting model="pa" focal="60" aperture="5.6" distance="1000" k1="-0.3041" k2="0.1121" k3="-0.0187"/>
            <vignetting model="pa" focal="60" aperture="8" distance="10" k1="-0.3094" k2="0.1193" k3="-0.0223"/>
            <vignetting model="pa" focal="60" aperture="8" distance="1000" k1="-0.3094" k2="0.1193" k3="-0.0223"/>
            <vignetting model="pa" focal="60" aperture="11" distance="10" k1="-0.3144" k2="0.1294" k3="-0.0281"/>
            <vignetting model="pa" focal="60" aperture="11" distance="1000" k1="-0.3144" k2="0.1294" k3="-0.0281"/>
            <vignetting model="pa" focal="60" aperture="16" distance="10" k1="-0.3159" k2="0.1292" k3="-0.0272"/>
            <vignetting model="pa" focal="60" aperture="16" distance="1000" k1="-0.3159" k2="0.1292" k3="-0.0272"/>
            <vignetting model="pa" focal="60" aperture="22" distance="10" k1="-0.3205" k2="0.1341" k3="-0.0290"/>
            <vignetting model="pa" focal="60" aperture="22" distance="1000" k1="-0.3205" k2="0.1341" k3="-0.0290"/>
        </calibration>
    </lens>

    <lens>
        <maker>Fujifilm</maker>
        <model>XF23mmF1.4 R</model>
        <model lang="en">XF 23mm f/1.4 R</model>
        <mount>Fujifilm X</mount>
        <cropfactor>1.529</cropfactor>
        <calibration>
            <!-- Taken with X-E2 -->
            <distortion model="ptlens" focal="23" a="0.00331" b="-0.0094" c="0.00784"/>
            <tca model="poly3" focal="23" vr="1.0002" vb="1.0001"/>
            <!-- Taken with Fujifilm X-T1 -->
            <vignetting model="pa" focal="23" aperture="1.4" distance="10" k1="-1.5441" k2="1.4339" k3="-0.6158"/>
            <vignetting model="pa" focal="23" aperture="1.4" distance="1000" k1="-1.5441" k2="1.4339" k3="-0.6158"/>
            <vignetting model="pa" focal="23" aperture="2" distance="10" k1="-0.4114" k2="-0.3383" k3="0.1718"/>
            <vignetting model="pa" focal="23" aperture="2" distance="1000" k1="-0.4114" k2="-0.3383" k3="0.1718"/>
            <vignetting model="pa" focal="23" aperture="2.8" distance="10" k1="-0.5922" k2="0.3908" k3="-0.2007"/>
            <vignetting model="pa" focal="23" aperture="2.8" distance="1000" k1="-0.5922" k2="0.3908" k3="-0.2007"/>
            <vignetting model="pa" focal="23" aperture="4" distance="10" k1="-0.5682" k2="0.2531" k3="-0.0551"/>
            <vignetting model="pa" focal="23" aperture="4" distance="1000" k1="-0.5682" k2="0.2531" k3="-0.0551"/>
            <vignetting model="pa" focal="23" aperture="5.6" distance="10" k1="-0.5708" k2="0.2595" k3="-0.0611"/>
            <vignetting model="pa" focal="23" aperture="5.6" distance="1000" k1="-0.5708" k2="0.2595" k3="-0.0611"/>
            <vignetting model="pa" focal="23" aperture="8" distance="10" k1="-0.5748" k2="0.2653" k3="-0.0647"/>
            <vignetting model="pa" focal="23" aperture="8" distance="1000" k1="-0.5748" k2="0.2653" k3="-0.0647"/>
            <vignetting model="pa" focal="23" aperture="11" distance="10" k1="-0.5711" k2="0.2509" k3="-0.0545"/>
            <vignetting model="pa" focal="23" aperture="11" distance="1000" k1="-0.5711" k2="0.2509" k3="-0.0545"/>
            <vignetting model="pa" focal="23" aperture="16" distance="10" k1="-0.5706" k2="0.2446" k3="-0.0513"/>
            <vignetting model="pa" focal="23" aperture="16" distance="1000" k1="-0.5706" k2="0.2446" k3="-0.0513"/>
        </calibration>
    </lens>

    <lens>
        <maker>Fujifilm</maker>
        <model>XC16-50mmF3.5-5.6 OIS II</model>
        <model lang="en">XC 16-50mm f/3.5-5.6 OIS II</model>
        <mount>Fujifilm X</mount>
        <cropfactor>1.529</cropfactor>
        <calibration>
            <!-- Taken with Fujifilm X-A2 -->
            <distortion model="ptlens" focal="16" a="0.02234" b="-0.0861" c="0.01689"/>
            <distortion model="ptlens" focal="23.2" a="0.01026" b="-0.04209" c="0.0245"/>
            <distortion model="ptlens" focal="29.5" a="0.00387" b="-0.01658" c="0.00911"/>
            <distortion model="ptlens" focal="35.5" a="0" b="-0.00122" c="0"/>
            <distortion model="ptlens" focal="50" a="0" b="0.00373" c="0"/>
            <tca model="poly3" focal="16" vr="1.0006" vb="1.0005"/>
            <tca model="poly3" focal="23.2" vr="1.0006" vb="1.0006"/>
            <tca model="poly3" focal="29.5" vr="1.0004" vb="1.0003"/>
            <tca model="poly3" focal="35.5" vr="1.0003" vb="1.0000"/>
            <tca model="poly3" focal="50" vr="1.0002" vb="0.9993"/>
            <vignetting model="pa" focal="16" aperture="3.5" distance="10" k1="-1.2073" k2="1.2792" k3="-0.7009"/>
            <vignetting model="pa" focal="16" aperture="3.5" distance="1000" k1="-1.2073" k2="1.2792" k3="-0.7009"/>
            <vignetting model="pa" focal="16" aperture="4" distance="10" k1="-0.6322" k2="-0.0506" k3="0.1355"/>
            <vignetting model="pa" focal="16" aperture="4" distance="1000" k1="-0.6322" k2="-0.0506" k3="0.1355"/>
            <vignetting model="pa" focal="16" aperture="5.6" distance="10" k1="-0.1656" k2="-0.4944" k3="0.2248"/>
            <vignetting model="pa" focal="16" aperture="5.6" distance="1000" k1="-0.1656" k2="-0.4944" k3="0.2248"/>
            <vignetting model="pa" focal="16" aperture="8" distance="10" k1="-0.3436" k2="0.1263" k3="-0.1238"/>
            <vignetting model="pa" focal="16" aperture="8" distance="1000" k1="-0.3436" k2="0.1263" k3="-0.1238"/>
            <vignetting model="pa" focal="16" aperture="11" distance="10" k1="-0.3174" k2="-0.0032" k3="0.0116"/>
            <vignetting model="pa" focal="16" aperture="11" distance="1000" k1="-0.3174" k2="-0.0032" k3="0.0116"/>
            <vignetting model="pa" focal="16" aperture="16" distance="10" k1="-0.3141" k2="-0.0106" k3="0.0159"/>
            <vignetting model="pa" focal="16" aperture="16" distance="1000" k1="-0.3141" k2="-0.0106" k3="0.0159"/>
            <vignetting model="pa" focal="16" aperture="22" distance="10" k1="-0.3256" k2="0.0116" k3="0.0011"/>
            <vignetting model="pa" focal="16" aperture="22" distance="1000" k1="-0.3256" k2="0.0116" k3="0.0011"/>
            <vignetting model="pa" focal="21.1" aperture="4" distance="10" k1="-1.0236" k2="1.0032" k3="-0.4551"/>
            <vignetting model="pa" focal="21.1" aperture="4" distance="1000" k1="-1.0236" k2="1.0032" k3="-0.4551"/>
            <vignetting model="pa" focal="21.1" aperture="5.6" distance="10" k1="-0.0884" k2="-0.6236" k3="0.3506"/>
            <vignetting model="pa" focal="21.1" aperture="5.6" distance="1000" k1="-0.0884" k2="-0.6236" k3="0.3506"/>
            <vignetting model="pa" focal="21.1" aperture="8" distance="10" k1="-0.2629" k2="0.1345" k3="-0.1264"/>
            <vignetting model="pa" focal="21.1" aperture="8" distance="1000" k1="-0.2629" k2="0.1345" k3="-0.1264"/>
            <vignetting model="pa" focal="21.1" aperture="11" distance="10" k1="-0.2490" k2="0.0471" k3="-0.0262"/>
            <vignetting model="pa" focal="21.1" aperture="11" distance="1000" k1="-0.2490" k2="0.0471" k3="-0.0262"/>
            <vignetting model="pa" focal="21.1" aperture="16" distance="10" k1="-0.2437" k2="0.0170" k3="0.0005"/>
            <vignetting model="pa" focal="21.1" aperture="16" distance="1000" k1="-0.2437" k2="0.0170" k3="0.0005"/>
            <vignetting model="pa" focal="21.1" aperture="22" distance="10" k1="-0.2583" k2="0.0507" k3="-0.0206"/>
            <vignetting model="pa" focal="21.1" aperture="22" distance="1000" k1="-0.2583" k2="0.0507" k3="-0.0206"/>
            <vignetting model="pa" focal="25.6" aperture="4.5" distance="10" k1="-0.9057" k2="0.9248" k3="-0.4344"/>
            <vignetting model="pa" focal="25.6" aperture="4.5" distance="1000" k1="-0.9057" k2="0.9248" k3="-0.4344"/>
            <vignetting model="pa" focal="25.6" aperture="5.6" distance="10" k1="-0.0975" k2="-0.5842" k3="0.3618"/>
            <vignetting model="pa" focal="25.6" aperture="5.6" distance="1000" k1="-0.0975" k2="-0.5842" k3="0.3618"/>
            <vignetting model="pa" focal="25.6" aperture="8" distance="10" k1="-0.2022" k2="0.1108" k3="-0.1116"/>
            <vignetting model="pa" focal="25.6" aperture="8" distance="1000" k1="-0.2022" k2="0.1108" k3="-0.1116"/>
            <vignetting model="pa" focal="25.6" aperture="11" distance="10" k1="-0.1875" k2="0.0102" k3="0.0053"/>
            <vignetting model="pa" focal="25.6" aperture="11" distance="1000" k1="-0.1875" k2="0.0102" k3="0.0053"/>
            <vignetting model="pa" focal="25.6" aperture="16" distance="10" k1="-0.1832" k2="0.0027" k3="0.0072"/>
            <vignetting model="pa" focal="25.6" aperture="16" distance="1000" k1="-0.1832" k2="0.0027" k3="0.0072"/>
            <vignetting model="pa" focal="25.6" aperture="22" distance="10" k1="-0.2000" k2="0.0355" k3="-0.0088"/>
            <vignetting model="pa" focal="25.6" aperture="22" distance="1000" k1="-0.2000" k2="0.0355" k3="-0.0088"/>
            <vignetting model="pa" focal="32.5" aperture="5" distance="10" k1="-0.8328" k2="0.8542" k3="-0.3972"/>
            <vignetting model="pa" focal="32.5" aperture="5" distance="1000" k1="-0.8328" k2="0.8542" k3="-0.3972"/>
            <vignetting model="pa" focal="32.5" aperture="5.6" distance="10" k1="-0.3345" k2="-0.1905" k3="0.1940"/>
            <vignetting model="pa" focal="32.5" aperture="5.6" distance="1000" k1="-0.3345" k2="-0.1905" k3="0.1940"/>
            <vignetting model="pa" focal="32.5" aperture="8" distance="10" k1="-0.1540" k2="0.0547" k3="-0.0939"/>
            <vignetting model="pa" focal="32.5" aperture="8" distance="1000" k1="-0.1540" k2="0.0547" k3="-0.0939"/>
            <vignetting model="pa" focal="32.5" aperture="11" distance="10" k1="-0.1409" k2="-0.0263" k3="0.0228"/>
            <vignetting model="pa" focal="32.5" aperture="11" distance="1000" k1="-0.1409" k2="-0.0263" k3="0.0228"/>
            <vignetting model="pa" focal="32.5" aperture="16" distance="10" k1="-0.1577" k2="0.0130" k3="-0.0008"/>
            <vignetting model="pa" focal="32.5" aperture="16" distance="1000" k1="-0.1577" k2="0.0130" k3="-0.0008"/>
            <vignetting model="pa" focal="32.5" aperture="22" distance="10" k1="-0.1699" k2="0.0351" k3="-0.0128"/>
            <vignetting model="pa" focal="32.5" aperture="22" distance="1000" k1="-0.1699" k2="0.0351" k3="-0.0128"/>
            <vignetting model="pa" focal="37.1" aperture="5.3" distance="10" k1="-0.7327" k2="0.7429" k3="-0.3463"/>
            <vignetting model="pa" focal="37.1" aperture="5.3" distance="1000" k1="-0.7327" k2="0.7429" k3="-0.3463"/>
            <vignetting model="pa" focal="37.1" aperture="5.6" distance="10" k1="-0.2963" k2="-0.1676" k3="0.1706"/>
            <vignetting model="pa" focal="37.1" aperture="5.6" distance="1000" k1="-0.2963" k2="-0.1676" k3="0.1706"/>
            <vignetting model="pa" focal="37.1" aperture="8" distance="10" k1="-0.1398" k2="0.0733" k3="-0.0810"/>
            <vignetting model="pa" focal="37.1" aperture="8" distance="1000" k1="-0.1398" k2="0.0733" k3="-0.0810"/>
            <vignetting model="pa" focal="37.1" aperture="11" distance="10" k1="-0.1208" k2="-0.0104" k3="0.0117"/>
            <vignetting model="pa" focal="37.1" aperture="11" distance="1000" k1="-0.1208" k2="-0.0104" k3="0.0117"/>
            <vignetting model="pa" focal="37.1" aperture="16" distance="10" k1="-0.1348" k2="0.0174" k3="-0.0038"/>
            <vignetting model="pa" focal="37.1" aperture="16" distance="1000" k1="-0.1348" k2="0.0174" k3="-0.0038"/>
            <vignetting model="pa" focal="37.1" aperture="22" distance="10" k1="-0.1418" k2="0.0273" k3="-0.0077"/>
            <vignetting model="pa" focal="37.1" aperture="22" distance="1000" k1="-0.1418" k2="0.0273" k3="-0.0077"/>
            <vignetting model="pa" focal="50" aperture="5.6" distance="10" k1="-0.7648" k2="1.2137" k3="-0.8982"/>
            <vignetting model="pa" focal="50" aperture="5.6" distance="1000" k1="-0.7648" k2="1.2137" k3="-0.8982"/>
            <vignetting model="pa" focal="50" aperture="8" distance="10" k1="-0.0800" k2="0.0144" k3="-0.1169"/>
            <vignetting model="pa" focal="50" aperture="8" distance="1000" k1="-0.0800" k2="0.0144" k3="-0.1169"/>
            <vignetting model="pa" focal="50" aperture="11" distance="10" k1="-0.0783" k2="-0.0246" k3="0.0066"/>
            <vignetting model="pa" focal="50" aperture="11" distance="1000" k1="-0.0783" k2="-0.0246" k3="0.0066"/>
            <vignetting model="pa" focal="50" aperture="16" distance="10" k1="-0.0879" k2="-0.0115" k3="0.0026"/>
            <vignetting model="pa" focal="50" aperture="16" distance="1000" k1="-0.0879" k2="-0.0115" k3="0.0026"/>
            <vignetting model="pa" focal="50" aperture="22" distance="10" k1="-0.0917" k2="-0.0093" k3="0.0035"/>
            <vignetting model="pa" focal="50" aperture="22" distance="1000" k1="-0.0917" k2="-0.0093" k3="0.0035"/>
        </calibration>
    </lens>

    <lens>
        <maker>Fujifilm</maker>
        <model>XF35mmF2 R WR</model>
        <model lang="en">XF 35mm f/2 WR</model>
        <mount>Fujifilm X</mount>
        <cropfactor>1.528</cropfactor>
        <calibration>
            <!-- Taken with Fujifilm X-Pro2 -->
            <distortion model="ptlens" focal="35" a="0.00956" b="-0.07057" c="0.07334"/>
            <!-- Taken with Fujifilm X-E2 -->
            <tca model="poly3" focal="35" vr="1.0000774" vb="0.9999724"/>
	    <!-- Taken with Fujifilm X-T2 -->
            <vignetting model="pa" focal="35.0" aperture="2.0" distance="10" k1="-1.3467332" k2="1.3617897" k3="-0.6949009" />
            <vignetting model="pa" focal="35.0" aperture="2.0" distance="1000" k1="-1.3467332" k2="1.3617897" k3="-0.6949009" />
            <vignetting model="pa" focal="35.0" aperture="2.8" distance="10" k1="-0.2450725" k2="0.0071027" k3="-0.1986763" />
            <vignetting model="pa" focal="35.0" aperture="2.8" distance="1000" k1="-0.2450725" k2="0.0071027" k3="-0.1986763" />
            <vignetting model="pa" focal="35.0" aperture="4.0" distance="10" k1="-0.4285187" k2="0.9697134" k3="-0.8976499" />
            <vignetting model="pa" focal="35.0" aperture="4.0" distance="1000" k1="-0.4285187" k2="0.9697134" k3="-0.8976499" />
            <vignetting model="pa" focal="35.0" aperture="5.6" distance="10" k1="-0.5534937" k2="1.3483563" k3="-1.0939958" />
            <vignetting model="pa" focal="35.0" aperture="5.6" distance="1000" k1="-0.5534937" k2="1.3483563" k3="-1.0939958" />
        </calibration>
    </lens>

    <lens>
        <maker>Fujifilm</maker>
        <model>XF14mmF2.8 R</model>
        <model lang="en">XF 14mm f/2.8 R</model>
        <mount>Fujifilm X</mount>
        <cropfactor>1.529</cropfactor>
        <calibration>
            <!-- Taken with Fujifilm X-T1 -->
            <distortion model="ptlens" focal="14" a="0.003995" b="-0.009534" c="0.002875"/>
            <tca model="poly3" focal="14" br="-0.0000566" vr="1.0002277" bb="0.0000255" vb="0.9999647"/>
            <vignetting model="pa" focal="14" aperture="2.8" distance="10" k1="-1.5144" k2="1.2334" k3="-0.4684"/>
            <vignetting model="pa" focal="14" aperture="2.8" distance="1000" k1="-1.5144" k2="1.2334" k3="-0.4684"/>
            <vignetting model="pa" focal="14" aperture="4" distance="10" k1="-0.8299" k2="0.1039" k3="0.0798"/>
            <vignetting model="pa" focal="14" aperture="4" distance="1000" k1="-0.8299" k2="0.1039" k3="0.0798"/>
            <vignetting model="pa" focal="14" aperture="5.6" distance="10" k1="-0.9446" k2="0.5688" k3="-0.2059"/>
            <vignetting model="pa" focal="14" aperture="5.6" distance="1000" k1="-0.9446" k2="0.5688" k3="-0.2059"/>
            <vignetting model="pa" focal="14" aperture="8" distance="10" k1="-0.9367" k2="0.5144" k3="-0.1402"/>
            <vignetting model="pa" focal="14" aperture="8" distance="1000" k1="-0.9367" k2="0.5144" k3="-0.1402"/>
            <vignetting model="pa" focal="14" aperture="11" distance="10" k1="-0.9377" k2="0.5142" k3="-0.1405"/>
            <vignetting model="pa" focal="14" aperture="11" distance="1000" k1="-0.9377" k2="0.5142" k3="-0.1405"/>
            <vignetting model="pa" focal="14" aperture="16" distance="10" k1="-0.9409" k2="0.5209" k3="-0.1460"/>
            <vignetting model="pa" focal="14" aperture="16" distance="1000" k1="-0.9409" k2="0.5209" k3="-0.1460"/>
            <vignetting model="pa" focal="14" aperture="22" distance="10" k1="-0.9398" k2="0.5132" k3="-0.1416"/>
            <vignetting model="pa" focal="14" aperture="22" distance="1000" k1="-0.9398" k2="0.5132" k3="-0.1416"/>
        </calibration>
    </lens>

    <lens>
        <maker>Fujifilm</maker>
        <model>XF16mmF1.4 R WR</model>
        <model lang="en">XF 16mm f/1.4 R WR</model>
        <mount>Fujifilm X</mount>
        <cropfactor>1.529</cropfactor>
        <calibration>
            <!-- Taken with Fujifilm X-T1 -->
            <distortion model="ptlens" focal="16" a="0.00071" b="-0.00085" c="-0.005909"/>
            <tca model="poly3" focal="16" br="-0.0000585" vr="1.0001524" bb="0.0000149" vb="0.9999698"/>
            <vignetting model="pa" focal="16" aperture="1.4" distance="10" k1="-1.4840" k2="1.2252" k3="-0.4670"/>
            <vignetting model="pa" focal="16" aperture="1.4" distance="1000" k1="-1.4840" k2="1.2252" k3="-0.4670"/>
            <vignetting model="pa" focal="16" aperture="2" distance="10" k1="-0.2881" k2="-0.5922" k3="0.3184"/>
            <vignetting model="pa" focal="16" aperture="2" distance="1000" k1="-0.2881" k2="-0.5922" k3="0.3184"/>
            <vignetting model="pa" focal="16" aperture="2.8" distance="10" k1="-0.5054" k2="0.2294" k3="-0.0910"/>
            <vignetting model="pa" focal="16" aperture="2.8" distance="1000" k1="-0.5054" k2="0.2294" k3="-0.0910"/>
            <vignetting model="pa" focal="16" aperture="4" distance="10" k1="-0.4919" k2="0.1660" k3="-0.0301"/>
            <vignetting model="pa" focal="16" aperture="4" distance="1000" k1="-0.4919" k2="0.1660" k3="-0.0301"/>
            <vignetting model="pa" focal="16" aperture="5.6" distance="10" k1="-0.4949" k2="0.1791" k3="-0.0439"/>
            <vignetting model="pa" focal="16" aperture="5.6" distance="1000" k1="-0.4949" k2="0.1791" k3="-0.0439"/>
            <vignetting model="pa" focal="16" aperture="8" distance="10" k1="-0.5018" k2="0.1913" k3="-0.0501"/>
            <vignetting model="pa" focal="16" aperture="8" distance="1000" k1="-0.5018" k2="0.1913" k3="-0.0501"/>
            <vignetting model="pa" focal="16" aperture="11" distance="10" k1="-0.5074" k2="0.2009" k3="-0.0563"/>
            <vignetting model="pa" focal="16" aperture="11" distance="1000" k1="-0.5074" k2="0.2009" k3="-0.0563"/>
            <vignetting model="pa" focal="16" aperture="16" distance="10" k1="-0.5182" k2="0.2205" k3="-0.0699"/>
            <vignetting model="pa" focal="16" aperture="16" distance="1000" k1="-0.5182" k2="0.2205" k3="-0.0699"/>
        </calibration>
    </lens>

    <lens>
        <maker>Fujifilm</maker>
        <model>XF23mmF2 R WR</model>
        <model lang="en">XF 23mm f/2 R WR</model>
        <mount>Fujifilm X</mount>
        <cropfactor>1.529</cropfactor>
        <calibration>
            <!-- Taken with Fujifilm X-T10 -->
            <!-- The target was not really trustworthy. -->
            <distortion model="ptlens" focal="23" a="0.0289722" b="-0.0763625" c="0.0493558"/>
            <tca model="poly3" focal="23" vr="1.0001000" vb="1.0003000"/>
	    <!-- Taken with Fujifilm X-T2 -->
            <vignetting model="pa" focal="23.0" aperture="2.0" distance="10" k1="-1.6351970" k2="1.3546866" k3="-0.5137704" />
            <vignetting model="pa" focal="23.0" aperture="2.0" distance="1000" k1="-1.6351970" k2="1.3546866" k3="-0.5137704" />
            <vignetting model="pa" focal="23.0" aperture="2.8" distance="10" k1="-0.2248939" k2="-0.9501420" k3="0.5347867" />
            <vignetting model="pa" focal="23.0" aperture="2.8" distance="1000" k1="-0.2248939" k2="-0.9501420" k3="0.5347867" />
            <vignetting model="pa" focal="23.0" aperture="4.0" distance="10" k1="-0.4868685" k2="0.1877281" k3="-0.1867256" />
            <vignetting model="pa" focal="23.0" aperture="4.0" distance="1000" k1="-0.4868685" k2="0.1877281" k3="-0.1867256" />
            <vignetting model="pa" focal="23.0" aperture="5.6" distance="10" k1="-0.4405143" k2="-0.0449546" k3="0.0572410" />
            <vignetting model="pa" focal="23.0" aperture="5.6" distance="1000" k1="-0.4405143" k2="-0.0449546" k3="0.0572410" />
            <vignetting model="pa" focal="23.0" aperture="16.0" distance="10" k1="-0.4458847" k2="-0.0206276" k3="0.0328582" />
            <vignetting model="pa" focal="23.0" aperture="16.0" distance="1000" k1="-0.4458847" k2="-0.0206276" k3="0.0328582" />
        </calibration>
    </lens>

    <lens>
        <maker>Fujifilm</maker>
        <model>XF50mmF2 R WR</model>
        <model lang="en">XF 50mm f/2 R WR</model>
        <mount>Fujifilm X</mount>
        <cropfactor>1.528</cropfactor>
        <calibration>
            <!-- Taken with Fujifilm X-Pro2 -->
            <!-- Target was not optimal (broken sections of line) but results are probably ok -->
            <distortion model="poly3" focal="50" k1="0.00279448"/>
            <tca model="poly3" focal="50" vr="1.0001084" vb="0.9999234"/>
	    <!-- Taken with Fujifilm X-T2 -->
            <vignetting model="pa" focal="50.0" aperture="2.0" distance="10" k1="-1.4870942" k2="1.6310248" k3="-0.7983599" />
            <vignetting model="pa" focal="50.0" aperture="2.0" distance="1000" k1="-1.4870942" k2="1.6310248" k3="-0.7983599" />
            <vignetting model="pa" focal="50.0" aperture="2.8" distance="10" k1="-0.1277373" k2="-0.3102294" k3="0.0349761" />
            <vignetting model="pa" focal="50.0" aperture="2.8" distance="1000" k1="-0.1277373" k2="-0.3102294" k3="0.0349761" />
            <vignetting model="pa" focal="50.0" aperture="4.0" distance="10" k1="-0.3333636" k2="0.5825471" k3="-0.5247405" />
            <vignetting model="pa" focal="50.0" aperture="4.0" distance="1000" k1="-0.3333636" k2="0.5825471" k3="-0.5247405" />
            <vignetting model="pa" focal="50.0" aperture="5.6" distance="10" k1="-0.2476010" k2="0.1814527" k3="-0.1123004" />
            <vignetting model="pa" focal="50.0" aperture="5.6" distance="1000" k1="-0.2476010" k2="0.1814527" k3="-0.1123004" />
            <vignetting model="pa" focal="50.0" aperture="16.0" distance="10" k1="-0.1964851" k2="0.0412872" k3="-0.0121367" />
            <vignetting model="pa" focal="50.0" aperture="16.0" distance="1000" k1="-0.1964851" k2="0.0412872" k3="-0.0121367" />
        </calibration>
    </lens>

    <lens>
        <maker>Fujifilm</maker>
        <model>XF56mmF1.2 R APD</model>
        <model lang="en">XF 56mm f/1.2 R APD</model>
        <mount>Fujifilm X</mount>
        <cropfactor>1.529</cropfactor>
        <calibration>
            <!-- Taken with Fujifilm X-T1 -->
            <distortion model="ptlens" focal="56" a="0.000434" b="-0.006427" c="0.018063"/>
            <tca model="poly3" focal="56" br="-0.0000190" vr="0.9999886" bb="0.0000222" vb="0.9999822"/>
            <vignetting model="pa" focal="56" aperture="1.2" distance="10" k1="-0.8282" k2="0.0167" k3="0.1553"/>
            <vignetting model="pa" focal="56" aperture="1.2" distance="1000" k1="-0.8282" k2="0.0167" k3="0.1553"/>
            <vignetting model="pa" focal="56" aperture="1.4" distance="10" k1="-0.5900" k2="-0.4423" k3="0.3965"/>
            <vignetting model="pa" focal="56" aperture="1.4" distance="1000" k1="-0.5900" k2="-0.4423" k3="0.3965"/>
            <vignetting model="pa" focal="56" aperture="2" distance="10" k1="-0.3774" k2="-0.0284" k3="-0.0732"/>
            <vignetting model="pa" focal="56" aperture="2" distance="1000" k1="-0.3774" k2="-0.0284" k3="-0.0732"/>
            <vignetting model="pa" focal="56" aperture="2.8" distance="10" k1="-0.3624" k2="0.1878" k3="-0.1172"/>
            <vignetting model="pa" focal="56" aperture="2.8" distance="1000" k1="-0.3624" k2="0.1878" k3="-0.1172"/>
            <vignetting model="pa" focal="56" aperture="4" distance="10" k1="-0.3657" k2="0.3219" k3="-0.1805"/>
            <vignetting model="pa" focal="56" aperture="4" distance="1000" k1="-0.3657" k2="0.3219" k3="-0.1805"/>
            <vignetting model="pa" focal="56" aperture="5.6" distance="10" k1="-0.3896" k2="0.4244" k3="-0.2330"/>
            <vignetting model="pa" focal="56" aperture="5.6" distance="1000" k1="-0.3896" k2="0.4244" k3="-0.2330"/>
            <vignetting model="pa" focal="56" aperture="8" distance="10" k1="-0.4132" k2="0.4879" k3="-0.2637"/>
            <vignetting model="pa" focal="56" aperture="8" distance="1000" k1="-0.4132" k2="0.4879" k3="-0.2637"/>
            <vignetting model="pa" focal="56" aperture="11" distance="10" k1="-0.4211" k2="0.5182" k3="-0.2812"/>
            <vignetting model="pa" focal="56" aperture="11" distance="1000" k1="-0.4211" k2="0.5182" k3="-0.2812"/>
            <vignetting model="pa" focal="56" aperture="16" distance="10" k1="-0.4315" k2="0.5217" k3="-0.2718"/>
            <vignetting model="pa" focal="56" aperture="16" distance="1000" k1="-0.4315" k2="0.5217" k3="-0.2718"/>
        </calibration>
    </lens>

    <lens>
        <maker>Fujifilm</maker>
        <model>XF16-55mmF2.8 R LM WR</model>
        <model lang="en">XF 16-55mm f/2.8 R LM WR</model>
        <mount>Fujifilm X</mount>
        <cropfactor>1.529</cropfactor>
        <calibration>
            <!-- Taken with Fujifilm X-T10 -->
            <distortion model="ptlens" focal="16" a="0.02551" b="-0.08802" c="0.02986"/>
            <distortion model="ptlens" focal="18.7" a="0.02639" b="-0.09371" c="0.06949"/>
            <distortion model="ptlens" focal="28.3" a="-0.00603" b="0.03552" c="-0.04632"/>
            <distortion model="ptlens" focal="35.3" a="0.00725" b="-0.00705" c="0.00456"/>
            <distortion model="ptlens" focal="55" a="0.02046" b="-0.05859" c="0.08192"/>
            <tca model="poly3" focal="16" br="-0.0002950" vr="1.0013143" bb="0.0002728" vb="0.9995741"/>
            <tca model="poly3" focal="18.7" br="-0.0002591" vr="1.0013211" bb="0.0002701" vb="0.9992707"/>
            <tca model="poly3" focal="28.3" br="-0.0002947" vr="1.0012029" bb="0.0003146" vb="0.9988996"/>
            <tca model="poly3" focal="35.3" br="-0.0003870" vr="1.0011116" bb="0.0003397" vb="0.9987853"/>
            <tca model="poly3" focal="55" br="-0.0003426" vr="1.0004456" bb="0.0002934" vb="0.9987352"/>
        </calibration>
    </lens>

    <lens>
        <maker>Fujifilm</maker>
        <model>XF56mmF1.2 R</model>
        <model lang="en">XF 56mm f/1.2 R</model>
        <mount>Fujifilm X</mount>
        <cropfactor>1.529</cropfactor>
        <calibration>
            <!-- Taken with Fujifilm X-E2 -->
            <distortion model="ptlens" focal="56" a="0.00239" b="-0.00767" c="0.00358"/>
            <tca model="poly3" focal="56" vr="1.0000116" vb="0.9999456"/>
        </calibration>
    </lens>

    <lens>
        <maker>Fujifilm</maker>
        <model>XF10-24mmF4 R OIS</model>
        <model lang="en">XF 10-24mm f/4 R OIS</model>
        <mount>Fujifilm X</mount>
        <cropfactor>1.529</cropfactor>
        <calibration>
            <!-- Taken with Fujifilm X-T10 -->
            <distortion model="ptlens" focal="10" a="0.01619" b="-0.07655" c="0.05816"/>
            <distortion model="ptlens" focal="12" a="-0.00089" b="-0.00928" c="0.00304"/>
            <distortion model="ptlens" focal="14.5" a="-0.00966" b="0.02255" c="-0.00776"/>
            <distortion model="ptlens" focal="18.2" a="-0.01658" b="0.04898" c="-0.0265"/>
            <distortion model="ptlens" focal="20" a="-0.02138" b="0.06476" c="-0.03966"/>
            <distortion model="ptlens" focal="24" a="-0.02363" b="0.07681" c="-0.05944"/>
            <tca model="poly3" focal="10" vr="1.0003928" vb="0.9999066"/>
            <tca model="poly3" focal="12" vr="1.0003642" vb="0.9999359"/>
            <tca model="poly3" focal="14.5" vr="1.0001902" vb="1.0000327"/>
            <tca model="poly3" focal="18.2" vr="1.0000632" vb="1.0001139"/>
            <tca model="poly3" focal="20" vr="1.0000037" vb="1.0001642"/>
            <tca model="poly3" focal="24" vr="0.9999651" vb="1.0001861"/>
            <!-- Taken with Fujifilm X-T1 -->
            <vignetting model="pa" focal="10" aperture="4" distance="10" k1="-0.9106" k2="0.4474" k3="-0.2553"/>
            <vignetting model="pa" focal="10" aperture="4" distance="1000" k1="-0.9106" k2="0.4474" k3="-0.2553"/>
            <vignetting model="pa" focal="10" aperture="5.6" distance="10" k1="-0.9856" k2="0.6448" k3="-0.2750"/>
            <vignetting model="pa" focal="10" aperture="5.6" distance="1000" k1="-0.9856" k2="0.6448" k3="-0.2750"/>
            <vignetting model="pa" focal="10" aperture="8" distance="10" k1="-0.9675" k2="0.5333" k3="-0.1478"/>
            <vignetting model="pa" focal="10" aperture="8" distance="1000" k1="-0.9675" k2="0.5333" k3="-0.1478"/>
            <vignetting model="pa" focal="10" aperture="11" distance="10" k1="-0.9726" k2="0.5383" k3="-0.1478"/>
            <vignetting model="pa" focal="10" aperture="11" distance="1000" k1="-0.9726" k2="0.5383" k3="-0.1478"/>
            <vignetting model="pa" focal="10" aperture="16" distance="10" k1="-0.9785" k2="0.5520" k3="-0.1555"/>
            <vignetting model="pa" focal="10" aperture="16" distance="1000" k1="-0.9785" k2="0.5520" k3="-0.1555"/>
            <vignetting model="pa" focal="10" aperture="22" distance="10" k1="-0.9860" k2="0.5714" k3="-0.1678"/>
            <vignetting model="pa" focal="10" aperture="22" distance="1000" k1="-0.9860" k2="0.5714" k3="-0.1678"/>
            <vignetting model="pa" focal="12" aperture="4" distance="10" k1="-0.7298" k2="-0.0073" k3="0.1174"/>
            <vignetting model="pa" focal="12" aperture="4" distance="1000" k1="-0.7298" k2="-0.0073" k3="0.1174"/>
            <vignetting model="pa" focal="12" aperture="5.6" distance="10" k1="-0.8538" k2="0.4451" k3="-0.1533"/>
            <vignetting model="pa" focal="12" aperture="5.6" distance="1000" k1="-0.8538" k2="0.4451" k3="-0.1533"/>
            <vignetting model="pa" focal="12" aperture="8" distance="10" k1="-0.8639" k2="0.4104" k3="-0.0776"/>
            <vignetting model="pa" focal="12" aperture="8" distance="1000" k1="-0.8639" k2="0.4104" k3="-0.0776"/>
            <vignetting model="pa" focal="12" aperture="11" distance="10" k1="-0.8816" k2="0.4504" k3="-0.1009"/>
            <vignetting model="pa" focal="12" aperture="11" distance="1000" k1="-0.8816" k2="0.4504" k3="-0.1009"/>
            <vignetting model="pa" focal="12" aperture="16" distance="10" k1="-0.8910" k2="0.4688" k3="-0.1105"/>
            <vignetting model="pa" focal="12" aperture="16" distance="1000" k1="-0.8910" k2="0.4688" k3="-0.1105"/>
            <vignetting model="pa" focal="12" aperture="22" distance="10" k1="-0.8949" k2="0.4734" k3="-0.1112"/>
            <vignetting model="pa" focal="12" aperture="22" distance="1000" k1="-0.8949" k2="0.4734" k3="-0.1112"/>
            <vignetting model="pa" focal="15.1" aperture="4" distance="10" k1="-0.6666" k2="-0.0865" k3="0.1899"/>
            <vignetting model="pa" focal="15.1" aperture="4" distance="1000" k1="-0.6666" k2="-0.0865" k3="0.1899"/>
            <vignetting model="pa" focal="15.1" aperture="5.6" distance="10" k1="-0.7945" k2="0.4359" k3="-0.1388"/>
            <vignetting model="pa" focal="15.1" aperture="5.6" distance="1000" k1="-0.7945" k2="0.4359" k3="-0.1388"/>
            <vignetting model="pa" focal="15.1" aperture="8" distance="10" k1="-0.7992" k2="0.3932" k3="-0.0619"/>
            <vignetting model="pa" focal="15.1" aperture="8" distance="1000" k1="-0.7992" k2="0.3932" k3="-0.0619"/>
            <vignetting model="pa" focal="15.1" aperture="11" distance="10" k1="-0.8237" k2="0.4454" k3="-0.0919"/>
            <vignetting model="pa" focal="15.1" aperture="11" distance="1000" k1="-0.8237" k2="0.4454" k3="-0.0919"/>
            <vignetting model="pa" focal="15.1" aperture="16" distance="10" k1="-0.8445" k2="0.4964" k3="-0.1230"/>
            <vignetting model="pa" focal="15.1" aperture="16" distance="1000" k1="-0.8445" k2="0.4964" k3="-0.1230"/>
            <vignetting model="pa" focal="15.1" aperture="22" distance="10" k1="-0.8381" k2="0.4757" k3="-0.1077"/>
            <vignetting model="pa" focal="15.1" aperture="22" distance="1000" k1="-0.8381" k2="0.4757" k3="-0.1077"/>
            <vignetting model="pa" focal="17.4" aperture="4" distance="10" k1="-0.6536" k2="0.0105" k3="0.1229"/>
            <vignetting model="pa" focal="17.4" aperture="4" distance="1000" k1="-0.6536" k2="0.0105" k3="0.1229"/>
            <vignetting model="pa" focal="17.4" aperture="5.6" distance="10" k1="-0.7661" k2="0.4285" k3="-0.1159"/>
            <vignetting model="pa" focal="17.4" aperture="5.6" distance="1000" k1="-0.7661" k2="0.4285" k3="-0.1159"/>
            <vignetting model="pa" focal="17.4" aperture="8" distance="10" k1="-0.7705" k2="0.3956" k3="-0.0598"/>
            <vignetting model="pa" focal="17.4" aperture="8" distance="1000" k1="-0.7705" k2="0.3956" k3="-0.0598"/>
            <vignetting model="pa" focal="17.4" aperture="11" distance="10" k1="-0.7932" k2="0.4454" k3="-0.0879"/>
            <vignetting model="pa" focal="17.4" aperture="11" distance="1000" k1="-0.7932" k2="0.4454" k3="-0.0879"/>
            <vignetting model="pa" focal="17.4" aperture="16" distance="10" k1="-0.8142" k2="0.4905" k3="-0.1130"/>
            <vignetting model="pa" focal="17.4" aperture="16" distance="1000" k1="-0.8142" k2="0.4905" k3="-0.1130"/>
            <vignetting model="pa" focal="17.4" aperture="22" distance="10" k1="-0.8149" k2="0.4980" k3="-0.1192"/>
            <vignetting model="pa" focal="17.4" aperture="22" distance="1000" k1="-0.8149" k2="0.4980" k3="-0.1192"/>
            <vignetting model="pa" focal="20.9" aperture="4" distance="10" k1="-0.5989" k2="-0.1442" k3="0.2539"/>
            <vignetting model="pa" focal="20.9" aperture="4" distance="1000" k1="-0.5989" k2="-0.1442" k3="0.2539"/>
            <vignetting model="pa" focal="20.9" aperture="5.6" distance="10" k1="-0.7231" k2="0.4272" k3="-0.1237"/>
            <vignetting model="pa" focal="20.9" aperture="5.6" distance="1000" k1="-0.7231" k2="0.4272" k3="-0.1237"/>
            <vignetting model="pa" focal="20.9" aperture="8" distance="10" k1="-0.7228" k2="0.3832" k3="-0.0601"/>
            <vignetting model="pa" focal="20.9" aperture="8" distance="1000" k1="-0.7228" k2="0.3832" k3="-0.0601"/>
            <vignetting model="pa" focal="20.9" aperture="11" distance="10" k1="-0.7457" k2="0.4228" k3="-0.0772"/>
            <vignetting model="pa" focal="20.9" aperture="11" distance="1000" k1="-0.7457" k2="0.4228" k3="-0.0772"/>
            <vignetting model="pa" focal="20.9" aperture="16" distance="10" k1="-0.7613" k2="0.4554" k3="-0.0956"/>
            <vignetting model="pa" focal="20.9" aperture="16" distance="1000" k1="-0.7613" k2="0.4554" k3="-0.0956"/>
            <vignetting model="pa" focal="20.9" aperture="22" distance="10" k1="-0.7684" k2="0.4648" k3="-0.0973"/>
            <vignetting model="pa" focal="20.9" aperture="22" distance="1000" k1="-0.7684" k2="0.4648" k3="-0.0973"/>
            <vignetting model="pa" focal="24" aperture="4" distance="10" k1="-0.5854" k2="-0.1222" k3="0.2468"/>
            <vignetting model="pa" focal="24" aperture="4" distance="1000" k1="-0.5854" k2="-0.1222" k3="0.2468"/>
            <vignetting model="pa" focal="24" aperture="5.6" distance="10" k1="-0.6757" k2="0.3803" k3="-0.1044"/>
            <vignetting model="pa" focal="24" aperture="5.6" distance="1000" k1="-0.6757" k2="0.3803" k3="-0.1044"/>
            <vignetting model="pa" focal="24" aperture="8" distance="10" k1="-0.6846" k2="0.3553" k3="-0.0397"/>
            <vignetting model="pa" focal="24" aperture="8" distance="1000" k1="-0.6846" k2="0.3553" k3="-0.0397"/>
            <vignetting model="pa" focal="24" aperture="11" distance="10" k1="-0.7040" k2="0.3961" k3="-0.0639"/>
            <vignetting model="pa" focal="24" aperture="11" distance="1000" k1="-0.7040" k2="0.3961" k3="-0.0639"/>
            <vignetting model="pa" focal="24" aperture="16" distance="10" k1="-0.7191" k2="0.4244" k3="-0.0786"/>
            <vignetting model="pa" focal="24" aperture="16" distance="1000" k1="-0.7191" k2="0.4244" k3="-0.0786"/>
            <vignetting model="pa" focal="24" aperture="22" distance="10" k1="-0.7243" k2="0.4278" k3="-0.0766"/>
            <vignetting model="pa" focal="24" aperture="22" distance="1000" k1="-0.7243" k2="0.4278" k3="-0.0766"/>
        </calibration>
    </lens>

    <lens>
        <maker>Fujifilm</maker>
        <model>XF18-135mmF3.5-5.6R LM OIS WR</model>
        <model lang="en">XF 18-135mm f/3.5-5.6R LM OIS WR</model>
        <mount>Fujifilm X</mount>
        <cropfactor>1.529</cropfactor>
        <calibration>
            <!-- Taken with Fujifilm X-T1 -->
            <distortion model="ptlens" focal="18" a="0.01941" b="-0.06675" c="0.0182"/>
            <distortion model="ptlens" focal="23.3" a="0.02157" b="-0.06615" c="0.0498"/>
            <distortion model="ptlens" focal="32.6" a="0.0121" b="-0.02671" c="0.01745"/>
            <distortion model="ptlens" focal="36.6" a="0.00095" b="0.00464" c="-0.00262"/>
            <distortion model="ptlens" focal="49.4" a="0.01018" b="-0.0215" c="0.02094"/>
            <distortion model="ptlens" focal="66.2" a="0.00047" b="0.00047" c="0.01288"/>
            <distortion model="ptlens" focal="88.2" a="-0.00663" b="0.02638" c="-0.02265"/>
            <distortion model="ptlens" focal="98.6" a="0.00243" b="-0.00754" c="0.01607"/>
            <distortion model="ptlens" focal="135" a="0.02188" b="-0.06638" c="0.06834"/>
            <tca model="poly3" focal="18" vr="1.0005311" vb="1.0000593"/>
            <tca model="poly3" focal="23.3" vr="1.0001611" vb="1.0001960"/>
            <tca model="poly3" focal="32.6" vr="1.0000350" vb="1.0003320"/>
            <tca model="poly3" focal="36.6" vr="1.0000125" vb="1.0002991"/>
            <tca model="poly3" focal="49.4" vr="1.0000246" vb="1.0000648"/>
            <tca model="poly3" focal="52.4" vr="1.0000208" vb="1.0000512"/>
            <tca model="poly3" focal="70.2" vr="1.0000080" vb="0.9998932"/>
            <tca model="poly3" focal="88.2" vr="0.9998601" vb="0.9998080"/>
            <tca model="poly3" focal="93.2" vr="0.9998528" vb="0.9998364"/>
            <tca model="poly3" focal="98.6" vr="0.9998614" vb="0.9997719"/>
            <tca model="poly3" focal="135" vr="0.9994228" vb="0.9998818"/>
            <vignetting model="pa" focal="18" aperture="3.5" distance="10" k1="0.0088" k2="-1.0364" k3="0.3033"/>
            <vignetting model="pa" focal="18" aperture="3.5" distance="1000" k1="0.0088" k2="-1.0364" k3="0.3033"/>
            <vignetting model="pa" focal="18" aperture="5.6" distance="10" k1="-0.4149" k2="0.5907" k3="-0.7285"/>
            <vignetting model="pa" focal="18" aperture="5.6" distance="1000" k1="-0.4149" k2="0.5907" k3="-0.7285"/>
            <vignetting model="pa" focal="18" aperture="8" distance="10" k1="-0.5591" k2="0.9937" k3="-0.9320"/>
            <vignetting model="pa" focal="18" aperture="8" distance="1000" k1="-0.5591" k2="0.9937" k3="-0.9320"/>
            <vignetting model="pa" focal="18" aperture="16" distance="10" k1="-0.4701" k2="0.5359" k3="-0.4458"/>
            <vignetting model="pa" focal="18" aperture="16" distance="1000" k1="-0.4701" k2="0.5359" k3="-0.4458"/>
            <vignetting model="pa" focal="18" aperture="20" distance="10" k1="-0.4267" k2="0.3431" k3="-0.2523"/>
            <vignetting model="pa" focal="18" aperture="20" distance="1000" k1="-0.4267" k2="0.3431" k3="-0.2523"/>
            <vignetting model="pa" focal="22.4" aperture="4" distance="10" k1="-0.3607" k2="0.4741" k3="-0.5737"/>
            <vignetting model="pa" focal="22.4" aperture="4" distance="1000" k1="-0.3607" k2="0.4741" k3="-0.5737"/>
            <vignetting model="pa" focal="22.4" aperture="5.6" distance="10" k1="-0.3521" k2="0.5198" k3="-0.4770"/>
            <vignetting model="pa" focal="22.4" aperture="5.6" distance="1000" k1="-0.3521" k2="0.5198" k3="-0.4770"/>
            <vignetting model="pa" focal="22.4" aperture="8" distance="10" k1="-0.3126" k2="0.3319" k3="-0.2598"/>
            <vignetting model="pa" focal="22.4" aperture="8" distance="1000" k1="-0.3126" k2="0.3319" k3="-0.2598"/>
            <vignetting model="pa" focal="22.4" aperture="16" distance="10" k1="-0.3903" k2="0.4285" k3="-0.2353"/>
            <vignetting model="pa" focal="22.4" aperture="16" distance="1000" k1="-0.3903" k2="0.4285" k3="-0.2353"/>
            <vignetting model="pa" focal="22.4" aperture="22" distance="10" k1="-0.1827" k2="-0.1746" k3="0.1626"/>
            <vignetting model="pa" focal="22.4" aperture="22" distance="1000" k1="-0.1827" k2="-0.1746" k3="0.1626"/>
            <vignetting model="pa" focal="32.6" aperture="4.3" distance="10" k1="-0.4155" k2="0.9589" k3="-0.9222"/>
            <vignetting model="pa" focal="32.6" aperture="4.3" distance="1000" k1="-0.4155" k2="0.9589" k3="-0.9222"/>
            <vignetting model="pa" focal="32.6" aperture="5.6" distance="10" k1="-0.4612" k2="1.0807" k3="-0.8684"/>
            <vignetting model="pa" focal="32.6" aperture="5.6" distance="1000" k1="-0.4612" k2="1.0807" k3="-0.8684"/>
            <vignetting model="pa" focal="32.6" aperture="8" distance="10" k1="-0.3536" k2="0.6799" k3="-0.4775"/>
            <vignetting model="pa" focal="32.6" aperture="8" distance="1000" k1="-0.3536" k2="0.6799" k3="-0.4775"/>
            <vignetting model="pa" focal="32.6" aperture="16" distance="10" k1="-0.2545" k2="0.3042" k3="-0.1457"/>
            <vignetting model="pa" focal="32.6" aperture="16" distance="1000" k1="-0.2545" k2="0.3042" k3="-0.1457"/>
            <vignetting model="pa" focal="32.6" aperture="22" distance="10" k1="-0.2641" k2="0.3190" k3="-0.1557"/>
            <vignetting model="pa" focal="32.6" aperture="22" distance="1000" k1="-0.2641" k2="0.3190" k3="-0.1557"/>
            <vignetting model="pa" focal="52.4" aperture="5" distance="10" k1="-0.2140" k2="0.6959" k3="-0.8707"/>
            <vignetting model="pa" focal="52.4" aperture="5" distance="1000" k1="-0.2140" k2="0.6959" k3="-0.8707"/>
            <vignetting model="pa" focal="52.4" aperture="6.4" distance="10" k1="-0.3004" k2="0.8921" k3="-0.8794"/>
            <vignetting model="pa" focal="52.4" aperture="6.4" distance="1000" k1="-0.3004" k2="0.8921" k3="-0.8794"/>
            <vignetting model="pa" focal="52.4" aperture="8" distance="10" k1="-0.2886" k2="0.7815" k3="-0.7054"/>
            <vignetting model="pa" focal="52.4" aperture="8" distance="1000" k1="-0.2886" k2="0.7815" k3="-0.7054"/>
            <vignetting model="pa" focal="52.4" aperture="16" distance="10" k1="-0.1454" k2="0.1258" k3="-0.0758"/>
            <vignetting model="pa" focal="52.4" aperture="16" distance="1000" k1="-0.1454" k2="0.1258" k3="-0.0758"/>
            <vignetting model="pa" focal="52.4" aperture="22" distance="10" k1="-0.1601" k2="0.1164" k3="-0.0615"/>
            <vignetting model="pa" focal="52.4" aperture="22" distance="1000" k1="-0.1601" k2="0.1164" k3="-0.0615"/>
            <vignetting model="pa" focal="70.2" aperture="5.3" distance="10" k1="-0.1213" k2="0.4060" k3="-0.6625"/>
            <vignetting model="pa" focal="70.2" aperture="5.3" distance="1000" k1="-0.1213" k2="0.4060" k3="-0.6625"/>
            <vignetting model="pa" focal="70.2" aperture="8" distance="10" k1="-0.3224" k2="0.9035" k3="-0.7999"/>
            <vignetting model="pa" focal="70.2" aperture="8" distance="1000" k1="-0.3224" k2="0.9035" k3="-0.7999"/>
            <vignetting model="pa" focal="70.2" aperture="11" distance="10" k1="-0.2728" k2="0.5688" k3="-0.4179"/>
            <vignetting model="pa" focal="70.2" aperture="11" distance="1000" k1="-0.2728" k2="0.5688" k3="-0.4179"/>
            <vignetting model="pa" focal="70.2" aperture="16" distance="10" k1="-0.2154" k2="0.3578" k3="-0.2371"/>
            <vignetting model="pa" focal="70.2" aperture="16" distance="1000" k1="-0.2154" k2="0.3578" k3="-0.2371"/>
            <vignetting model="pa" focal="70.2" aperture="22" distance="10" k1="-0.2213" k2="0.3836" k3="-0.2591"/>
            <vignetting model="pa" focal="70.2" aperture="22" distance="1000" k1="-0.2213" k2="0.3836" k3="-0.2591"/>
            <vignetting model="pa" focal="93.2" aperture="5.6" distance="10" k1="0.0111" k2="-0.1721" k3="-0.2157"/>
            <vignetting model="pa" focal="93.2" aperture="5.6" distance="1000" k1="0.0111" k2="-0.1721" k3="-0.2157"/>
            <vignetting model="pa" focal="93.2" aperture="8" distance="10" k1="-0.2357" k2="0.6739" k3="-0.7121"/>
            <vignetting model="pa" focal="93.2" aperture="8" distance="1000" k1="-0.2357" k2="0.6739" k3="-0.7121"/>
            <vignetting model="pa" focal="93.2" aperture="11" distance="10" k1="-0.3122" k2="0.7110" k3="-0.5602"/>
            <vignetting model="pa" focal="93.2" aperture="11" distance="1000" k1="-0.3122" k2="0.7110" k3="-0.5602"/>
            <vignetting model="pa" focal="93.2" aperture="16" distance="10" k1="-0.2389" k2="0.3517" k3="-0.2082"/>
            <vignetting model="pa" focal="93.2" aperture="16" distance="1000" k1="-0.2389" k2="0.3517" k3="-0.2082"/>
            <vignetting model="pa" focal="93.2" aperture="22" distance="10" k1="-0.2260" k2="0.2950" k3="-0.1597"/>
            <vignetting model="pa" focal="93.2" aperture="22" distance="1000" k1="-0.2260" k2="0.2950" k3="-0.1597"/>
            <vignetting model="pa" focal="135" aperture="5.6" distance="10" k1="-0.0763" k2="-0.7617" k3="0.3866"/>
            <vignetting model="pa" focal="135" aperture="5.6" distance="1000" k1="-0.0763" k2="-0.7617" k3="0.3866"/>
            <vignetting model="pa" focal="135" aperture="8" distance="10" k1="-0.0713" k2="0.0839" k3="-0.3096"/>
            <vignetting model="pa" focal="135" aperture="8" distance="1000" k1="-0.0713" k2="0.0839" k3="-0.3096"/>
            <vignetting model="pa" focal="135" aperture="11" distance="10" k1="-0.2862" k2="0.6522" k3="-0.5513"/>
            <vignetting model="pa" focal="135" aperture="11" distance="1000" k1="-0.2862" k2="0.6522" k3="-0.5513"/>
            <vignetting model="pa" focal="135" aperture="16" distance="10" k1="-0.1849" k2="0.2127" k3="-0.1223"/>
            <vignetting model="pa" focal="135" aperture="16" distance="1000" k1="-0.1849" k2="0.2127" k3="-0.1223"/>
            <vignetting model="pa" focal="135" aperture="22" distance="10" k1="-0.1240" k2="0.0245" k3="0.0001"/>
            <vignetting model="pa" focal="135" aperture="22" distance="1000" k1="-0.1240" k2="0.0245" k3="0.0001"/>
        </calibration>
    </lens>

    <lens>
        <maker>Fujifilm</maker>
        <model>XF100-400mmF4.5-5.6 R LM OIS WR</model>
        <model lang="en">XF 100-400mm f/4.5-5.6 R LM OIS WR</model>
        <mount>Fujifilm X</mount>
        <cropfactor>1.529</cropfactor>
        <calibration>
            <!-- Taken with Fujifilm X-T20 -->
            <distortion model="poly3" focal="100" k1="0.00912075"/>
            <distortion model="poly3" focal="132.9" k1="0.011199"/>
            <distortion model="poly3" focal="196.6" k1="0.0114238"/>
            <distortion model="poly3" focal="290.6" k1="0.0116749"/>
            <distortion model="poly3" focal="400" k1="0.0108754"/>
            <tca model="poly3" focal="100" vr="1.00030" vb="1.00000"/>
            <tca model="poly3" focal="132.9" vr="1.00010" vb="1.00000"/>
            <tca model="poly3" focal="196.6" vr="0.99990" vb="0.99990"/>
            <tca model="poly3" focal="290.6" vr="0.99970" vb="0.99990"/>
            <tca model="poly3" focal="400" vr="0.99950" vb="0.99980"/>
        </calibration>
    </lens>

    <lens>
        <maker>Fujifilm</maker>
        <model>XF100-400mmF4.5-5.6 R LM OIS WR + 1.4x converter</model>
        <model lang="en">XF 100-400mm f/4.5-5.6 R LM OIS WR + 1.4× conv.</model>
        <model lang="de">XF 100-400mm f/4.5-5.6 R LM OIS WR + 1.4×-Konv.</model>
        <mount>Fujifilm X</mount>
        <cropfactor>1.529</cropfactor>
        <calibration>
            <!-- Taken with Fujifilm X-T20 -->
            <distortion model="ptlens" focal="140" a="-0.00910152" b="0.0158002" c="-0.00149072"/>
            <distortion model="ptlens" focal="179.6" a="-0.00888393" b="0.0194124" c="-0.0126484"/>
            <distortion model="ptlens" focal="265.6" a="-0.011946" b="0.0330465" c="-0.032717"/>
            <distortion model="ptlens" focal="406.8" a="-0.0146274" b="0.039903" c="-0.0372351"/>
            <distortion model="ptlens" focal="560" a="-0.0170416" b="0.0529422" c="-0.0613742"/>
            <tca model="poly3" focal="140" vr="1.00000" vb="1.00000"/>
            <tca model="poly3" focal="179.6" vr="1.00000" vb="0.99990"/>
            <tca model="poly3" focal="265.6" vr="0.99970" vb="0.99980"/>
            <tca model="poly3" focal="406.8" vr="0.99950" vb="0.99970"/>
            <tca model="poly3" focal="560" vr="0.99930" vb="0.99950"/>
        </calibration>
    </lens>
   <lens>
        <maker>Fujifilm</maker>
        <model>XF16mmF2.8 R WR</model>
	<model lang="en">XF 16mmF2.8 R WR</model>
        <mount>Fujifilm X</mount>
        <cropfactor>1.529</cropfactor>
        <calibration>
	   <!-- Taken with Fujifilm X-E3 -->
           <tca model="poly3" focal="16.0" br="-0.0001551" vr="1.0008127" bb="0.0000911" vb="1.0001705" />
	   <!-- Taken with Fujifilm X-T2 -->
           <distortion model="ptlens" focal="16.0" a="0.01541" b="-0.07898" c="0.03191" />
           <vignetting model="pa" focal="16.0" aperture="2.8" distance="10" k1="-0.9400474" k2="-0.0358486" k3="0.2717647" />
           <vignetting model="pa" focal="16.0" aperture="2.8" distance="1000" k1="-0.9400474" k2="-0.0358486" k3="0.2717647" />
           <vignetting model="pa" focal="16.0" aperture="4.0" distance="10" k1="-0.3905051" k2="-0.0551178" k3="-0.0625648" />
           <vignetting model="pa" focal="16.0" aperture="4.0" distance="1000" k1="-0.3905051" k2="-0.0551178" k3="-0.0625648" />
           <vignetting model="pa" focal="16.0" aperture="5.6" distance="10" k1="-0.4613571" k2="0.0984475" k3="0.0083676" />
           <vignetting model="pa" focal="16.0" aperture="5.6" distance="1000" k1="-0.4613571" k2="0.0984475" k3="0.0083676" />
           <vignetting model="pa" focal="16.0" aperture="8.0" distance="10" k1="-0.4957325" k2="0.1271732" k3="0.0246261" />
           <vignetting model="pa" focal="16.0" aperture="8.0" distance="1000" k1="-0.4957325" k2="0.1271732" k3="0.0246261" />
           <vignetting model="pa" focal="16.0" aperture="22.0" distance="10" k1="-0.5350574" k2="0.2297447" k3="-0.0659589" />
           <vignetting model="pa" focal="16.0" aperture="22.0" distance="1000" k1="-0.5350574" k2="0.2297447" k3="-0.0659589" />
        </calibration>
    </lens>
    <lens>
        <maker>Fujifilm</maker>
        <model>XF50-140mmF2.8 R LM OIS WR</model>
        <model lang="en">XF 50-140mmF2.8 R LM OIS WR</model>
        <mount>Fujifilm X</mount>
        <cropfactor>1.529</cropfactor>
        <calibration>
	   <!-- Taken with Fujifilm X-T2 -->
           <distortion model="ptlens" focal="50.0" a="0.01685" b="-0.05141" c="0.05342" />
           <distortion model="ptlens" focal="62.0" a="-0.00912" b="0.04351" c="-0.05284" />
           <distortion model="ptlens" focal="80.4" a="-0.0138" b="0.04737" c="-0.02928" />
           <distortion model="ptlens" focal="106.0" a="0.00212" b="-0.01066" c="0.02288" />
           <distortion model="ptlens" focal="140.0" a="0.00299" b="0.00907" c="-0.0176" />
           <tca model="poly3" focal="50.0" br="-0.0001085" vr="1.0003050" bb="0.0000368" vb="0.9999276" />
           <tca model="poly3" focal="63.4" br="-0.0000758" vr="1.0002636" bb="0.0000454" vb="0.9999152" />
           <tca model="poly3" focal="66.0" br="-0.0000247" vr="1.0000931" bb="0.0000047" vb="0.9999428" />
           <tca model="poly3" focal="83.8" br="0.0000385" vr="0.9999246" bb="0.0000087" vb="0.9999330" />
           <tca model="poly3" focal="87.1" br="0.0000379" vr="0.9999193" bb="0.0000220" vb="0.9999206" />
           <tca model="poly3" focal="94.5" br="0.0000978" vr="0.9997986" bb="-0.0000181" vb="0.9999628" />
           <tca model="poly3" focal="106.0" br="0.0000562" vr="0.9997857" bb="-0.0000094" vb="0.9999326" />
           <tca model="poly3" focal="140.0" br="0.0000909" vr="0.9994025" bb="-0.0000384" vb="0.9999416" />
           <vignetting model="pa" focal="50.0" aperture="2.8" distance="10" k1="-1.2348344" k2="1.4220996" k3="-0.7775112" />
           <vignetting model="pa" focal="50.0" aperture="2.8" distance="1000" k1="-1.2348344" k2="1.4220996" k3="-0.7775112" />
           <vignetting model="pa" focal="50.0" aperture="4.0" distance="10" k1="-0.0482560" k2="-0.1762125" k3="-0.1302043" />
           <vignetting model="pa" focal="50.0" aperture="4.0" distance="1000" k1="-0.0482560" k2="-0.1762125" k3="-0.1302043" />
           <vignetting model="pa" focal="50.0" aperture="5.6" distance="10" k1="-0.2548372" k2="0.6496960" k3="-0.6409861" />
           <vignetting model="pa" focal="50.0" aperture="5.6" distance="1000" k1="-0.2548372" k2="0.6496960" k3="-0.6409861" />
           <vignetting model="pa" focal="50.0" aperture="8.0" distance="10" k1="-0.1896196" k2="0.3188761" k3="-0.2622856" />
           <vignetting model="pa" focal="50.0" aperture="8.0" distance="1000" k1="-0.1896196" k2="0.3188761" k3="-0.2622856" />
           <vignetting model="pa" focal="50.0" aperture="22.0" distance="10" k1="-0.1419245" k2="0.1427985" k3="-0.1177152" />
           <vignetting model="pa" focal="50.0" aperture="22.0" distance="1000" k1="-0.1419245" k2="0.1427985" k3="-0.1177152" />
           <vignetting model="pa" focal="63.4" aperture="22.0" distance="10" k1="-0.1560337" k2="0.1946446" k3="-0.1541853" />
           <vignetting model="pa" focal="63.4" aperture="22.0" distance="1000" k1="-0.1560337" k2="0.1946446" k3="-0.1541853" />
           <vignetting model="pa" focal="66.0" aperture="2.8" distance="10" k1="-1.0357105" k2="1.1949136" k3="-0.6763081" />
           <vignetting model="pa" focal="66.0" aperture="2.8" distance="1000" k1="-1.0357105" k2="1.1949136" k3="-0.6763081" />
           <vignetting model="pa" focal="66.0" aperture="4.0" distance="10" k1="-0.1404362" k2="0.2779166" k3="-0.4041119" />
           <vignetting model="pa" focal="66.0" aperture="4.0" distance="1000" k1="-0.1404362" k2="0.2779166" k3="-0.4041119" />
           <vignetting model="pa" focal="66.0" aperture="5.6" distance="10" k1="-0.1963354" k2="0.3678089" k3="-0.3129453" />
           <vignetting model="pa" focal="66.0" aperture="5.6" distance="1000" k1="-0.1963354" k2="0.3678089" k3="-0.3129453" />
           <vignetting model="pa" focal="66.0" aperture="8.0" distance="10" k1="-0.1659052" k2="0.2277157" k3="-0.1754203" />
           <vignetting model="pa" focal="66.0" aperture="8.0" distance="1000" k1="-0.1659052" k2="0.2277157" k3="-0.1754203" />
           <vignetting model="pa" focal="83.8" aperture="2.8" distance="10" k1="-0.7524889" k2="0.5066647" k3="-0.3589154" />
           <vignetting model="pa" focal="83.8" aperture="2.8" distance="1000" k1="-0.7524889" k2="0.5066647" k3="-0.3589154" />
           <vignetting model="pa" focal="83.8" aperture="4.0" distance="10" k1="-0.0061823" k2="-0.1677473" k3="-0.2212129" />
           <vignetting model="pa" focal="83.8" aperture="4.0" distance="1000" k1="-0.0061823" k2="-0.1677473" k3="-0.2212129" />
           <vignetting model="pa" focal="83.8" aperture="5.6" distance="10" k1="-0.2597091" k2="0.6848830" k3="-0.7153253" />
           <vignetting model="pa" focal="83.8" aperture="5.6" distance="1000" k1="-0.2597091" k2="0.6848830" k3="-0.7153253" />
           <vignetting model="pa" focal="83.8" aperture="8.0" distance="10" k1="-0.2502814" k2="0.5257702" k3="-0.4420300" />
           <vignetting model="pa" focal="83.8" aperture="8.0" distance="1000" k1="-0.2502814" k2="0.5257702" k3="-0.4420300" />
           <vignetting model="pa" focal="83.8" aperture="22.0" distance="10" k1="-0.1807462" k2="0.2418902" k3="-0.1801556" />
           <vignetting model="pa" focal="83.8" aperture="22.0" distance="1000" k1="-0.1807462" k2="0.2418902" k3="-0.1801556" />
           <vignetting model="pa" focal="98.2" aperture="2.8" distance="10" k1="-0.6584960" k2="-0.0915500" k3="0.1163807" />
           <vignetting model="pa" focal="98.2" aperture="2.8" distance="1000" k1="-0.6584960" k2="-0.0915500" k3="0.1163807" />
           <vignetting model="pa" focal="98.2" aperture="4.0" distance="10" k1="0.1515292" k2="-0.9032239" k3="0.3216137" />
           <vignetting model="pa" focal="98.2" aperture="4.0" distance="1000" k1="0.1515292" k2="-0.9032239" k3="0.3216137" />
           <vignetting model="pa" focal="98.2" aperture="5.6" distance="10" k1="-0.1263253" k2="0.2923238" k3="-0.5165275" />
           <vignetting model="pa" focal="98.2" aperture="5.6" distance="1000" k1="-0.1263253" k2="0.2923238" k3="-0.5165275" />
           <vignetting model="pa" focal="98.2" aperture="8.0" distance="10" k1="-0.2987000" k2="0.7565995" k3="-0.6834191" />
           <vignetting model="pa" focal="98.2" aperture="8.0" distance="1000" k1="-0.2987000" k2="0.7565995" k3="-0.6834191" />
           <vignetting model="pa" focal="102.2" aperture="22.0" distance="10" k1="-0.1640800" k2="0.1945095" k3="-0.1446500" />
           <vignetting model="pa" focal="102.2" aperture="22.0" distance="1000" k1="-0.1640800" k2="0.1945095" k3="-0.1446500" />
           <vignetting model="pa" focal="140.0" aperture="2.8" distance="10" k1="-1.4241699" k2="1.3274961" k3="-0.5749507" />
           <vignetting model="pa" focal="140.0" aperture="2.8" distance="1000" k1="-1.4241699" k2="1.3274961" k3="-0.5749507" />
           <vignetting model="pa" focal="140.0" aperture="4.0" distance="10" k1="-0.0009159" k2="-1.1370279" k3="0.6821715" />
           <vignetting model="pa" focal="140.0" aperture="4.0" distance="1000" k1="-0.0009159" k2="-1.1370279" k3="0.6821715" />
           <vignetting model="pa" focal="140.0" aperture="5.6" distance="10" k1="0.0738697" k2="-0.5459674" k3="0.0957917" />
           <vignetting model="pa" focal="140.0" aperture="5.6" distance="1000" k1="0.0738697" k2="-0.5459674" k3="0.0957917" />
           <vignetting model="pa" focal="140.0" aperture="8.0" distance="10" k1="-0.2210180" k2="0.5465232" k3="-0.5876550" />
           <vignetting model="pa" focal="140.0" aperture="8.0" distance="1000" k1="-0.2210180" k2="0.5465232" k3="-0.5876550" />
           <vignetting model="pa" focal="140.0" aperture="22.0" distance="10" k1="-0.1388823" k2="0.1430863" k3="-0.1132024" />
           <vignetting model="pa" focal="140.0" aperture="22.0" distance="1000" k1="-0.1388823" k2="0.1430863" k3="-0.1132024" />
        </calibration>
    </lens>
</lensdatabase><|MERGE_RESOLUTION|>--- conflicted
+++ resolved
@@ -72,17 +72,14 @@
         <mount>Fujifilm X</mount>
         <cropfactor>1.534</cropfactor>
     </camera>
-
-<<<<<<< HEAD
+	
     <camera>
         <maker>Fujifilm</maker>
         <model>X-H1</model>
         <mount>Fujifilm X</mount>
         <cropfactor>1.528</cropfactor>
     </camera>
-	
-=======
->>>>>>> 71cf37a7
+
     <camera>
         <maker>Fujifilm</maker>
         <model>X-M1</model>
@@ -120,31 +117,18 @@
 
     <camera>
         <maker>Fujifilm</maker>
-<<<<<<< HEAD
-        <model>X-E3</model>
-=======
+        <model>X-T30</model>
+        <mount>Fujifilm X</mount>
+        <cropfactor>1.534</cropfactor>
+    </camera>
+
+    <camera>
+        <maker>Fujifilm</maker>
         <model>X-T100</model>
->>>>>>> 71cf37a7
-        <mount>Fujifilm X</mount>
-        <cropfactor>1.529</cropfactor>
-    </camera>
-
-<<<<<<< HEAD
-    <camera>
-        <maker>Fujifilm</maker>
-        <model>X-T30</model>
-        <mount>Fujifilm X</mount>
-        <cropfactor>1.534</cropfactor>
-    </camera>
-
-    <camera>
-        <maker>Fujifilm</maker>
-        <model>X-T3</model>
-        <mount>Fujifilm X</mount>
-        <cropfactor>1.534</cropfactor>
-    </camera>
-=======
->>>>>>> 71cf37a7
+        <mount>Fujifilm X</mount>
+        <cropfactor>1.529</cropfactor>
+    </camera>
+
     <lens>
         <maker>Fujifilm</maker>
         <model>XF18-55mmF2.8-4 R LM OIS</model>
