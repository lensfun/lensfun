--- conflicted
+++ resolved
@@ -138,11 +138,13 @@
 
     <camera>
         <maker>Fujifilm</maker>
-<<<<<<< HEAD
         <model>GFX 50R</model>
         <mount>Fujifilm G</mount>
         <cropfactor>0.8</cropfactor>
-=======
+    </camera>
+
+    <camera>
+        <maker>Fujifilm</maker>
         <model>X-A3</model>
         <mount>Fujifilm X</mount>
         <cropfactor>1.529</cropfactor>
@@ -160,7 +162,6 @@
         <model>X-A7</model>
         <mount>Fujifilm X</mount>
         <cropfactor>1.529</cropfactor>
->>>>>>> 3baedcb7
     </camera>
 
     <lens>
@@ -1469,7 +1470,7 @@
             <vignetting model="pa" focal="35.0" aperture="16.0" distance="1000" k1="-0.3635652" k2="0.5847584" k3="-0.3423511"/>
         </calibration>
     </lens>
-<<<<<<< HEAD
+
     <lens>
         <maker>Fujifilm</maker>
         <model>GF45mmF2.8 R WR</model>
@@ -1481,7 +1482,5 @@
             <distortion model="ptlens" focal="45" a="0.0064887" b="-0.025113" c="0.0067938"/>
         </calibration>
     </lens>
-=======
-
->>>>>>> 3baedcb7
+  
 </lensdatabase>