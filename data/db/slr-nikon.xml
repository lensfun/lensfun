<lensdatabase version="2">

    <mount>
        <name>Nikon F</name>
        <compat>Nikon F AI</compat>
        <compat>Nikon F AI-S</compat>
        <compat>Nikon F AF</compat>
        <compat>M42</compat>
        <compat>DKL</compat>
        <compat>T2</compat>
        <compat>Generic</compat>
    </mount>

    <mount>
        <name>Nikon F AI</name>
        <compat>Nikon F</compat>
        <compat>Nikon F AI-S</compat>
        <compat>Nikon F AF</compat>
        <compat>M42</compat>
        <compat>DKL</compat>
        <compat>T2</compat>
        <compat>Generic</compat>
    </mount>

    <mount>
        <name>Nikon F AI-S</name>
        <compat>Nikon F</compat>
        <compat>Nikon F AI</compat>
        <compat>Nikon F AF</compat>
        <compat>M42</compat>
        <compat>DKL</compat>
        <compat>T2</compat>
        <compat>Generic</compat>
    </mount>

    <mount>
        <name>Nikon F AF</name>
        <compat>Nikon F</compat>
        <compat>Nikon F AI</compat>
        <compat>Nikon F AI-S</compat>
        <compat>M42</compat>
        <compat>DKL</compat>
        <compat>T2</compat>
        <compat>Generic</compat>
    </mount>

    <camera>
        <maker>Nikon Corporation</maker>
        <maker lang="en">Nikon</maker>
        <model>Nikon D40</model>
        <model lang="en">D40</model>
        <mount>Nikon F AF</mount>
        <cropfactor>1.525</cropfactor>
    </camera>

    <camera>
        <maker>Nikon Corporation</maker>
        <maker lang="en">Nikon</maker>
        <model>Nikon D40X</model>
        <model lang="en">D40X</model>
        <mount>Nikon F AF</mount>
        <cropfactor>1.523</cropfactor>
    </camera>

    <camera>
        <maker>Nikon Corporation</maker>
        <maker lang="en">Nikon</maker>
        <model>Nikon D50</model>
        <model lang="en">D50</model>
        <mount>Nikon F AF</mount>
        <cropfactor>1.525</cropfactor>
    </camera>

    <camera>
        <maker>Nikon Corporation</maker>
        <maker lang="en">Nikon</maker>
        <model>Nikon D60</model>
        <model lang="en">D60</model>
        <mount>Nikon F AF</mount>
        <cropfactor>1.523</cropfactor>
    </camera>

    <camera>
        <maker>Nikon Corporation</maker>
        <maker lang="en">Nikon</maker>
        <model>Nikon D70</model>
        <model lang="en">D70</model>
        <mount>Nikon F AF</mount>
        <cropfactor>1.525</cropfactor>
    </camera>

    <camera>
        <maker>Nikon Corporation</maker>
        <maker lang="en">Nikon</maker>
        <model>Nikon D70s</model>
        <model lang="en">D70s</model>
        <mount>Nikon F AF</mount>
        <cropfactor>1.525</cropfactor>
    </camera>

    <camera>
        <maker>Nikon Corporation</maker>
        <maker lang="en">Nikon</maker>
        <model>Nikon D80</model>
        <model lang="en">D80</model>
        <mount>Nikon F AF</mount>
        <cropfactor>1.523</cropfactor>
    </camera>

    <camera>
        <maker>Nikon Corporation</maker>
        <maker lang="en">Nikon</maker>
        <model>Nikon D90</model>
        <model lang="en">D90</model>
        <mount>Nikon F AF</mount>
        <cropfactor>1.523</cropfactor>
    </camera>

    <camera>
        <maker>Nikon Corporation</maker>
        <maker lang="en">Nikon</maker>
        <model>Nikon D100</model>
        <model lang="en">D100</model>
        <mount>Nikon F AF</mount>
        <cropfactor>1.525</cropfactor>
    </camera>

    <camera>
        <maker>Nikon Corporation</maker>
        <maker lang="en">Nikon</maker>
        <model>Nikon D200</model>
        <model lang="en">D200</model>
        <mount>Nikon F AF</mount>
        <cropfactor>1.523</cropfactor>
    </camera>

    <camera>
        <maker>Nikon Corporation</maker>
        <maker lang="en">Nikon</maker>
        <model>Nikon D300</model>
        <model lang="en">D300</model>
        <mount>Nikon F AF</mount>
        <cropfactor>1.523</cropfactor>
    </camera>

    <camera>
        <maker>Nikon Corporation</maker>
        <maker lang="en">Nikon</maker>
        <model>Nikon D300S</model>
        <model lang="en">D300S</model>
        <mount>Nikon F AF</mount>
        <cropfactor>1.523</cropfactor>
    </camera>

    <camera>
        <maker>Nikon Corporation</maker>
        <maker lang="en">Nikon</maker>
        <model>Nikon D600</model>
        <model lang="en">D600</model>
        <mount>Nikon F AF</mount>
        <cropfactor>1</cropfactor>
    </camera>

    <camera>
        <maker>Nikon Corporation</maker>
        <maker lang="en">Nikon</maker>
        <model>Nikon D610</model>
        <model lang="en">D610</model>
        <mount>Nikon F AF</mount>
        <cropfactor>1</cropfactor>
    </camera>

    <camera>
        <maker>Nikon Corporation</maker>
        <maker lang="en">Nikon</maker>
        <model>Nikon D700</model>
        <model lang="en">D700</model>
        <mount>Nikon F AF</mount>
        <cropfactor>1</cropfactor>
    </camera>

    <camera>
        <maker>Nikon Corporation</maker>
        <maker lang="en">Nikon</maker>
        <model>Nikon D750</model>
        <model lang="en">D750</model>
        <mount>Nikon F AF</mount>
        <cropfactor>1</cropfactor>
    </camera>

    <camera>
        <maker>Nikon Corporation</maker>
        <maker lang="en">Nikon</maker>
        <model>Nikon D800</model>
        <model lang="en">D800</model>
        <mount>Nikon F AF</mount>
        <cropfactor>1</cropfactor>
    </camera>

    <camera>
        <maker>Nikon Corporation</maker>
        <maker lang="en">Nikon</maker>
        <model>Nikon D800E</model>
        <model lang="en">D800E</model>
        <mount>Nikon F AF</mount>
        <cropfactor>1</cropfactor>
    </camera>

    <camera>
        <maker>Nikon Corporation</maker>
        <maker lang="en">Nikon</maker>
        <model>Nikon D810</model>
        <model lang="en">D810</model>
        <mount>Nikon F AF</mount>
        <cropfactor>1</cropfactor>
    </camera>

    <camera>
        <maker>Nikon Corporation</maker>
        <maker lang="en">Nikon</maker>
        <model>Nikon D3000</model>
        <model lang="en">D3000</model>
        <mount>Nikon F AF</mount>
        <cropfactor>1.523</cropfactor>
    </camera>

    <camera>
        <maker>Nikon Corporation</maker>
        <maker lang="en">Nikon</maker>
        <model>Nikon D3100</model>
        <model lang="en">D3100</model>
        <mount>Nikon F AF</mount>
        <cropfactor>1.558</cropfactor>
    </camera>

    <camera>
        <maker>Nikon Corporation</maker>
        <maker lang="en">Nikon</maker>
        <model>Nikon D3200</model>
        <model lang="en">D3200</model>
        <mount>Nikon F AF</mount>
        <cropfactor>1.554</cropfactor>
    </camera>

    <camera>
        <maker>Nikon Corporation</maker>
        <maker lang="en">Nikon</maker>
        <model>Nikon D3300</model>
        <model lang="en">D3300</model>
        <mount>Nikon F AF</mount>
        <cropfactor>1.523</cropfactor>
    </camera>

    <camera>
        <maker>Nikon Corporation</maker>
        <maker lang="en">Nikon</maker>
        <model>Nikon D5000</model>
        <model lang="en">D5000</model>
        <mount>Nikon F AF</mount>
        <cropfactor>1.523</cropfactor>
    </camera>

    <camera>
        <maker>Nikon Corporation</maker>
        <maker lang="en">Nikon</maker>
        <model>Nikon D5100</model>
        <model lang="en">D5100</model>
        <mount>Nikon F AF</mount>
        <cropfactor>1.523</cropfactor>
    </camera>

    <camera>
        <maker>Nikon Corporation</maker>
        <maker lang="en">Nikon</maker>
        <model>Nikon D5200</model>
        <model lang="en">D5200</model>
        <mount>Nikon F AF</mount>
        <cropfactor>1.534</cropfactor>
    </camera>

    <camera>
        <maker>Nikon Corporation</maker>
        <maker lang="en">Nikon</maker>
        <model>Nikon D5300</model>
        <model lang="en">D5300</model>
        <mount>Nikon F AF</mount>
        <cropfactor>1.534</cropfactor>
    </camera>

    <camera>
        <maker>Nikon Corporation</maker>
        <maker lang="en">Nikon</maker>
        <model>Nikon D5500</model>
        <model lang="en">D5500</model>
        <mount>Nikon F AF</mount>
        <cropfactor>1.534</cropfactor>
    </camera>

    <camera>
        <maker>Nikon Corporation</maker>
        <maker lang="en">Nikon</maker>
        <model>Nikon D7000</model>
        <model lang="en">D7000</model>
        <mount>Nikon F AF</mount>
        <cropfactor>1.523</cropfactor>
    </camera>

    <camera>
        <maker>Nikon Corporation</maker>
        <maker lang="en">Nikon</maker>
        <model>Nikon D7100</model>
        <model lang="en">D7100</model>
        <mount>Nikon F AF</mount>
        <cropfactor>1.534</cropfactor>
    </camera>

    <camera>
        <maker>Nikon Corporation</maker>
        <maker lang="en">Nikon</maker>
        <model>Nikon D7200</model>
        <model lang="en">D7200</model>
        <mount>Nikon F AF</mount>
        <cropfactor>1.534</cropfactor>
    </camera>

    <camera>
        <maker>Nikon Corporation</maker>
        <maker lang="en">Nikon</maker>
        <model>Nikon D1</model>
        <model lang="en">D1</model>
        <mount>Nikon F AF</mount>
        <cropfactor>1.525</cropfactor>
    </camera>

    <camera>
        <maker>Nikon Corporation</maker>
        <maker lang="en">Nikon</maker>
        <model>Nikon D1H</model>
        <model lang="en">D1H</model>
        <mount>Nikon F AF</mount>
        <cropfactor>1.525</cropfactor>
    </camera>

    <camera>
        <maker>Nikon Corporation</maker>
        <maker lang="en">Nikon</maker>
        <model>Nikon D1X</model>
        <model lang="en">D1X</model>
        <mount>Nikon F AF</mount>
        <cropfactor>1.525</cropfactor>
    </camera>

    <camera>
        <maker>Nikon Corporation</maker>
        <maker lang="en">Nikon</maker>
        <model>Nikon D2H</model>
        <model lang="en">D2H</model>
        <mount>Nikon F AF</mount>
        <cropfactor>1.546</cropfactor>
    </camera>

    <camera>
        <maker>Nikon Corporation</maker>
        <maker lang="en">Nikon</maker>
        <model>Nikon D2Hs</model>
        <model lang="en">D2Hs</model>
        <mount>Nikon F AF</mount>
        <cropfactor>1.546</cropfactor>
    </camera>

    <camera>
        <maker>Nikon Corporation</maker>
        <maker lang="en">Nikon</maker>
        <model>Nikon D2X</model>
        <model lang="en">D2X</model>
        <mount>Nikon F AF</mount>
        <cropfactor>1.522</cropfactor>
    </camera>

    <camera>
        <maker>Nikon Corporation</maker>
        <maker lang="en">Nikon</maker>
        <model>Nikon D2Xs</model>
        <model lang="en">D2Xs</model>
        <mount>Nikon F AF</mount>
        <cropfactor>1.522</cropfactor>
    </camera>

    <camera>
        <maker>Nikon Corporation</maker>
        <maker lang="en">Nikon</maker>
        <model>Nikon D3</model>
        <model lang="en">D3</model>
        <mount>Nikon F AF</mount>
        <cropfactor>1</cropfactor>
    </camera>

    <camera>
        <maker>Nikon Corporation</maker>
        <maker lang="en">Nikon</maker>
        <model>Nikon D3X</model>
        <model lang="en">D3X</model>
        <mount>Nikon F AF</mount>
        <cropfactor>1</cropfactor>
    </camera>

    <camera>
        <maker>Nikon Corporation</maker>
        <maker lang="en">Nikon</maker>
        <model>Nikon D3S</model>
        <model lang="en">D3S</model>
        <mount>Nikon F AF</mount>
        <cropfactor>1</cropfactor>
    </camera>

    <camera>
        <maker>Nikon Corporation</maker>
        <maker lang="en">Nikon</maker>
        <model>Nikon D4</model>
        <model lang="en">D4</model>
        <mount>Nikon F AF</mount>
        <cropfactor>1</cropfactor>
    </camera>

    <camera>
        <maker>Nikon Corporation</maker>
        <maker lang="en">Nikon</maker>
        <model>Nikon D4s</model>
        <model lang="en">D4s</model>
        <mount>Nikon F AF</mount>
        <cropfactor>1</cropfactor>
    </camera>

    <camera>
        <maker>Nikon Corporation</maker>
        <maker lang="en">Nikon</maker>
        <model>Nikon Df</model>
        <model lang="en">Df</model>
        <mount>Nikon F AF</mount>
        <cropfactor>1.001</cropfactor>
    </camera>

    <camera>
        <maker>Fujifilm</maker>
        <model>FinePixS1Pro</model>
        <model lang="en">FinePix S1 Pro</model>
        <mount>Nikon F AF</mount>
        <cropfactor>1.543</cropfactor>
    </camera>

    <camera>
        <maker>Fujifilm</maker>
        <model>FinePixS2Pro</model>
        <model lang="en">FinePix S2 Pro</model>
        <mount>Nikon F AF</mount>
        <cropfactor>1.543</cropfactor>
    </camera>

    <camera>
        <maker>Fujifilm</maker>
        <model>FinePix S3Pro</model>
        <model lang="en">FinePix S3 Pro</model>
        <mount>Nikon F AF</mount>
        <cropfactor>1.534</cropfactor>
    </camera>

    <camera>
        <maker>Fujifilm</maker>
        <model>FinePix S5Pro</model>
        <model lang="en">FinePix S5 Pro</model>
        <mount>Nikon F AF</mount>
        <cropfactor>1.560</cropfactor>
    </camera>

    <camera>
        <maker>Fujifilm</maker>
        <model>IS Pro</model>
        <model lang="en">FinePix IS Pro</model>
        <mount>Nikon F AF</mount>
        <cropfactor>1.560</cropfactor>
    </camera>

    <camera>
        <maker>Kodak</maker>
        <model>DCS Pro SLR/n</model>
        <mount>Nikon F AF</mount>
        <cropfactor>1</cropfactor>
    </camera>

    <camera>
        <maker>Kodak</maker>
        <model>DCS Pro 14nx</model>
        <mount>Nikon F AF</mount>
        <cropfactor>1</cropfactor>
    </camera>

    <camera>
        <maker>Kodak</maker>
        <model>DCS Pro 14N</model>
        <variant>DCS-14n</variant>
        <mount>Nikon F AF</mount>
        <cropfactor>1</cropfactor>
    </camera>

    <camera>
        <maker>Nikon</maker>
        <model>35mm film: full frame</model>
        <mount>Nikon F AF</mount>
        <cropfactor>1</cropfactor>
    </camera>

    <lens>
        <maker>Nikon</maker>
        <model>Nikon AF-S DX Zoom-Nikkor 12-24mm f/4G IF-ED</model>
        <model lang="en">Nikkor AF-S 12-24mm f/4G DX IF-ED</model>
        <mount>Nikon F AF</mount>
        <!-- Average crop factor of Nikon APS-C cameras -->
        <cropfactor>1.528</cropfactor>
        <calibration>
            <distortion model="ptlens" focal="12" a="-0.016006" b="0.024041" c="0"/>
            <distortion model="ptlens" focal="13" a="-0.017096" b="0.030498" c="0"/>
            <distortion model="ptlens" focal="14" a="-0.01773" b="0.031719" c="0"/>
            <distortion model="ptlens" focal="15" a="-0.013174" b="0.027255" c="0"/>
            <distortion model="ptlens" focal="16" a="-0.009629" b="0.021705" c="0"/>
            <distortion model="ptlens" focal="17" a="-0.006736" b="0.016621" c="0"/>
            <distortion model="ptlens" focal="18" a="-0.007763" b="0.019343" c="0"/>
            <distortion model="ptlens" focal="19" a="-0.005218" b="0.014696" c="0"/>
            <distortion model="ptlens" focal="20" a="-0.005775" b="0.015956" c="0"/>
            <distortion model="ptlens" focal="22" a="-0.005197" b="0.015329" c="0"/>
            <distortion model="ptlens" focal="24" a="-0.007101" b="0.018378" c="0"/>
        </calibration>
    </lens>

    <lens>
        <maker>Nikon</maker>
        <model>Nikon AF-S Zoom-Nikkor 16-35mm f/4G ED VR</model>
        <model lang="en">Nikkor AF-S 16-35mm f/4G ED VR</model>
        <mount>Nikon F AF</mount>
        <cropfactor>1</cropfactor>
        <calibration>
            <!-- Taken with Nikon D750 -->
            <distortion model="ptlens" focal="16" a="0.01589" b="-0.08067" c="0.06712"/>
            <distortion model="ptlens" focal="20" a="0.00036" b="-0.01787" c="0.02308"/>
            <distortion model="ptlens" focal="24" a="0" b="-0.0002" c="0"/>
            <distortion model="ptlens" focal="28" a="0" b="0.004" c="0"/>
            <distortion model="ptlens" focal="35" a="0" b="0.00551" c="0"/>
            <tca model="poly3" focal="16" vr="1.0000631" vb="1.0003332"/>
            <tca model="poly3" focal="20" vr="1.0000741" vb="1.0002447"/>
            <tca model="poly3" focal="24" vr="1.0000321" vb="1.0002009"/>
            <tca model="poly3" focal="28" vr="1.0000512" vb="1.0001421"/>
            <tca model="poly3" focal="35" vr="1.0000943" vb="1.0000318"/>
        </calibration>
    </lens>

<<<<<<< HEAD
=======
    <lens>
        <maker>Nikon</maker>
        <model>Nikon AF-S VR DX 16-80mm 2.8-4.0E ED</model>
        <model lang="en">Nikkor AF-S 16-80mm f/2.8-4G ED VR DX</model>
        <mount>Nikon F AF</mount>
        <cropfactor>1.5</cropfactor>
        <calibration>
            <distortion model="ptlens" focal="16" a="0.01368" b="-0.04363" c="0.00904" />
            <distortion model="ptlens" focal="18" a="0.03553" b="-0.06901" c="0.0202" />
            <distortion model="ptlens" focal="20" a="0.00324" b="0.00545" c="-0.01603" />
            <distortion model="ptlens" focal="22" a="-0.0068" b="0.03696" c="-0.03991" />
            <distortion model="ptlens" focal="28" a="0.01925" b="-0.04931" c="0.05884" />
            <distortion model="ptlens" focal="34" a="-0.00711" b="0.03741" c="-0.02289" />
            <distortion model="ptlens" focal="40" a="0.00892" b="-0.0052" c="0.01119" />
            <distortion model="ptlens" focal="44" a="0.01529" b="-0.0184" c="0.01554" />
            <distortion model="ptlens" focal="50" a="0.00491" b="-0.00007" c="0.01417" />
            <distortion model="ptlens" focal="55" a="0.02076" b="-0.0394" c="0.04369" />
            <distortion model="ptlens" focal="58" a="0.00009" b="0.01279" c="0.00076" />
            <distortion model="ptlens" focal="60" a="0.00876" b="-0.00268" c="0.00458" />
            <distortion model="ptlens" focal="62" a="-0.00059" b="0.02024" c="-0.01362" />
            <distortion model="ptlens" focal="66" a="-0.00417" b="0.02593" c="-0.01421" />
            <distortion model="ptlens" focal="72" a="0.03333" b="-0.06751" c="0.06361" />
            <distortion model="ptlens" focal="75" a="-0.00173" b="0.01554" c="-0.00392" />
            <distortion model="ptlens" focal="80" a="-0.00074" b="0.01741" c="-0.01376" />
        </calibration>
    </lens>

>>>>>>> 2f80cbd9
    <lens>
        <maker>Nikon</maker>
        <model>Nikon AF-S DX Zoom-Nikkor 16-85mm f/3.5-5.6G ED VR</model>
        <model lang="en">Nikkor AF-S 16-85mm f/3.5-5.6G DX ED VR</model>
        <mount>Nikon F AF</mount>
        <!-- Average crop factor of Nikon APS-C cameras -->
        <cropfactor>1.528</cropfactor>
        <calibration>
            <distortion model="ptlens" focal="16" a="0.0199837" b="-0.0681903" c="0.0388181"/>
            <distortion model="ptlens" focal="18" a="0.0101226" b="-0.0323001" c="0.00392398"/>
            <distortion model="ptlens" focal="20" a="0.00337762" b="-0.0059244" c="-0.0160513"/>
            <distortion model="ptlens" focal="22" a="-0.00565925" b="0.0323698" c="-0.0738213"/>
            <distortion model="ptlens" focal="24" a="0.00498966" b="-0.0163608" c="0.011626"/>
            <distortion model="ptlens" focal="35" a="0.00452151" b="-0.0101545" c="0.00874731"/>
            <distortion model="ptlens" focal="50" a="0.00822439" b="-0.0246265" c="0.0257984"/>
            <distortion model="ptlens" focal="85" a="-0.00473509" b="0.0253574" c="-0.0342333"/>
            <vignetting model="pa" focal="16" aperture="3.5" distance="10" k1="-0.7912" k2="0.4272" k3="-0.3319"/>
            <vignetting model="pa" focal="16" aperture="3.5" distance="1000" k1="-0.7912" k2="0.4272" k3="-0.3319"/>
            <vignetting model="pa" focal="16" aperture="4.5" distance="10" k1="-0.5441" k2="0.0487" k3="-0.1416"/>
            <vignetting model="pa" focal="16" aperture="4.5" distance="1000" k1="-0.5441" k2="0.0487" k3="-0.1416"/>
            <vignetting model="pa" focal="16" aperture="5.6" distance="10" k1="-0.4981" k2="0.2109" k3="-0.2763"/>
            <vignetting model="pa" focal="16" aperture="5.6" distance="1000" k1="-0.4981" k2="0.2109" k3="-0.2763"/>
            <vignetting model="pa" focal="16" aperture="6.3" distance="10" k1="-0.5432" k2="0.3655" k3="-0.3278"/>
            <vignetting model="pa" focal="16" aperture="6.3" distance="1000" k1="-0.5432" k2="0.3655" k3="-0.3278"/>
            <vignetting model="pa" focal="16" aperture="22" distance="10" k1="-0.4511" k2="-0.0183" k3="0.0352"/>
            <vignetting model="pa" focal="16" aperture="22" distance="1000" k1="-0.4511" k2="-0.0183" k3="0.0352"/>
            <vignetting model="pa" focal="32" aperture="4.5" distance="10" k1="-0.6311" k2="0.4510" k3="-0.2609"/>
            <vignetting model="pa" focal="32" aperture="4.5" distance="1000" k1="-0.6311" k2="0.4510" k3="-0.2609"/>
            <vignetting model="pa" focal="32" aperture="5.6" distance="10" k1="-0.2248" k2="-0.3703" k3="0.2330"/>
            <vignetting model="pa" focal="32" aperture="5.6" distance="1000" k1="-0.2248" k2="-0.3703" k3="0.2330"/>
            <vignetting model="pa" focal="32" aperture="6.3" distance="10" k1="-0.1713" k2="-0.2270" k3="0.0983"/>
            <vignetting model="pa" focal="32" aperture="6.3" distance="1000" k1="-0.1713" k2="-0.2270" k3="0.0983"/>
            <vignetting model="pa" focal="32" aperture="7.1" distance="10" k1="-0.2200" k2="-0.0015" k3="-0.0304"/>
            <vignetting model="pa" focal="32" aperture="7.1" distance="1000" k1="-0.2200" k2="-0.0015" k3="-0.0304"/>
            <vignetting model="pa" focal="32" aperture="29" distance="10" k1="-0.1969" k2="-0.0880" k3="0.0588"/>
            <vignetting model="pa" focal="32" aperture="29" distance="1000" k1="-0.1969" k2="-0.0880" k3="0.0588"/>
            <vignetting model="pa" focal="46" aperture="5" distance="10" k1="-0.6289" k2="0.7325" k3="-0.5494"/>
            <vignetting model="pa" focal="46" aperture="5" distance="1000" k1="-0.6289" k2="0.7325" k3="-0.5494"/>
            <vignetting model="pa" focal="46" aperture="6.3" distance="10" k1="-0.2200" k2="-0.1204" k3="-0.0024"/>
            <vignetting model="pa" focal="46" aperture="6.3" distance="1000" k1="-0.2200" k2="-0.1204" k3="-0.0024"/>
            <vignetting model="pa" focal="46" aperture="7.1" distance="10" k1="-0.1393" k2="-0.0707" k3="-0.0409"/>
            <vignetting model="pa" focal="46" aperture="7.1" distance="1000" k1="-0.1393" k2="-0.0707" k3="-0.0409"/>
            <vignetting model="pa" focal="46" aperture="8" distance="10" k1="-0.1859" k2="0.0398" k3="-0.0495"/>
            <vignetting model="pa" focal="46" aperture="8" distance="1000" k1="-0.1859" k2="0.0398" k3="-0.0495"/>
            <vignetting model="pa" focal="46" aperture="32" distance="10" k1="-0.1404" k2="-0.0884" k3="0.0543"/>
            <vignetting model="pa" focal="46" aperture="32" distance="1000" k1="-0.1404" k2="-0.0884" k3="0.0543"/>
            <vignetting model="pa" focal="65" aperture="5.3" distance="10" k1="-0.5998" k2="0.8238" k3="-0.7024"/>
            <vignetting model="pa" focal="65" aperture="5.3" distance="1000" k1="-0.5998" k2="0.8238" k3="-0.7024"/>
            <vignetting model="pa" focal="65" aperture="6.3" distance="10" k1="-0.4462" k2="0.4906" k3="-0.4686"/>
            <vignetting model="pa" focal="65" aperture="6.3" distance="1000" k1="-0.4462" k2="0.4906" k3="-0.4686"/>
            <vignetting model="pa" focal="65" aperture="7.1" distance="10" k1="-0.2166" k2="0.1145" k3="-0.2471"/>
            <vignetting model="pa" focal="65" aperture="7.1" distance="1000" k1="-0.2166" k2="0.1145" k3="-0.2471"/>
            <vignetting model="pa" focal="65" aperture="8" distance="10" k1="-0.1573" k2="0.1342" k3="-0.2494"/>
            <vignetting model="pa" focal="65" aperture="8" distance="1000" k1="-0.1573" k2="0.1342" k3="-0.2494"/>
            <vignetting model="pa" focal="65" aperture="36" distance="10" k1="-0.0828" k2="-0.1221" k3="0.0703"/>
            <vignetting model="pa" focal="65" aperture="36" distance="1000" k1="-0.0828" k2="-0.1221" k3="0.0703"/>
            <vignetting model="pa" focal="85" aperture="5.6" distance="10" k1="-0.5044" k2="0.5812" k3="-0.5718"/>
            <vignetting model="pa" focal="85" aperture="5.6" distance="1000" k1="-0.5044" k2="0.5812" k3="-0.5718"/>
            <vignetting model="pa" focal="85" aperture="6.3" distance="10" k1="-0.4340" k2="0.4624" k3="-0.4777"/>
            <vignetting model="pa" focal="85" aperture="6.3" distance="1000" k1="-0.4340" k2="0.4624" k3="-0.4777"/>
            <vignetting model="pa" focal="85" aperture="7.1" distance="10" k1="-0.2072" k2="0.1000" k3="-0.2701"/>
            <vignetting model="pa" focal="85" aperture="7.1" distance="1000" k1="-0.2072" k2="0.1000" k3="-0.2701"/>
            <vignetting model="pa" focal="85" aperture="8" distance="10" k1="-0.1676" k2="0.2700" k3="-0.3584"/>
            <vignetting model="pa" focal="85" aperture="8" distance="1000" k1="-0.1676" k2="0.2700" k3="-0.3584"/>
            <vignetting model="pa" focal="85" aperture="36" distance="10" k1="-0.0937" k2="-0.0561" k3="0.0275"/>
            <vignetting model="pa" focal="85" aperture="36" distance="1000" k1="-0.0937" k2="-0.0561" k3="0.0275"/>
        </calibration>
    </lens>

    <lens>
        <maker>Nikon</maker>
        <model>Nikon AF-S Zoom-Nikkor 17-35mm f/2.8D IF-ED</model>
        <model lang="en">Nikkor AF-S 17-35mm f/2.8D IF-ED</model>
        <mount>Nikon F AF</mount>
        <!-- Average crop factor of Nikon APS-C cameras -->
        <cropfactor>1.528</cropfactor>
        <calibration>
            <distortion model="ptlens" focal="17" a="0.005" b="-0.02" c="0"/>
            <distortion model="ptlens" focal="20" a="0" b="-0.0055" c="0"/>
            <distortion model="ptlens" focal="24" a="0" b="-0.001" c="0"/>
            <distortion model="ptlens" focal="28" a="0" b="0.0005" c="0"/>
            <distortion model="ptlens" focal="35" a="0" b="0.0025" c="0"/>
        </calibration>
    </lens>

    <lens>
        <maker>Nikon</maker>
        <model>Nikon AF-S DX Zoom-Nikkor 17-55mm f/2.8G IF-ED</model>
        <model lang="en">Nikkor AF-S 17-55mm f/2.8G DX IF-ED</model>
        <mount>Nikon F AF</mount>
        <!-- Average crop factor of Nikon APS-C cameras -->
        <cropfactor>1.528</cropfactor>
        <calibration>
            <distortion model="poly3" focal="17" k1="-0.010424"/>
            <distortion model="poly3" focal="19" k1="-0.00567"/>
            <distortion model="poly3" focal="22" k1="-0.000148"/>
            <distortion model="poly3" focal="26" k1="0.004472"/>
            <distortion model="poly3" focal="30" k1="0.005657"/>
            <distortion model="poly3" focal="38" k1="0.007283"/>
            <distortion model="poly3" focal="55" k1="0.005143"/>
        </calibration>
    </lens>

    <lens>
        <maker>Nikon</maker>
        <model>Nikon AF Zoom-Nikkor 18-35mm f/3.5-4.5D IF-ED</model>
        <model lang="en">Nikkor AF 18-35mm f/3.5-4.5D IF-ED</model>
        <mount>Nikon F AF</mount>
        <!-- Average crop factor of Nikon APS-C cameras -->
        <cropfactor>1.528</cropfactor>
        <calibration>
            <distortion model="ptlens" focal="18" a="0.005981" b="-0.024888" c="0"/>
            <distortion model="ptlens" focal="21" a="0.005045" b="-0.019527" c="0"/>
            <distortion model="ptlens" focal="23" a="0.001429" b="-0.00989" c="0"/>
            <distortion model="ptlens" focal="26" a="0" b="-0.00509" c="0"/>
            <distortion model="ptlens" focal="30" a="0" b="-0.003797" c="0"/>
            <distortion model="ptlens" focal="35" a="0" b="-0.002437" c="0"/>
        </calibration>
    </lens>

    <lens>
        <maker>Nikon</maker>
        <model>Nikon AF-S DX Zoom-Nikkor 18-55mm f/3.5-5.6G ED</model>
        <model lang="en">Nikkor AF-S 18-55mm f/3.5-5.6G DX ED</model>
        <mount>Nikon F AF</mount>
        <!-- Average crop factor of Nikon APS-C cameras -->
        <cropfactor>1.528</cropfactor>
        <calibration>
            <distortion model="ptlens" focal="18" a="0.003409" b="-0.019128" c="0"/>
            <distortion model="ptlens" focal="20" a="0.0042" b="-0.018625" c="0"/>
            <distortion model="ptlens" focal="24" a="0.001149" b="-0.008657" c="0"/>
            <distortion model="ptlens" focal="28" a="0" b="-0.003041" c="0"/>
            <distortion model="ptlens" focal="31" a="0" b="-0.003664" c="0"/>
            <distortion model="ptlens" focal="35" a="0" b="-0.002371" c="0"/>
            <distortion model="ptlens" focal="45" a="0" b="-0.001655" c="0"/>
            <distortion model="ptlens" focal="55" a="0" b="-0.001004" c="0"/>
        </calibration>
    </lens>

    <lens>
        <maker>Nikon</maker>
        <model>Nikon AF-S DX Zoom-Nikkor 18-55mm f/3.5-5.6G VR</model>
        <model lang="en">Nikkor AF-S 18-55mm f/3.5-5.6G DX VR</model>
        <mount>Nikon F AF</mount>
        <!-- Average crop factor of Nikon APS-C cameras -->
        <cropfactor>1.528</cropfactor>
        <calibration>
            <distortion model="ptlens" focal="18" a="0.000658776" b="-0.0150048" c="-0.00123339"/>
            <distortion model="ptlens" focal="20" a="0.0154927" b="-0.0685976" c="0.0638405"/>
            <distortion model="ptlens" focal="22" a="0.00163489" b="-0.0157578" c="0.0044202"/>
            <distortion model="ptlens" focal="24" a="0.0238367" b="-0.102409" c="0.124563"/>
            <distortion model="ptlens" focal="29" a="-5.82382e-05" b="0.0021913" c="-0.0142704"/>
            <distortion model="ptlens" focal="35" a="0.00346406" b="-0.0126111" c="0.013148"/>
            <distortion model="ptlens" focal="45" a="-0.000340008" b="-0.000412014" c="0.00561741"/>
            <distortion model="ptlens" focal="55" a="-0.000340008" b="-0.000412014" c="0.00561741"/>
            <vignetting model="pa" focal="18" aperture="3.5" distance="10" k1="-0.6969" k2="0.1514" k3="0.0042"/>
            <vignetting model="pa" focal="18" aperture="3.5" distance="1000" k1="-0.6969" k2="0.1514" k3="0.0042"/>
            <vignetting model="pa" focal="18" aperture="4.5" distance="10" k1="-0.2523" k2="-0.2930" k3="0.1084"/>
            <vignetting model="pa" focal="18" aperture="4.5" distance="1000" k1="-0.2523" k2="-0.2930" k3="0.1084"/>
            <vignetting model="pa" focal="18" aperture="5.6" distance="10" k1="-0.3275" k2="0.1982" k3="-0.2173"/>
            <vignetting model="pa" focal="18" aperture="5.6" distance="1000" k1="-0.3275" k2="0.1982" k3="-0.2173"/>
            <vignetting model="pa" focal="18" aperture="6.3" distance="10" k1="-0.3721" k2="0.2886" k3="-0.2333"/>
            <vignetting model="pa" focal="18" aperture="6.3" distance="1000" k1="-0.3721" k2="0.2886" k3="-0.2333"/>
            <vignetting model="pa" focal="18" aperture="7.1" distance="10" k1="-0.3160" k2="0.1477" k3="-0.1164"/>
            <vignetting model="pa" focal="18" aperture="7.1" distance="1000" k1="-0.3160" k2="0.1477" k3="-0.1164"/>
            <vignetting model="pa" focal="18" aperture="22" distance="10" k1="-0.2541" k2="-0.0683" k3="0.0699"/>
            <vignetting model="pa" focal="18" aperture="22" distance="1000" k1="-0.2541" k2="-0.0683" k3="0.0699"/>
            <vignetting model="pa" focal="28" aperture="4.5" distance="10" k1="-0.2757" k2="-0.5245" k3="0.3889"/>
            <vignetting model="pa" focal="28" aperture="4.5" distance="1000" k1="-0.2757" k2="-0.5245" k3="0.3889"/>
            <vignetting model="pa" focal="28" aperture="5.6" distance="10" k1="-0.1462" k2="-0.1231" k3="0.0071"/>
            <vignetting model="pa" focal="28" aperture="5.6" distance="1000" k1="-0.1462" k2="-0.1231" k3="0.0071"/>
            <vignetting model="pa" focal="28" aperture="6.3" distance="10" k1="-0.1925" k2="0.0426" k3="-0.0306"/>
            <vignetting model="pa" focal="28" aperture="6.3" distance="1000" k1="-0.1925" k2="0.0426" k3="-0.0306"/>
            <vignetting model="pa" focal="28" aperture="7.1" distance="10" k1="-0.1827" k2="-0.0003" k3="0.0134"/>
            <vignetting model="pa" focal="28" aperture="7.1" distance="1000" k1="-0.1827" k2="-0.0003" k3="0.0134"/>
            <vignetting model="pa" focal="28" aperture="29" distance="10" k1="-0.1765" k2="-0.0111" k3="0.0216"/>
            <vignetting model="pa" focal="28" aperture="29" distance="1000" k1="-0.1765" k2="-0.0111" k3="0.0216"/>
            <vignetting model="pa" focal="36" aperture="5" distance="10" k1="-0.2481" k2="-0.4958" k3="0.3604"/>
            <vignetting model="pa" focal="36" aperture="5" distance="1000" k1="-0.2481" k2="-0.4958" k3="0.3604"/>
            <vignetting model="pa" focal="36" aperture="6.3" distance="10" k1="-0.0370" k2="-0.3205" k3="0.1124"/>
            <vignetting model="pa" focal="36" aperture="6.3" distance="1000" k1="-0.0370" k2="-0.3205" k3="0.1124"/>
            <vignetting model="pa" focal="36" aperture="7.1" distance="10" k1="-0.1283" k2="0.0419" k3="-0.0432"/>
            <vignetting model="pa" focal="36" aperture="7.1" distance="1000" k1="-0.1283" k2="0.0419" k3="-0.0432"/>
            <vignetting model="pa" focal="36" aperture="8" distance="10" k1="-0.1086" k2="-0.0181" k3="0.0192"/>
            <vignetting model="pa" focal="36" aperture="8" distance="1000" k1="-0.1086" k2="-0.0181" k3="0.0192"/>
            <vignetting model="pa" focal="36" aperture="32" distance="10" k1="-0.0985" k2="-0.0502" k3="0.0426"/>
            <vignetting model="pa" focal="36" aperture="32" distance="1000" k1="-0.0985" k2="-0.0502" k3="0.0426"/>
            <vignetting model="pa" focal="46" aperture="5.3" distance="10" k1="-0.7264" k2="0.3744" k3="-0.0913"/>
            <vignetting model="pa" focal="46" aperture="5.3" distance="1000" k1="-0.7264" k2="0.3744" k3="-0.0913"/>
            <vignetting model="pa" focal="46" aperture="6.3" distance="10" k1="-0.1890" k2="-0.5123" k3="0.3514"/>
            <vignetting model="pa" focal="46" aperture="6.3" distance="1000" k1="-0.1890" k2="-0.5123" k3="0.3514"/>
            <vignetting model="pa" focal="46" aperture="7.1" distance="10" k1="-0.0057" k2="-0.3085" k3="0.1097"/>
            <vignetting model="pa" focal="46" aperture="7.1" distance="1000" k1="-0.0057" k2="-0.3085" k3="0.1097"/>
            <vignetting model="pa" focal="46" aperture="8" distance="10" k1="-0.0905" k2="0.0453" k3="-0.0656"/>
            <vignetting model="pa" focal="46" aperture="8" distance="1000" k1="-0.0905" k2="0.0453" k3="-0.0656"/>
            <vignetting model="pa" focal="46" aperture="36" distance="10" k1="-0.0903" k2="0.0086" k3="0.0017"/>
            <vignetting model="pa" focal="46" aperture="36" distance="1000" k1="-0.0903" k2="0.0086" k3="0.0017"/>
            <vignetting model="pa" focal="55" aperture="5.6" distance="10" k1="-0.8226" k2="0.6387" k3="-0.2484"/>
            <vignetting model="pa" focal="55" aperture="5.6" distance="1000" k1="-0.8226" k2="0.6387" k3="-0.2484"/>
            <vignetting model="pa" focal="55" aperture="6.3" distance="10" k1="-0.3127" k2="-0.2860" k3="0.2449"/>
            <vignetting model="pa" focal="55" aperture="6.3" distance="1000" k1="-0.3127" k2="-0.2860" k3="0.2449"/>
            <vignetting model="pa" focal="55" aperture="7.1" distance="10" k1="-0.0370" k2="-0.5520" k3="0.3181"/>
            <vignetting model="pa" focal="55" aperture="7.1" distance="1000" k1="-0.0370" k2="-0.5520" k3="0.3181"/>
            <vignetting model="pa" focal="55" aperture="8" distance="10" k1="-0.0248" k2="-0.1223" k3="0.0078"/>
            <vignetting model="pa" focal="55" aperture="8" distance="1000" k1="-0.0248" k2="-0.1223" k3="0.0078"/>
            <vignetting model="pa" focal="55" aperture="36" distance="10" k1="-0.0567" k2="-0.0167" k3="0.0137"/>
            <vignetting model="pa" focal="55" aperture="36" distance="1000" k1="-0.0567" k2="-0.0167" k3="0.0137"/>
        </calibration>
    </lens>

    <lens>
        <maker>Nikon</maker>
        <model>Nikon AF-S DX VR Nikkor 18-55mm f/3.5-5.6G II</model>
        <model lang="en">Nikkor AF-S 18-55mm f/3.5-5.6G DX VR II</model>
        <mount>Nikon F AF</mount>
        <cropfactor>1.523</cropfactor>
        <calibration>
            <!-- Taken with Nikon D3300 -->
            <distortion model="ptlens" focal="18" a="-0.00033" b="-0.007745" c="-0.015154"/>
            <distortion model="ptlens" focal="20" a="0.000646" b="-0.011226" c="-0.003154"/>
            <distortion model="ptlens" focal="21" a="0.011166" b="-0.051056" c="0.04664"/>
            <distortion model="ptlens" focal="25" a="0.00078" b="-0.008896" c="0.003416"/>
            <distortion model="ptlens" focal="32" a="0.000849" b="-0.005467" c="0.004324"/>
            <distortion model="ptlens" focal="40" a="0.002578" b="-0.008653" c="0.010631"/>
            <distortion model="ptlens" focal="46" a="-0.004517" b="0.015171" c="-0.010555"/>
            <distortion model="ptlens" focal="50" a="-0.00118" b="0.005271" c="-0.002504"/>
            <distortion model="ptlens" focal="55" a="-0.002502" b="0.009876" c="-0.007068"/>
            <tca model="poly3" focal="18" br="-0.0001140" vr="1.0008246" bb="0.0001631" vb="0.9995273"/>
            <tca model="poly3" focal="20" br="-0.0000706" vr="1.0007579" bb="0.0001198" vb="0.9995775"/>
            <tca model="poly3" focal="21" br="-0.0000578" vr="1.0007205" bb="0.0001100" vb="0.9995902"/>
            <tca model="poly3" focal="25" br="0.0000003" vr="1.0005248" bb="0.0000604" vb="0.9997175"/>
            <tca model="poly3" focal="32" br="-0.0000060" vr="1.0003273" bb="0.0000307" vb="0.9998234"/>
            <tca model="poly3" focal="40" br="-0.0000164" vr="1.0001566" bb="0.0000247" vb="0.9999039"/>
            <tca model="poly3" focal="46" br="-0.0000266" vr="1.0000953" bb="0.0000241" vb="0.9999198"/>
            <tca model="poly3" focal="50" br="-0.0000254" vr="1.0000472" bb="0.0000251" vb="0.9999325"/>
            <tca model="poly3" focal="55" br="-0.0000181" vr="1.0000225" bb="0.0000268" vb="0.9999503"/>
        </calibration>
    </lens>

    <lens>
        <maker>Nikon</maker>
        <model>Nikon AF-S DX Zoom-Nikkor 18-70mm f/3.5-4.5G IF-ED</model>
        <model lang="en">Nikkor AF-S 18-70mm f/3.5-4.5G DX IF-ED</model>
        <focal min="18" max="70"/>
        <aperture min="3.5" max="29"/>
        <mount>Nikon F AF</mount>
        <!-- Average crop factor of Nikon APS-C cameras -->
        <cropfactor>1.528</cropfactor>
        <calibration>
            <distortion focal="18" model="ptlens" a="0.0266119" b="-0.0709405" c="0.0182763"/>
            <distortion focal="24" model="ptlens" a="0.010714" b="-0.0216807" c="0.00448524"/>
            <distortion focal="35" model="ptlens" a="0.00697599" b="-0.0102385" c="0.00602236"/>
            <distortion focal="50" model="ptlens" a="0.00169805" b="0.00159488" c="0.0010821"/>
            <distortion focal="70" model="ptlens" a="-0.00396747" b="0.0190794" c="-0.0154349"/>
            <tca model="poly3" focal="18" br="-0.0000685" vr="1.0004744" bb="0.0000037" vb="0.9999796"/>
            <tca model="poly3" focal="24" br="-0.0000613" vr="1.0003619" bb="0.0000118" vb="0.9999364"/>
            <tca model="poly3" focal="35" br="-0.0000395" vr="1.0001576" bb="0.0000035" vb="0.9999682"/>
            <tca model="poly3" focal="50" br="-0.0000093" vr="0.9999760" bb="0.0000071" vb="0.9998723"/>
            <tca model="poly3" focal="70" br="-0.0000251" vr="0.9996060" bb="-0.0000149" vb="0.9999705"/>
            <vignetting model="pa" focal="18" aperture="3.5" distance="0.4" k1="-0.4339" k2="-0.4917" k3="0.1496"/>
            <vignetting model="pa" focal="18" aperture="3.5" distance="0.79" k1="-0.4247" k2="-0.4148" k3="0.1097"/>
            <vignetting model="pa" focal="18" aperture="3.5" distance="2.37" k1="-0.4155" k2="-0.3594" k3="0.0752"/>
            <vignetting model="pa" focal="18" aperture="3.5" distance="1000" k1="-0.4157" k2="-0.3406" k3="0.0641"/>
            <vignetting model="pa" focal="18" aperture="4" distance="0.4" k1="-0.2207" k2="-0.4523" k3="-0.0436"/>
            <vignetting model="pa" focal="18" aperture="4" distance="0.79" k1="-0.1989" k2="-0.4270" k3="-0.0320"/>
            <vignetting model="pa" focal="18" aperture="4" distance="2.37" k1="-0.2246" k2="-0.3894" k3="-0.0232"/>
            <vignetting model="pa" focal="18" aperture="4" distance="1000" k1="-0.2128" k2="-0.4118" k3="-0.0042"/>
            <vignetting model="pa" focal="18" aperture="5.6" distance="0.4" k1="-0.4801" k2="0.6179" k3="-0.7049"/>
            <vignetting model="pa" focal="18" aperture="5.6" distance="0.79" k1="-0.3862" k2="0.3465" k3="-0.4484"/>
            <vignetting model="pa" focal="18" aperture="5.6" distance="2.37" k1="-0.3644" k2="0.2809" k3="-0.3633"/>
            <vignetting model="pa" focal="18" aperture="5.6" distance="1000" k1="-0.3390" k2="0.2206" k3="-0.3165"/>
            <vignetting model="pa" focal="18" aperture="8" distance="0.4" k1="-0.4582" k2="0.4636" k3="-0.4626"/>
            <vignetting model="pa" focal="18" aperture="8" distance="0.79" k1="-0.2977" k2="-0.0289" k3="-0.0519"/>
            <vignetting model="pa" focal="18" aperture="8" distance="2.37" k1="-0.2683" k2="-0.1113" k3="0.0322"/>
            <vignetting model="pa" focal="18" aperture="8" distance="1000" k1="-0.2466" k2="-0.1544" k3="0.0583"/>
            <vignetting model="pa" focal="18" aperture="22" distance="0.4" k1="-0.3315" k2="-0.0337" k3="-0.0027"/>
            <vignetting model="pa" focal="18" aperture="22" distance="0.79" k1="-0.2472" k2="-0.2055" k3="0.1004"/>
            <vignetting model="pa" focal="18" aperture="22" distance="2.37" k1="-0.2423" k2="-0.1967" k3="0.1024"/>
            <vignetting model="pa" focal="18" aperture="22" distance="1000" k1="-0.2262" k2="-0.2170" k3="0.1082"/>
            <vignetting model="pa" focal="24" aperture="3.8" distance="0.4" k1="-0.6454" k2="0.4598" k3="-0.3376"/>
            <vignetting model="pa" focal="24" aperture="3.8" distance="0.79" k1="-0.6110" k2="0.3951" k3="-0.2879"/>
            <vignetting model="pa" focal="24" aperture="3.8" distance="2.37" k1="-0.5970" k2="0.3914" k3="-0.2691"/>
            <vignetting model="pa" focal="24" aperture="3.8" distance="1000" k1="-0.6381" k2="0.4938" k3="-0.3324"/>
            <vignetting model="pa" focal="24" aperture="4" distance="0.4" k1="-0.4839" k2="0.2137" k3="-0.2061"/>
            <vignetting model="pa" focal="24" aperture="4" distance="0.79" k1="-0.4297" k2="0.0893" k3="-0.1172"/>
            <vignetting model="pa" focal="24" aperture="4" distance="2.37" k1="-0.4099" k2="0.0524" k3="-0.0715"/>
            <vignetting model="pa" focal="24" aperture="4" distance="1000" k1="-0.4459" k2="0.1407" k3="-0.1254"/>
            <vignetting model="pa" focal="24" aperture="5.6" distance="0.4" k1="-0.3013" k2="0.0851" k3="-0.0703"/>
            <vignetting model="pa" focal="24" aperture="5.6" distance="0.79" k1="-0.2410" k2="-0.0363" k3="-0.0146"/>
            <vignetting model="pa" focal="24" aperture="5.6" distance="2.37" k1="-0.2262" k2="-0.0491" k3="-0.0035"/>
            <vignetting model="pa" focal="24" aperture="5.6" distance="1000" k1="-0.2497" k2="-0.0056" k3="-0.0238"/>
            <vignetting model="pa" focal="24" aperture="8" distance="0.4" k1="-0.2701" k2="-0.0244" k3="0.0301"/>
            <vignetting model="pa" focal="24" aperture="8" distance="0.79" k1="-0.2097" k2="-0.1413" k3="0.0818"/>
            <vignetting model="pa" focal="24" aperture="8" distance="2.37" k1="-0.1974" k2="-0.1468" k3="0.0850"/>
            <vignetting model="pa" focal="24" aperture="8" distance="1000" k1="-0.2212" k2="-0.1039" k3="0.0669"/>
            <vignetting model="pa" focal="24" aperture="25" distance="0.4" k1="-0.2562" k2="-0.0549" k3="0.0432"/>
            <vignetting model="pa" focal="24" aperture="25" distance="0.79" k1="-0.1945" k2="-0.1724" k3="0.0962"/>
            <vignetting model="pa" focal="24" aperture="25" distance="2.37" k1="-0.1840" k2="-0.1712" k3="0.0944"/>
            <vignetting model="pa" focal="24" aperture="25" distance="1000" k1="-0.2040" k2="-0.1382" k3="0.0823"/>
            <vignetting model="pa" focal="34" aperture="25" distance="0.79" k1="-0.1353" k2="-0.0950" k3="0.0404"/>
            <vignetting model="pa" focal="35" aperture="4.2" distance="0.4" k1="-0.5430" k2="0.2235" k3="-0.0402"/>
            <vignetting model="pa" focal="35" aperture="4.2" distance="0.79" k1="-0.5389" k2="0.2196" k3="-0.0458"/>
            <vignetting model="pa" focal="35" aperture="4.2" distance="2.37" k1="-0.5584" k2="0.2464" k3="-0.0528"/>
            <vignetting model="pa" focal="35" aperture="4.2" distance="1000" k1="-0.5511" k2="0.2448" k3="-0.0589"/>
            <vignetting model="pa" focal="35" aperture="5.6" distance="0.4" k1="-0.1205" k2="-0.1893" k3="0.0717"/>
            <vignetting model="pa" focal="35" aperture="5.6" distance="0.79" k1="-0.1153" k2="-0.2323" k3="0.0948"/>
            <vignetting model="pa" focal="35" aperture="5.6" distance="2.37" k1="-0.1302" k2="-0.2226" k3="0.1008"/>
            <vignetting model="pa" focal="35" aperture="5.6" distance="1000" k1="-0.1302" k2="-0.2160" k3="0.0968"/>
            <vignetting model="pa" focal="35" aperture="8" distance="0.4" k1="-0.1460" k2="-0.0881" k3="0.0531"/>
            <vignetting model="pa" focal="35" aperture="8" distance="0.79" k1="-0.1497" k2="-0.0747" k3="0.0383"/>
            <vignetting model="pa" focal="35" aperture="8" distance="2.37" k1="-0.1638" k2="-0.0669" k3="0.0463"/>
            <vignetting model="pa" focal="35" aperture="8" distance="1000" k1="-0.1623" k2="-0.0706" k3="0.0497"/>
            <vignetting model="pa" focal="35" aperture="11" distance="0.4" k1="-0.1342" k2="-0.1118" k3="0.0658"/>
            <vignetting model="pa" focal="35" aperture="11" distance="0.79" k1="-0.1386" k2="-0.0966" k3="0.0496"/>
            <vignetting model="pa" focal="35" aperture="11" distance="2.37" k1="-0.1501" k2="-0.0944" k3="0.0614"/>
            <vignetting model="pa" focal="35" aperture="11" distance="1000" k1="-0.1499" k2="-0.0941" k3="0.0615"/>
            <vignetting model="pa" focal="35" aperture="29" distance="0.4" k1="-0.1277" k2="-0.1208" k3="0.0640"/>
            <vignetting model="pa" focal="35" aperture="29" distance="2.37" k1="-0.1443" k2="-0.0998" k3="0.0570"/>
            <vignetting model="pa" focal="35" aperture="29" distance="1000" k1="-0.1425" k2="-0.1031" k3="0.0593"/>
            <vignetting model="pa" focal="50" aperture="4.5" distance="0.4" k1="-0.4919" k2="0.1239" k3="0.0183"/>
            <vignetting model="pa" focal="50" aperture="4.5" distance="0.79" k1="-0.4998" k2="0.1382" k3="0.0087"/>
            <vignetting model="pa" focal="50" aperture="4.5" distance="2.37" k1="-0.4940" k2="0.1149" k3="0.0269"/>
            <vignetting model="pa" focal="50" aperture="4.5" distance="1000" k1="-0.5219" k2="0.1531" k3="0.0125"/>
            <vignetting model="pa" focal="50" aperture="5.6" distance="0.4" k1="-0.0465" k2="-0.4662" k3="0.2488"/>
            <vignetting model="pa" focal="50" aperture="5.6" distance="0.79" k1="-0.0669" k2="-0.4827" k3="0.2726"/>
            <vignetting model="pa" focal="50" aperture="5.6" distance="2.37" k1="-0.0596" k2="-0.5154" k3="0.2985"/>
            <vignetting model="pa" focal="50" aperture="5.6" distance="1000" k1="-0.0986" k2="-0.4527" k3="0.2701"/>
            <vignetting model="pa" focal="50" aperture="8" distance="0.4" k1="-0.1163" k2="-0.0224" k3="-0.0228"/>
            <vignetting model="pa" focal="50" aperture="8" distance="0.79" k1="-0.1208" k2="-0.0110" k3="-0.0314"/>
            <vignetting model="pa" focal="50" aperture="8" distance="2.37" k1="-0.1115" k2="-0.0445" k3="-0.0067"/>
            <vignetting model="pa" focal="50" aperture="8" distance="1000" k1="-0.1529" k2="0.0111" k3="-0.0273"/>
            <vignetting model="pa" focal="50" aperture="11" distance="0.4" k1="-0.0989" k2="-0.0897" k3="0.0486"/>
            <vignetting model="pa" focal="50" aperture="11" distance="0.79" k1="-0.1072" k2="-0.0677" k3="0.0323"/>
            <vignetting model="pa" focal="50" aperture="11" distance="2.37" k1="-0.0964" k2="-0.1058" k3="0.0599"/>
            <vignetting model="pa" focal="50" aperture="11" distance="1000" k1="-0.1370" k2="-0.0523" k3="0.0401"/>
            <vignetting model="pa" focal="50" aperture="29" distance="0.4" k1="-0.0957" k2="-0.0951" k3="0.0483"/>
            <vignetting model="pa" focal="50" aperture="29" distance="0.79" k1="-0.1020" k2="-0.0797" k3="0.0384"/>
            <vignetting model="pa" focal="50" aperture="29" distance="2.37" k1="-0.0930" k2="-0.1109" k3="0.0599"/>
            <vignetting model="pa" focal="50" aperture="29" distance="1000" k1="-0.1289" k2="-0.0699" k3="0.0489"/>
            <vignetting model="pa" focal="70" aperture="4.5" distance="0.4" k1="-0.7126" k2="1.0859" k3="-0.9096"/>
            <vignetting model="pa" focal="70" aperture="4.5" distance="0.79" k1="-0.6525" k2="0.8721" k3="-0.7779"/>
            <vignetting model="pa" focal="70" aperture="4.5" distance="2.37" k1="-0.6184" k2="0.7293" k3="-0.6707"/>
            <vignetting model="pa" focal="70" aperture="4.5" distance="1000" k1="-0.5974" k2="0.6060" k3="-0.5678"/>
            <vignetting model="pa" focal="70" aperture="5.6" distance="0.4" k1="-0.2156" k2="0.2280" k3="-0.3906"/>
            <vignetting model="pa" focal="70" aperture="5.6" distance="0.79" k1="-0.2182" k2="0.1461" k3="-0.3395"/>
            <vignetting model="pa" focal="70" aperture="5.6" distance="2.37" k1="-0.2239" k2="0.1152" k3="-0.3041"/>
            <vignetting model="pa" focal="70" aperture="5.6" distance="1000" k1="-0.2302" k2="0.0877" k3="-0.2681"/>
            <vignetting model="pa" focal="70" aperture="8" distance="0.4" k1="-0.1737" k2="0.2570" k3="-0.2841"/>
            <vignetting model="pa" focal="70" aperture="8" distance="0.79" k1="-0.1750" k2="0.2572" k3="-0.3145"/>
            <vignetting model="pa" focal="70" aperture="8" distance="2.37" k1="-0.1811" k2="0.2072" k3="-0.2244"/>
            <vignetting model="pa" focal="70" aperture="8" distance="1000" k1="-0.2074" k2="0.2267" k3="-0.2155"/>
            <vignetting model="pa" focal="70" aperture="11" distance="0.4" k1="-0.0935" k2="-0.0624" k3="0.0205"/>
            <vignetting model="pa" focal="70" aperture="11" distance="0.79" k1="-0.0867" k2="-0.1024" k3="0.0497"/>
            <vignetting model="pa" focal="70" aperture="11" distance="2.37" k1="-0.1057" k2="-0.0858" k3="0.0538"/>
            <vignetting model="pa" focal="70" aperture="11" distance="1000" k1="-0.1501" k2="-0.0110" k3="0.0169"/>
            <vignetting model="pa" focal="70" aperture="29" distance="0.4" k1="-0.0724" k2="-0.1272" k3="0.0692"/>
            <vignetting model="pa" focal="70" aperture="29" distance="0.79" k1="-0.0722" k2="-0.1435" k3="0.0781"/>
            <vignetting model="pa" focal="70" aperture="29" distance="2.37" k1="-0.0963" k2="-0.1079" k3="0.0657"/>
            <vignetting model="pa" focal="70" aperture="29" distance="1000" k1="-0.1466" k2="-0.0219" k3="0.0228"/>
        </calibration>
    </lens>

    <lens>
        <maker>Nikon</maker>
        <model>Nikon AF-S DX Zoom-Nikkor 18-105mm f/3.5-5.6G ED VR</model>
        <model lang="en">Nikkor AF-S 18-105mm f/3.5-5.6G DX ED VR</model>
        <mount>Nikon F AF</mount>
        <focal min="18" max="105"/>
        <aperture min="3.5" max="22"/>
        <type>rectilinear</type>
        <cropfactor>1.534</cropfactor>
        <calibration>
            <!-- Taken with Nikon D7100 -->
            <distortion model="ptlens" focal="18.0" a="0.02437" b="-0.06486" c="0.00154"/>
            <distortion model="ptlens" focal="24.0" a="0.01857" b="-0.03885" c="0.01733"/>
            <!-- The three following lines are older data, but verified.  -->
            <distortion model="ptlens" focal="35.0" a="0.00716" b="-0.00354" c="0.00352"/>
            <distortion model="ptlens" focal="50.0" a="0.00477" b="-0.00182" c="0.00982"/>
            <distortion model="ptlens" focal="75.0" a="-0.0024" b="0.02231" c="-0.01516"/>
            <distortion model="ptlens" focal="105.0" a="-0.00026" b="0.02117" c="-0.02621"/>
            <tca model="poly3" focal="18" br="0.0000278" vr="1.0005774" bb="-0.0000782" vb="1.0002245"/>
            <tca model="poly3" focal="24" br="0.0000228" vr="1.0003575" bb="-0.0000433" vb="1.0002590"/>
            <tca model="poly3" focal="35" br="-0.0000268" vr="1.0001459" bb="0.0000296" vb="1.0002736"/>
            <tca model="poly3" focal="50" br="-0.0000121" vr="0.9999792" bb="-0.0000053" vb="1.0002278"/>
            <tca model="poly3" focal="70" br="-0.0000235" vr="0.9998510" bb="-0.0000448" vb="1.0001296"/>
            <tca model="poly3" focal="105" br="0.0000014" vr="0.9996695" bb="-0.0000464" vb="0.9998467"/>
            <vignetting model="pa" focal="18" aperture="3.5" distance="10" k1="-1.0091" k2="1.4434" k3="-0.9751"/>
            <vignetting model="pa" focal="18" aperture="3.5" distance="1000" k1="-1.0091" k2="1.4434" k3="-0.9751"/>
            <vignetting model="pa" focal="18" aperture="4" distance="10" k1="-0.8303" k2="1.0615" k3="-0.7330"/>
            <vignetting model="pa" focal="18" aperture="4" distance="1000" k1="-0.8303" k2="1.0615" k3="-0.7330"/>
            <vignetting model="pa" focal="18" aperture="5" distance="10" k1="-0.3431" k2="0.1553" k3="-0.1979"/>
            <vignetting model="pa" focal="18" aperture="5" distance="1000" k1="-0.3431" k2="0.1553" k3="-0.1979"/>
            <vignetting model="pa" focal="18" aperture="6.3" distance="10" k1="-0.3340" k2="0.4233" k3="-0.3763"/>
            <vignetting model="pa" focal="18" aperture="6.3" distance="1000" k1="-0.3340" k2="0.4233" k3="-0.3763"/>
            <vignetting model="pa" focal="18" aperture="22" distance="10" k1="-0.3721" k2="0.4754" k3="-0.3399"/>
            <vignetting model="pa" focal="18" aperture="22" distance="1000" k1="-0.3721" k2="0.4754" k3="-0.3399"/>
            <vignetting model="pa" focal="24" aperture="3.8" distance="10" k1="-0.9580" k2="1.2701" k3="-0.7945"/>
            <vignetting model="pa" focal="24" aperture="3.8" distance="1000" k1="-0.9580" k2="1.2701" k3="-0.7945"/>
            <vignetting model="pa" focal="24" aperture="5" distance="10" k1="-0.4599" k2="0.2245" k3="-0.1597"/>
            <vignetting model="pa" focal="24" aperture="5" distance="1000" k1="-0.4599" k2="0.2245" k3="-0.1597"/>
            <vignetting model="pa" focal="24" aperture="6.3" distance="10" k1="-0.3495" k2="0.3652" k3="-0.2504"/>
            <vignetting model="pa" focal="24" aperture="6.3" distance="1000" k1="-0.3495" k2="0.3652" k3="-0.2504"/>
            <vignetting model="pa" focal="24" aperture="25" distance="10" k1="-0.3566" k2="0.3075" k3="-0.1567"/>
            <vignetting model="pa" focal="24" aperture="25" distance="1000" k1="-0.3566" k2="0.3075" k3="-0.1567"/>
            <vignetting model="pa" focal="35" aperture="4.5" distance="10" k1="-0.9253" k2="1.0357" k3="-0.5530"/>
            <vignetting model="pa" focal="35" aperture="4.5" distance="1000" k1="-0.9253" k2="1.0357" k3="-0.5530"/>
            <vignetting model="pa" focal="35" aperture="5.6" distance="10" k1="-0.4737" k2="0.0943" k3="0.0128"/>
            <vignetting model="pa" focal="35" aperture="5.6" distance="1000" k1="-0.4737" k2="0.0943" k3="0.0128"/>
            <vignetting model="pa" focal="35" aperture="7.1" distance="10" k1="-0.3521" k2="0.3061" k3="-0.1936"/>
            <vignetting model="pa" focal="35" aperture="7.1" distance="1000" k1="-0.3521" k2="0.3061" k3="-0.1936"/>
            <vignetting model="pa" focal="35" aperture="8" distance="10" k1="-0.3966" k2="0.4147" k3="-0.2308"/>
            <vignetting model="pa" focal="35" aperture="8" distance="1000" k1="-0.3966" k2="0.4147" k3="-0.2308"/>
            <vignetting model="pa" focal="35" aperture="29" distance="10" k1="-0.3908" k2="0.3623" k3="-0.1608"/>
            <vignetting model="pa" focal="35" aperture="29" distance="1000" k1="-0.3908" k2="0.3623" k3="-0.1608"/>
            <vignetting model="pa" focal="50" aperture="5" distance="10" k1="-0.9333" k2="1.0885" k3="-0.6050"/>
            <vignetting model="pa" focal="50" aperture="5" distance="1000" k1="-0.9333" k2="1.0885" k3="-0.6050"/>
            <vignetting model="pa" focal="50" aperture="6.3" distance="10" k1="-0.5051" k2="0.1895" k3="-0.0579"/>
            <vignetting model="pa" focal="50" aperture="6.3" distance="1000" k1="-0.5051" k2="0.1895" k3="-0.0579"/>
            <vignetting model="pa" focal="50" aperture="8" distance="10" k1="-0.4045" k2="0.4390" k3="-0.2713"/>
            <vignetting model="pa" focal="50" aperture="8" distance="1000" k1="-0.4045" k2="0.4390" k3="-0.2713"/>
            <vignetting model="pa" focal="50" aperture="11" distance="10" k1="-0.4143" k2="0.4310" k3="-0.1988"/>
            <vignetting model="pa" focal="50" aperture="11" distance="1000" k1="-0.4143" k2="0.4310" k3="-0.1988"/>
            <vignetting model="pa" focal="50" aperture="32" distance="10" k1="-0.4299" k2="0.4566" k3="-0.2147"/>
            <vignetting model="pa" focal="50" aperture="32" distance="1000" k1="-0.4299" k2="0.4566" k3="-0.2147"/>
            <vignetting model="pa" focal="70" aperture="5.3" distance="10" k1="-0.9031" k2="1.1685" k3="-0.7825"/>
            <vignetting model="pa" focal="70" aperture="5.3" distance="1000" k1="-0.9031" k2="1.1685" k3="-0.7825"/>
            <vignetting model="pa" focal="70" aperture="6.3" distance="10" k1="-0.6414" k2="0.6397" k3="-0.4576"/>
            <vignetting model="pa" focal="70" aperture="6.3" distance="1000" k1="-0.6414" k2="0.6397" k3="-0.4576"/>
            <vignetting model="pa" focal="70" aperture="8" distance="10" k1="-0.3652" k2="0.3302" k3="-0.2938"/>
            <vignetting model="pa" focal="70" aperture="8" distance="1000" k1="-0.3652" k2="0.3302" k3="-0.2938"/>
            <vignetting model="pa" focal="70" aperture="10" distance="10" k1="-0.4345" k2="0.5964" k3="-0.3638"/>
            <vignetting model="pa" focal="70" aperture="10" distance="1000" k1="-0.4345" k2="0.5964" k3="-0.3638"/>
            <vignetting model="pa" focal="70" aperture="36" distance="10" k1="-0.4377" k2="0.5434" k3="-0.2778"/>
            <vignetting model="pa" focal="70" aperture="36" distance="1000" k1="-0.4377" k2="0.5434" k3="-0.2778"/>
            <vignetting model="pa" focal="105" aperture="5.6" distance="10" k1="-0.6245" k2="0.4078" k3="-0.3761"/>
            <vignetting model="pa" focal="105" aperture="5.6" distance="1000" k1="-0.6245" k2="0.4078" k3="-0.3761"/>
            <vignetting model="pa" focal="105" aperture="7.1" distance="10" k1="-0.2826" k2="-0.0908" k3="-0.1252"/>
            <vignetting model="pa" focal="105" aperture="7.1" distance="1000" k1="-0.2826" k2="-0.0908" k3="-0.1252"/>
            <vignetting model="pa" focal="105" aperture="9" distance="10" k1="-0.2430" k2="0.4217" k3="-0.4383"/>
            <vignetting model="pa" focal="105" aperture="9" distance="1000" k1="-0.2430" k2="0.4217" k3="-0.4383"/>
            <vignetting model="pa" focal="105" aperture="36" distance="10" k1="-0.2340" k2="0.1934" k3="-0.0849"/>
            <vignetting model="pa" focal="105" aperture="36" distance="1000" k1="-0.2340" k2="0.1934" k3="-0.0849"/>
        </calibration>
    </lens>

    <lens>
        <maker>Nikon</maker>
        <model>Nikon AF-S DX Zoom-Nikkor 18-135mm f/3.5-5.6G IF-ED</model>
        <model lang="en">Nikkor AF-S 18-135mm f/3.5-5.6G DX IF-ED</model>
        <mount>Nikon F AF</mount>
        <!-- Average crop factor of Nikon APS-C cameras -->
        <cropfactor>1.528</cropfactor>
        <calibration>
            <distortion model="ptlens" focal="18" a="0.010516" b="-0.033415" c="0.000000"/>
            <distortion model="ptlens" focal="20" a="0.013430" b="-0.028560" c="0.000000"/>
            <distortion model="ptlens" focal="28" a="0.010740" b="-0.007090" c="0.000000"/>
            <distortion model="ptlens" focal="32" a="0.000000" b="0.013840" c="0.002600"/>
            <distortion model="ptlens" focal="40" a="0.000000" b="0.022370" c="-0.026420"/>
            <distortion model="ptlens" focal="48" a="0.000000" b="-0.006420" c="0.019040"/>
            <distortion model="ptlens" focal="58" a="0.000000" b="0.023710" c="-0.031210"/>
            <distortion model="ptlens" focal="85" a="0.000000" b="0.010900" c="-0.007660"/>
            <distortion model="ptlens" focal="105" a="0.000000" b="-0.000450" c="0.013550"/>
            <distortion model="ptlens" focal="135" a="0.000000" b="0.027500" c="-0.043800"/>
            <!-- Taken with Nikon D90 -->
            <vignetting model="pa" focal="18" aperture="3.5" distance="0.45" k1="-0.4366" k2="-0.0049" k3="-0.2457"/>
            <vignetting model="pa" focal="18" aperture="3.5" distance="0.71" k1="-0.4287" k2="0.0020" k3="-0.2360"/>
            <vignetting model="pa" focal="18" aperture="3.5" distance="1.5" k1="-0.4170" k2="-0.0228" k3="-0.2076"/>
            <vignetting model="pa" focal="18" aperture="3.5" distance="1000" k1="-0.4253" k2="-0.0042" k3="-0.2041"/>
            <vignetting model="pa" focal="18" aperture="4.5" distance="0.45" k1="-0.4965" k2="0.3730" k3="-0.5047"/>
            <vignetting model="pa" focal="18" aperture="4.5" distance="0.71" k1="-0.4959" k2="0.3644" k3="-0.4743"/>
            <vignetting model="pa" focal="18" aperture="4.5" distance="1.5" k1="-0.4869" k2="0.3357" k3="-0.4391"/>
            <vignetting model="pa" focal="18" aperture="4.5" distance="1000" k1="-0.4808" k2="0.3155" k3="-0.4083"/>
            <vignetting model="pa" focal="18" aperture="5.6" distance="0.45" k1="-0.5745" k2="0.6838" k3="-0.6216"/>
            <vignetting model="pa" focal="18" aperture="5.6" distance="0.71" k1="-0.5509" k2="0.6087" k3="-0.5407"/>
            <vignetting model="pa" focal="18" aperture="5.6" distance="1.5" k1="-0.5414" k2="0.5667" k3="-0.4991"/>
            <vignetting model="pa" focal="18" aperture="5.6" distance="1000" k1="-0.5276" k2="0.5202" k3="-0.4522"/>
            <vignetting model="pa" focal="18" aperture="8" distance="0.45" k1="-0.5202" k2="0.4010" k3="-0.2697"/>
            <vignetting model="pa" focal="18" aperture="8" distance="0.71" k1="-0.5014" k2="0.3504" k3="-0.2217"/>
            <vignetting model="pa" focal="18" aperture="8" distance="1.5" k1="-0.5043" k2="0.3744" k3="-0.2431"/>
            <vignetting model="pa" focal="18" aperture="8" distance="1000" k1="-0.4890" k2="0.3444" k3="-0.2203"/>
            <vignetting model="pa" focal="18" aperture="11" distance="0.45" k1="-0.4895" k2="0.2941" k3="-0.1764"/>
            <vignetting model="pa" focal="18" aperture="11" distance="0.71" k1="-0.4800" k2="0.2827" k3="-0.1659"/>
            <vignetting model="pa" focal="18" aperture="11" distance="1.5" k1="-0.4777" k2="0.2805" k3="-0.1619"/>
            <vignetting model="pa" focal="18" aperture="11" distance="1000" k1="-0.4801" k2="0.2996" k3="-0.1751"/>
            <vignetting model="pa" focal="18" aperture="16" distance="0.45" k1="-0.4959" k2="0.3079" k3="-0.1857"/>
            <vignetting model="pa" focal="18" aperture="16" distance="0.71" k1="-0.4825" k2="0.2874" k3="-0.1697"/>
            <vignetting model="pa" focal="18" aperture="16" distance="1.5" k1="-0.4818" k2="0.2931" k3="-0.1724"/>
            <vignetting model="pa" focal="18" aperture="16" distance="1000" k1="-0.4770" k2="0.2926" k3="-0.1721"/>
            <vignetting model="pa" focal="18" aperture="22" distance="0.45" k1="-0.4837" k2="0.2803" k3="-0.1696"/>
            <vignetting model="pa" focal="18" aperture="22" distance="0.71" k1="-0.4913" k2="0.3040" k3="-0.1793"/>
            <vignetting model="pa" focal="18" aperture="22" distance="1.5" k1="-0.4888" k2="0.3092" k3="-0.1827"/>
            <vignetting model="pa" focal="18" aperture="22" distance="1000" k1="-0.4857" k2="0.3092" k3="-0.1816"/>
            <vignetting model="pa" focal="26" aperture="3.8" distance="0.45" k1="-0.4366" k2="0.2064" k3="-0.1915"/>
            <vignetting model="pa" focal="26" aperture="3.8" distance="0.71" k1="-0.4641" k2="0.3208" k3="-0.2908"/>
            <vignetting model="pa" focal="26" aperture="3.8" distance="1.5" k1="-0.4639" k2="0.3514" k3="-0.3301"/>
            <vignetting model="pa" focal="26" aperture="3.8" distance="1000" k1="-0.4925" k2="0.4459" k3="-0.4118"/>
            <vignetting model="pa" focal="26" aperture="5.6" distance="0.45" k1="-0.4089" k2="0.3393" k3="-0.2456"/>
            <vignetting model="pa" focal="26" aperture="5.6" distance="0.71" k1="-0.4066" k2="0.3478" k3="-0.2564"/>
            <vignetting model="pa" focal="26" aperture="5.6" distance="1.5" k1="-0.4054" k2="0.3524" k3="-0.2636"/>
            <vignetting model="pa" focal="26" aperture="5.6" distance="1000" k1="-0.4378" k2="0.4454" k3="-0.3543"/>
            <vignetting model="pa" focal="26" aperture="8" distance="0.45" k1="-0.3831" k2="0.2275" k3="-0.1195"/>
            <vignetting model="pa" focal="26" aperture="8" distance="0.71" k1="-0.3798" k2="0.2247" k3="-0.1172"/>
            <vignetting model="pa" focal="26" aperture="8" distance="1.5" k1="-0.3711" k2="0.2064" k3="-0.1039"/>
            <vignetting model="pa" focal="26" aperture="8" distance="1000" k1="-0.3665" k2="0.1963" k3="-0.0959"/>
            <vignetting model="pa" focal="26" aperture="11" distance="0.45" k1="-0.3761" k2="0.2091" k3="-0.1074"/>
            <vignetting model="pa" focal="26" aperture="11" distance="0.71" k1="-0.3661" k2="0.1927" k3="-0.0969"/>
            <vignetting model="pa" focal="26" aperture="11" distance="1.5" k1="-0.3619" k2="0.1819" k3="-0.0871"/>
            <vignetting model="pa" focal="26" aperture="11" distance="1000" k1="-0.3590" k2="0.1767" k3="-0.0831"/>
            <vignetting model="pa" focal="26" aperture="16" distance="0.45" k1="-0.3707" k2="0.2019" k3="-0.1071"/>
            <vignetting model="pa" focal="26" aperture="16" distance="0.71" k1="-0.3602" k2="0.1832" k3="-0.0946"/>
            <vignetting model="pa" focal="26" aperture="16" distance="1.5" k1="-0.3565" k2="0.1744" k3="-0.0861"/>
            <vignetting model="pa" focal="26" aperture="16" distance="1000" k1="-0.3573" k2="0.1757" k3="-0.0854"/>
            <vignetting model="pa" focal="26" aperture="25" distance="0.45" k1="-0.3674" k2="0.1951" k3="-0.1017"/>
            <vignetting model="pa" focal="26" aperture="25" distance="0.71" k1="-0.3704" k2="0.2060" k3="-0.1089"/>
            <vignetting model="pa" focal="26" aperture="25" distance="1.5" k1="-0.3583" k2="0.1795" k3="-0.0905"/>
            <vignetting model="pa" focal="26" aperture="25" distance="1000" k1="-0.3637" k2="0.1904" k3="-0.0967"/>
            <vignetting model="pa" focal="38" aperture="4.5" distance="0.45" k1="-0.3856" k2="0.1782" k3="-0.1326"/>
            <vignetting model="pa" focal="38" aperture="4.5" distance="0.71" k1="-0.3996" k2="0.2618" k3="-0.2199"/>
            <vignetting model="pa" focal="38" aperture="4.5" distance="1.5" k1="-0.4123" k2="0.3223" k3="-0.2810"/>
            <vignetting model="pa" focal="38" aperture="4.5" distance="1000" k1="-0.4247" k2="0.3757" k3="-0.3386"/>
            <vignetting model="pa" focal="38" aperture="5.6" distance="0.45" k1="-0.2895" k2="0.1122" k3="-0.1003"/>
            <vignetting model="pa" focal="38" aperture="5.6" distance="0.71" k1="-0.3036" k2="0.1829" k3="-0.1666"/>
            <vignetting model="pa" focal="38" aperture="5.6" distance="1.5" k1="-0.3144" k2="0.2345" k3="-0.2175"/>
            <vignetting model="pa" focal="38" aperture="5.6" distance="1000" k1="-0.3075" k2="0.2209" k3="-0.2343"/>
            <vignetting model="pa" focal="38" aperture="8" distance="0.45" k1="-0.2597" k2="0.0939" k3="-0.0296"/>
            <vignetting model="pa" focal="38" aperture="8" distance="0.71" k1="-0.2614" k2="0.1005" k3="-0.0339"/>
            <vignetting model="pa" focal="38" aperture="8" distance="1.5" k1="-0.2532" k2="0.0878" k3="-0.0291"/>
            <vignetting model="pa" focal="38" aperture="8" distance="1000" k1="-0.2621" k2="0.1126" k3="-0.0462"/>
            <vignetting model="pa" focal="38" aperture="11" distance="0.45" k1="-0.2560" k2="0.0849" k3="-0.0246"/>
            <vignetting model="pa" focal="38" aperture="11" distance="0.71" k1="-0.2540" k2="0.0847" k3="-0.0253"/>
            <vignetting model="pa" focal="38" aperture="11" distance="1.5" k1="-0.2515" k2="0.0801" k3="-0.0230"/>
            <vignetting model="pa" focal="38" aperture="11" distance="1000" k1="-0.2477" k2="0.0757" k3="-0.0219"/>
            <vignetting model="pa" focal="38" aperture="16" distance="0.45" k1="-0.2596" k2="0.0949" k3="-0.0315"/>
            <vignetting model="pa" focal="38" aperture="16" distance="0.71" k1="-0.2437" k2="0.0601" k3="-0.0106"/>
            <vignetting model="pa" focal="38" aperture="16" distance="1.5" k1="-0.2499" k2="0.0760" k3="-0.0210"/>
            <vignetting model="pa" focal="38" aperture="16" distance="1000" k1="-0.2532" k2="0.0844" k3="-0.0264"/>
            <vignetting model="pa" focal="38" aperture="22" distance="0.45" k1="-0.2408" k2="0.0534" k3="-0.0081"/>
            <vignetting model="pa" focal="38" aperture="22" distance="0.71" k1="-0.2565" k2="0.0860" k3="-0.0260"/>
            <vignetting model="pa" focal="38" aperture="22" distance="1.5" k1="-0.2311" k2="0.0264" k3="0.0110"/>
            <vignetting model="pa" focal="38" aperture="22" distance="1000" k1="-0.2338" k2="0.0366" k3="0.0031"/>
            <vignetting model="pa" focal="38" aperture="29" distance="0.45" k1="-0.2610" k2="0.0949" k3="-0.0325"/>
            <vignetting model="pa" focal="38" aperture="29" distance="0.71" k1="-0.2468" k2="0.0662" k3="-0.0160"/>
            <vignetting model="pa" focal="38" aperture="29" distance="1.5" k1="-0.2422" k2="0.0578" k3="-0.0115"/>
            <vignetting model="pa" focal="38" aperture="29" distance="1000" k1="-0.2399" k2="0.0603" k3="-0.0153"/>
            <vignetting model="pa" focal="66" aperture="5.3" distance="0.45" k1="-0.2802" k2="-0.0066" k3="-0.0074"/>
            <vignetting model="pa" focal="66" aperture="5.3" distance="0.71" k1="-0.2908" k2="0.0716" k3="-0.0906"/>
            <vignetting model="pa" focal="66" aperture="5.3" distance="1.5" k1="-0.3092" k2="0.1425" k3="-0.1618"/>
            <vignetting model="pa" focal="66" aperture="5.3" distance="1000" k1="-0.2987" k2="0.1582" k3="-0.2062"/>
            <vignetting model="pa" focal="66" aperture="8" distance="0.45" k1="-0.1504" k2="0.0195" k3="-0.0373"/>
            <vignetting model="pa" focal="66" aperture="8" distance="0.71" k1="-0.1533" k2="0.0401" k3="-0.0567"/>
            <vignetting model="pa" focal="66" aperture="8" distance="1.5" k1="-0.1651" k2="0.0949" k3="-0.1072"/>
            <vignetting model="pa" focal="66" aperture="8" distance="1000" k1="-0.1654" k2="0.1009" k3="-0.1125"/>
            <vignetting model="pa" focal="66" aperture="11" distance="0.45" k1="-0.1931" k2="0.0992" k3="-0.0485"/>
            <vignetting model="pa" focal="66" aperture="11" distance="0.71" k1="-0.1904" k2="0.0986" k3="-0.0489"/>
            <vignetting model="pa" focal="66" aperture="11" distance="1.5" k1="-0.1810" k2="0.0857" k3="-0.0430"/>
            <vignetting model="pa" focal="66" aperture="11" distance="1000" k1="-0.1753" k2="0.0782" k3="-0.0393"/>
            <vignetting model="pa" focal="66" aperture="16" distance="0.45" k1="-0.1653" k2="0.0450" k3="-0.0181"/>
            <vignetting model="pa" focal="66" aperture="16" distance="0.71" k1="-0.1663" k2="0.0519" k3="-0.0226"/>
            <vignetting model="pa" focal="66" aperture="16" distance="1.5" k1="-0.1718" k2="0.0691" k3="-0.0341"/>
            <vignetting model="pa" focal="66" aperture="16" distance="1000" k1="-0.1698" k2="0.0691" k3="-0.0344"/>
            <vignetting model="pa" focal="66" aperture="22" distance="0.45" k1="-0.1773" k2="0.0786" k3="-0.0425"/>
            <vignetting model="pa" focal="66" aperture="22" distance="0.71" k1="-0.1685" k2="0.0545" k3="-0.0248"/>
            <vignetting model="pa" focal="66" aperture="22" distance="1.5" k1="-0.1648" k2="0.0477" k3="-0.0199"/>
            <vignetting model="pa" focal="66" aperture="22" distance="1000" k1="-0.1579" k2="0.0485" k3="-0.0257"/>
            <vignetting model="pa" focal="66" aperture="32" distance="0.45" k1="-0.1532" k2="0.0243" k3="-0.0114"/>
            <vignetting model="pa" focal="66" aperture="32" distance="0.71" k1="-0.1527" k2="0.0276" k3="-0.0137"/>
            <vignetting model="pa" focal="66" aperture="32" distance="1.5" k1="-0.1678" k2="0.0570" k3="-0.0272"/>
            <vignetting model="pa" focal="66" aperture="32" distance="1000" k1="-0.1724" k2="0.0821" k3="-0.0470"/>
            <vignetting model="pa" focal="135" aperture="5.6" distance="0.45" k1="-0.4546" k2="0.6941" k3="-0.8142"/>
            <vignetting model="pa" focal="135" aperture="5.6" distance="0.71" k1="-0.2959" k2="0.1212" k3="-0.3940"/>
            <vignetting model="pa" focal="135" aperture="5.6" distance="1.5" k1="-0.1503" k2="-0.4542" k3="0.0444"/>
            <vignetting model="pa" focal="135" aperture="5.6" distance="1000" k1="-0.0539" k2="-1.0715" k3="0.5786"/>
            <vignetting model="pa" focal="135" aperture="8" distance="0.45" k1="-0.2950" k2="0.7893" k3="-0.9211"/>
            <vignetting model="pa" focal="135" aperture="8" distance="0.71" k1="-0.2589" k2="0.6613" k3="-0.7979"/>
            <vignetting model="pa" focal="135" aperture="8" distance="1.5" k1="-0.1785" k2="0.4243" k3="-0.6086"/>
            <vignetting model="pa" focal="135" aperture="8" distance="1000" k1="-0.0296" k2="-0.1668" k3="-0.1797"/>
            <vignetting model="pa" focal="135" aperture="11" distance="0.45" k1="-0.3331" k2="0.8486" k3="-0.7755"/>
            <vignetting model="pa" focal="135" aperture="11" distance="0.71" k1="-0.3010" k2="0.6949" k3="-0.6338"/>
            <vignetting model="pa" focal="135" aperture="11" distance="1.5" k1="-0.2568" k2="0.5724" k3="-0.5355"/>
            <vignetting model="pa" focal="135" aperture="11" distance="1000" k1="-0.2196" k2="0.4151" k3="-0.3985"/>
            <vignetting model="pa" focal="135" aperture="16" distance="0.45" k1="-0.2619" k2="0.5253" k3="-0.4588"/>
            <vignetting model="pa" focal="135" aperture="16" distance="0.71" k1="-0.1872" k2="0.2860" k3="-0.2475"/>
            <vignetting model="pa" focal="135" aperture="16" distance="1.5" k1="-0.1509" k2="0.1545" k3="-0.1294"/>
            <vignetting model="pa" focal="135" aperture="16" distance="1000" k1="-0.1263" k2="0.0668" k3="-0.0490"/>
            <vignetting model="pa" focal="135" aperture="22" distance="0.45" k1="-0.1560" k2="0.1344" k3="-0.1057"/>
            <vignetting model="pa" focal="135" aperture="22" distance="0.71" k1="-0.1220" k2="0.0327" k3="-0.0202"/>
            <vignetting model="pa" focal="135" aperture="22" distance="1.5" k1="-0.1362" k2="0.0546" k3="-0.0252"/>
            <vignetting model="pa" focal="135" aperture="22" distance="1000" k1="-0.1347" k2="0.0732" k3="-0.0427"/>
            <vignetting model="pa" focal="135" aperture="32" distance="0.45" k1="-0.1322" k2="0.0409" k3="-0.0217"/>
            <vignetting model="pa" focal="135" aperture="32" distance="0.71" k1="-0.1412" k2="0.0646" k3="-0.0332"/>
            <vignetting model="pa" focal="135" aperture="32" distance="1.5" k1="-0.1226" k2="0.0278" k3="-0.0134"/>
            <vignetting model="pa" focal="135" aperture="32" distance="1000" k1="-0.1261" k2="0.0423" k3="-0.0225"/>
        </calibration>
    </lens>

    <lens>
        <!-- Also update copy at "Nikon AF-S DX VR Zoom-Nikkor 18-200mm f/3.5-5.6G IF-ED II" below. -->
        <maker>Nikon</maker>
        <model>Nikon AF-S DX VR Zoom-Nikkor 18-200mm f/3.5-5.6G IF-ED</model>
        <model lang="en">Nikkor AF-S 18-200mm f/3.5-5.6G DX VR IF-ED</model>
        <mount>Nikon F AF</mount>
        <cropfactor>1.5</cropfactor>
        <calibration>
            <!-- Taken with Nikon D610 -->
            <distortion model="ptlens" focal="18" a="0.03144" b="-0.10111" c="0.07201"/>
            <distortion model="ptlens" focal="22" a="0.02892" b="-0.08487" c="0.0628"/>
            <distortion model="ptlens" focal="24" a="0.02181" b="-0.05683" c="0.04436"/>
            <distortion model="ptlens" focal="28" a="0.02153" b="-0.05332" c="0.05183"/>
            <distortion model="ptlens" focal="35" a="0.01273" b="-0.02637" c="0.03572"/>
            <distortion model="ptlens" focal="70" a="0" b="0.01185" c="0"/>
            <distortion model="ptlens" focal="135" a="0" b="0.00843" c="0"/>
            <distortion model="ptlens" focal="170" a="0" b="0.00678" c="0"/>
            <distortion model="ptlens" focal="200" a="-0.00506" b="0.01451" c="0.00917"/>
            <tca model="poly3" focal="18" br="0.0000478" vr="1.0002822" bb="-0.0000268" vb="1.0001601"/>
            <tca model="poly3" focal="22" br="0.0000328" vr="1.0002660" bb="-0.0000361" vb="1.0001878"/>
            <tca model="poly3" focal="24" br="-0.0000377" vr="1.0002759" bb="-0.0000243" vb="1.0001775"/>
            <tca model="poly3" focal="28" br="0.0000072" vr="1.0001592" bb="0.0000002" vb="1.0001560"/>
            <tca model="poly3" focal="35" br="0.0000070" vr="1.0000994" bb="-0.0000475" vb="1.0002158"/>
            <tca model="poly3" focal="70" br="0.0000121" vr="1.0000494" bb="-0.0000422" vb="1.0001103"/>
            <tca model="poly3" focal="135" br="0.0000062" vr="0.9998629" bb="0.0000084" vb="0.9998582"/>
            <tca model="poly3" focal="170" br="0.0000074" vr="0.9999426" bb="0.0000855" vb="0.9995827"/>
            <tca model="poly3" focal="200" br="-0.0000064" vr="0.9999083" bb="0.0000246" vb="0.9996926"/>
        </calibration>
    </lens>

    <lens>
        <!-- Also update copy at "Nikon AF-S DX VR Zoom-Nikkor 18-200mm f/3.5-5.6G IF-ED" above. -->
        <maker>Nikon</maker>
        <model>Nikon AF-S DX VR Zoom-Nikkor 18-200mm f/3.5-5.6G IF-ED II</model>
        <model lang="en">Nikkor AF-S 18-200mm f/3.5-5.6G DX VR IF-ED II</model>
        <mount>Nikon F AF</mount>
        <cropfactor>1.5</cropfactor>
        <calibration>
            <!-- Taken with Nikon D610 -->
            <distortion model="ptlens" focal="18" a="0.03144" b="-0.10111" c="0.07201"/>
            <distortion model="ptlens" focal="22" a="0.02892" b="-0.08487" c="0.0628"/>
            <distortion model="ptlens" focal="24" a="0.02181" b="-0.05683" c="0.04436"/>
            <distortion model="ptlens" focal="28" a="0.02153" b="-0.05332" c="0.05183"/>
            <distortion model="ptlens" focal="35" a="0.01273" b="-0.02637" c="0.03572"/>
            <distortion model="ptlens" focal="70" a="0" b="0.01185" c="0"/>
            <distortion model="ptlens" focal="135" a="0" b="0.00843" c="0"/>
            <distortion model="ptlens" focal="170" a="0" b="0.00678" c="0"/>
            <distortion model="ptlens" focal="200" a="-0.00506" b="0.01451" c="0.00917"/>
            <tca model="poly3" focal="18" br="0.0000478" vr="1.0002822" bb="-0.0000268" vb="1.0001601"/>
            <tca model="poly3" focal="22" br="0.0000328" vr="1.0002660" bb="-0.0000361" vb="1.0001878"/>
            <tca model="poly3" focal="24" br="-0.0000377" vr="1.0002759" bb="-0.0000243" vb="1.0001775"/>
            <tca model="poly3" focal="28" br="0.0000072" vr="1.0001592" bb="0.0000002" vb="1.0001560"/>
            <tca model="poly3" focal="35" br="0.0000070" vr="1.0000994" bb="-0.0000475" vb="1.0002158"/>
            <tca model="poly3" focal="70" br="0.0000121" vr="1.0000494" bb="-0.0000422" vb="1.0001103"/>
            <tca model="poly3" focal="135" br="0.0000062" vr="0.9998629" bb="0.0000084" vb="0.9998582"/>
            <tca model="poly3" focal="170" br="0.0000074" vr="0.9999426" bb="0.0000855" vb="0.9995827"/>
            <tca model="poly3" focal="200" br="-0.0000064" vr="0.9999083" bb="0.0000246" vb="0.9996926"/>
        </calibration>
    </lens>

    <lens>
        <maker>Nikon</maker>
        <model>Nikon AF Zoom-Nikkor 24-50mm f/3.3-4.5D</model>
        <model lang="en">Nikkor AF 24-50mm f/3.3-4.5D</model>
        <mount>Nikon F AF</mount>
        <!-- Average crop factor of Nikon APS-C cameras -->
        <cropfactor>1.528</cropfactor>
        <calibration>
            <distortion model="poly3" focal="24" k1="-0.010413"/>
            <distortion model="poly3" focal="29" k1="-0.006777"/>
            <distortion model="poly3" focal="38" k1="-0.003447"/>
            <distortion model="poly3" focal="50" k1="-0.003329"/>
        </calibration>
    </lens>

    <lens>
        <maker>Nikon</maker>
        <model>Nikon AF Zoom-Nikkor 24-85mm f/2.8-4D IF</model>
        <model lang="en">Nikkor AF 24-85mm f/2.8-4D IF</model>
        <mount>Nikon F AF</mount>
        <cropfactor>1</cropfactor>
        <calibration>
            <!-- Taken with Nikon D700 -->
            <distortion model="ptlens" focal="24" a="0.07" b="-0.19609" c="0.12989"/>
            <distortion model="ptlens" focal="28" a="0.05574" b="-0.15106" c="0.10719"/>
            <distortion model="ptlens" focal="35" a="0.02315" b="-0.05159" c="0.03497"/>
            <distortion model="ptlens" focal="50" a="0.03875" b="-0.1185" c="0.13239"/>
            <distortion model="ptlens" focal="70" a="0" b="0.01224" c="0"/>
            <distortion model="ptlens" focal="85" a="0.01293" b="-0.03888" c="0.06945"/>
            <tca model="poly3" focal="24" br="0.0001551" vr="1.0000830" bb="-0.0002466" vb="1.0004527"/>
            <tca model="poly3" focal="26" br="0.0001998" vr="0.9999858" bb="-0.0001978" vb="1.0003660"/>
            <tca model="poly3" focal="28" br="0.0002641" vr="0.9998895" bb="-0.0002754" vb="1.0005002"/>
            <tca model="poly3" focal="35" br="0.0000829" vr="0.9999597" bb="-0.0001594" vb="1.0003188"/>
            <tca model="poly3" focal="50" br="0.0000425" vr="0.9999190" bb="-0.0000953" vb="1.0002240"/>
            <tca model="poly3" focal="70" br="0.0000382" vr="0.9998777" bb="-0.0000390" vb="1.0000807"/>
            <tca model="poly3" focal="85" br="0.0000388" vr="0.9998218" bb="-0.0000124" vb="1.0000196"/>
        </calibration>
    </lens>

    <lens>
        <maker>Nikon</maker>
        <model>Nikon AF Zoom-Nikkor 24-85mm f/2.8-4D IF</model>
        <model lang="en">Nikkor AF 24-85mm f/2.8-4D IF</model>
        <mount>Nikon F AF</mount>
        <!-- Average crop factor of Nikon APS-C cameras -->
        <cropfactor>1.528</cropfactor>
        <calibration>
            <distortion model="ptlens" focal="24" a="0.005" b="-0.022" c="0"/>
            <distortion model="ptlens" focal="28" a="0.004" b="-0.015" c="0"/>
            <distortion model="ptlens" focal="35" a="0.0008" b="-0.0025" c="0"/>
            <distortion model="ptlens" focal="50" a="0" b="0.0025" c="0"/>
            <distortion model="ptlens" focal="70" a="0" b="0.004" c="0"/>
            <distortion model="ptlens" focal="85" a="0" b="0.004" c="0"/>
        </calibration>
    </lens>

    <lens>
        <maker>Nikon</maker>
        <model>Nikon AF-S Zoom-Nikkor 24-85mm f/3.5-4.5G IF-ED</model>
        <model lang="en">Nikkor AF-S 24-85mm f/3.5-4.5G IF-ED</model>
        <mount>Nikon F AF</mount>
        <cropfactor>1</cropfactor>
        <calibration>
            <distortion model="ptlens" focal="24" a="0.023939" b="-0.061462" c="0"/>
            <distortion model="ptlens" focal="35" a="0.013898" b="-0.018385" c="0"/>
            <distortion model="ptlens" focal="52" a="0.00715" b="-0.000592" c="0"/>
            <distortion model="ptlens" focal="70" a="0.003769" b="0.007774" c="0"/>
            <distortion model="ptlens" focal="85" a="0.003412" b="0.0089" c="0"/>
        </calibration>
    </lens>

    <lens>
        <maker>Nikon</maker>
        <model>Nikon AF-S VR Zoom-Nikkor 24-120mm f/3.5-5.6G IF-ED</model>
        <model lang="en">Nikkor AF-S 24-120mm f/3.5-5.6G VR IF-ED</model>
        <mount>Nikon F AF</mount>
        <!-- Average crop factor of Nikon APS-C cameras -->
        <cropfactor>1.528</cropfactor>
        <calibration>
            <distortion model="ptlens" focal="24" a="0.004393" b="-0.01801" c="0"/>
            <distortion model="ptlens" focal="29" a="0" b="-0.003796" c="0"/>
            <distortion model="ptlens" focal="35" a="0" b="0.002203" c="0"/>
            <distortion model="ptlens" focal="52" a="0" b="0.005193" c="0"/>
            <distortion model="ptlens" focal="62" a="0" b="0.005274" c="0"/>
            <distortion model="ptlens" focal="75" a="0" b="0.00512" c="0"/>
            <distortion model="ptlens" focal="85" a="0" b="0.005317" c="0"/>
            <distortion model="ptlens" focal="100" a="0" b="0.00562" c="0"/>
            <distortion model="ptlens" focal="120" a="0" b="0.005123" c="0"/>
        </calibration>
    </lens>

    <lens>
        <maker>Nikon</maker>
        <model>Nikon AF-S Nikkor 24-120mm f/4G ED VR</model>
        <model lang="en">Nikkor AF-S 24-120mm f/4G ED VR</model>
        <mount>Nikon F AF</mount>
        <cropfactor>1</cropfactor>
        <calibration>
            <!-- Taken with Nikon D700 -->
            <distortion model="ptlens" focal="24" a="0.01497" b="-0.04816" c="0.01104"/>
            <distortion model="ptlens" focal="28" a="0.01614" b="-0.04771" c="0.04039"/>
            <distortion model="ptlens" focal="35" a="0.01013" b="-0.0181" c="0.02252"/>
            <distortion model="ptlens" focal="50" a="-0.00625" b="0.05219" c="-0.06038"/>
            <distortion model="ptlens" focal="85" a="0.00892" b="-0.00361" c="0.00588"/>
            <distortion model="ptlens" focal="120" a="0.00886" b="-0.01374" c="0.02566"/>
            <tca model="poly3" focal="24" br="-0.0000026" vr="1.0004833" bb="0.0000117" vb="1.0000751"/>
            <tca model="poly3" focal="28" br="0.0000002" vr="1.0004185" bb="-0.0000181" vb="1.0001370"/>
            <tca model="poly3" focal="35" br="0.0000152" vr="1.0002567" bb="-0.0000347" vb="1.0001667"/>
            <tca model="poly3" focal="50" br="-0.0000101" vr="1.0001043" bb="-0.0000518" vb="1.0001772"/>
            <tca model="poly3" focal="85" br="0.0000209" vr="0.9998799" bb="-0.0000182" vb="0.9999789"/>
            <tca model="poly3" focal="120" br="-0.0000034" vr="0.9997514" bb="0.0000435" vb="0.9998576"/>
        </calibration>
    </lens>

    <lens>
        <maker>Nikon</maker>
        <model>Nikon AF Zoom-Nikkor 28-200mm f/3.5-5.6G IF-ED</model>
        <model lang="en">Nikkor AF 28-200mm f/3.5-5.6G IF-ED</model>
        <mount>Nikon F AF</mount>
        <!-- Average crop factor of Nikon APS-C cameras -->
        <cropfactor>1.528</cropfactor>
        <calibration>
            <distortion model="poly3" focal="28" k1="-0.005311"/>
            <distortion model="poly3" focal="35" k1="0"/>
            <distortion model="poly3" focal="50" k1="0.004112"/>
            <distortion model="poly3" focal="70" k1="0.006691"/>
            <distortion model="poly3" focal="90" k1="0.007929"/>
            <distortion model="poly3" focal="125" k1="0.007482"/>
            <distortion model="poly3" focal="150" k1="0.007459"/>
            <distortion model="poly3" focal="200" k1="0.007103"/>
        </calibration>
    </lens>

    <lens>
        <maker>Nikon</maker>
        <model>Nikon AF-S Zoom-Nikkor 28-300mm f/3.5-5.6G ED VR</model>
        <model lang="en">Nikkor AF-S 28-300mm f/3.5-5.6G ED VR</model>
        <mount>Nikon F AF</mount>
        <cropfactor>1</cropfactor>
        <calibration>
            <!-- Taken with Nikon D750 -->
            <distortion model="ptlens" focal="28" a="0.02437" b="-0.07944" c="0.03221"/>
            <distortion model="ptlens" focal="32" a="0.02279" b="-0.05938" c="0.02075"/>
            <distortion model="ptlens" focal="35" a="0.02285" b="-0.05351" c="0.02656"/>
            <distortion model="ptlens" focal="50" a="0.00822" b="-0.00508" c="0.01128"/>
            <distortion model="ptlens" focal="135" a="0" b="0.01364" c="0"/>
            <distortion model="ptlens" focal="300" a="0" b="0.01154" c="0"/>
            <tca model="poly3" focal="28" br="-0.0000975" vr="1.0006202" bb="0.0001084" vb="0.9999783"/>
            <tca model="poly3" focal="32" br="-0.0000959" vr="1.0005671" bb="0.0000886" vb="1.0000226"/>
            <tca model="poly3" focal="35" br="-0.0000971" vr="1.0004956" bb="0.0000702" vb="1.0000984"/>
            <tca model="poly3" focal="50" br="-0.0000442" vr="1.0001869" bb="0.0000512" vb="1.0001978"/>
            <tca model="poly3" focal="135" br="0.0000755" vr="0.9997563" bb="-0.0000986" vb="1.0002884"/>
            <tca model="poly3" focal="300" br="-0.0000196" vr="0.9998476" bb="-0.0000967" vb="0.9999651"/>
        </calibration>
    </lens>

    <lens>
        <maker>Nikon</maker>
        <model>Nikon AF Zoom-Nikkor 35-70mm f/2.8D</model>
        <model lang="en">Nikkor AF 35-70mm f/2.8D</model>
        <mount>Nikon F AF</mount>
        <!-- Average crop factor of Nikon APS-C cameras -->
        <cropfactor>1.528</cropfactor>
        <calibration>
            <distortion model="poly3" focal="35" k1="-0.005179"/>
            <distortion model="poly3" focal="39" k1="-0.003271"/>
            <distortion model="poly3" focal="44" k1="-0.001363"/>
            <distortion model="poly3" focal="52" k1="0.002606"/>
            <distortion model="poly3" focal="62" k1="0.002756"/>
            <distortion model="poly3" focal="70" k1="0.003679"/>
        </calibration>
    </lens>

    <lens>
        <maker>Nikon</maker>
        <model>Nikon AI-S Zoom-Nikkor 50-135mm f/3.5</model>
        <model lang="en">Nikkor AI-S 50-135mm f/3.5</model>
        <mount>Nikon F AI-S</mount>
        <!-- Average crop factor of Nikon APS-C cameras -->
        <cropfactor>1.528</cropfactor>
        <calibration>
            <distortion model="poly3" focal="50" k1="-0.0045"/>
            <distortion model="poly3" focal="85" k1="0.002"/>
            <distortion model="poly3" focal="135" k1="0.004"/>
        </calibration>
    </lens>

    <lens>
        <maker>Nikon</maker>
        <model>Nikon AF-S DX Zoom-Nikkor 55-200mm f/4-5.6G ED</model>
        <model lang="en">Nikkor AF-S 55-200mm f/4-5.6G DX ED</model>
        <mount>Nikon F AF</mount>
        <!-- Average crop factor of Nikon APS-C cameras -->
        <cropfactor>1.528</cropfactor>
        <calibration>
            <distortion model="poly3" focal="55" k1="-0.000404"/>
            <distortion model="poly3" focal="70" k1="0.004874"/>
            <distortion model="poly3" focal="85" k1="0.00919"/>
            <distortion model="poly3" focal="105" k1="0.010207"/>
            <distortion model="poly3" focal="135" k1="0.010639"/>
            <distortion model="poly3" focal="200" k1="0.008208"/>
        </calibration>
    </lens>

    <lens>
        <maker>Nikon</maker>
        <model>Nikon AF Zoom-Nikkor 70-180mm f/4.5-5.6D ED Micro</model>
        <model lang="en">Nikkor AF 70-180mm f/4.5-5.6D ED Micro</model>
        <mount>Nikon F AF</mount>
        <!-- Average crop factor of Nikon APS-C cameras -->
        <cropfactor>1.528</cropfactor>
        <calibration>
            <distortion model="poly3" focal="70" k1="0"/>
            <distortion model="poly3" focal="85" k1="0.0012"/>
            <distortion model="poly3" focal="105" k1="0.002"/>
            <distortion model="poly3" focal="135" k1="0.0025"/>
            <distortion model="poly3" focal="180" k1="0.0025"/>
        </calibration>
    </lens>

    <lens>
        <maker>Nikon</maker>
        <model>Nikon AF-S VR Zoom-Nikkor 70-200mm f/2.8G IF-ED</model>
        <model lang="en">Nikkor AF-S 70-200mm f/2.8G VR IF-ED</model>
        <mount>Nikon F AF</mount>
        <!-- Average crop factor of Nikon APS-C cameras -->
        <cropfactor>1.528</cropfactor>
        <calibration>
            <distortion model="poly3" focal="70" k1="-0.004652"/>
            <distortion model="poly3" focal="80" k1="-0.003298"/>
            <distortion model="poly3" focal="90" k1="-0.001805"/>
            <distortion model="poly3" focal="120" k1="0.001192"/>
            <distortion model="poly3" focal="175" k1="0.003465"/>
            <distortion model="poly3" focal="200" k1="0.003092"/>
            <!-- Taken with Nikon D200 -->
            <tca model="poly3" focal="70" br="-0.0000139" vr="1.0005016" bb="0.0000440" vb="0.9999365"/>
            <tca model="poly3" focal="105" br="-0.0000755" vr="1.0004989" bb="0.0000212" vb="0.9997837"/>
            <tca model="poly3" focal="200" br="-0.0000333" vr="1.0000038" bb="-0.0000116" vb="0.9998885"/>
            <vignetting model="pa" focal="70" aperture="2.8" distance="10" k1="-0.1548" k2="-0.0576" k3="0.0691"/>
            <vignetting model="pa" focal="70" aperture="2.8" distance="1000" k1="-0.1548" k2="-0.0576" k3="0.0691"/>
            <vignetting model="pa" focal="70" aperture="4" distance="10" k1="-0.0502" k2="-0.0086" k3="0.0318"/>
            <vignetting model="pa" focal="70" aperture="4" distance="1000" k1="-0.0502" k2="-0.0086" k3="0.0318"/>
            <vignetting model="pa" focal="70" aperture="5.6" distance="10" k1="-0.0752" k2="0.0601" k3="-0.0098"/>
            <vignetting model="pa" focal="70" aperture="5.6" distance="1000" k1="-0.0752" k2="0.0601" k3="-0.0098"/>
            <vignetting model="pa" focal="70" aperture="8" distance="10" k1="-0.0222" k2="-0.0378" k3="0.0339"/>
            <vignetting model="pa" focal="70" aperture="8" distance="1000" k1="-0.0222" k2="-0.0378" k3="0.0339"/>
            <vignetting model="pa" focal="70" aperture="22" distance="10" k1="-0.0779" k2="0.0479" k3="0.0008"/>
            <vignetting model="pa" focal="70" aperture="22" distance="1000" k1="-0.0779" k2="0.0479" k3="0.0008"/>
            <vignetting model="pa" focal="80" aperture="2.8" distance="10" k1="-0.0812" k2="-0.2020" k3="0.1569"/>
            <vignetting model="pa" focal="80" aperture="2.8" distance="1000" k1="-0.0812" k2="-0.2020" k3="0.1569"/>
            <vignetting model="pa" focal="80" aperture="4" distance="10" k1="-0.0804" k2="0.0396" k3="0.0114"/>
            <vignetting model="pa" focal="80" aperture="4" distance="1000" k1="-0.0804" k2="0.0396" k3="0.0114"/>
            <vignetting model="pa" focal="80" aperture="5.6" distance="10" k1="-0.0623" k2="-0.0287" k3="0.0571"/>
            <vignetting model="pa" focal="80" aperture="5.6" distance="1000" k1="-0.0623" k2="-0.0287" k3="0.0571"/>
            <vignetting model="pa" focal="80" aperture="8" distance="10" k1="-0.0873" k2="0.0007" k3="0.0506"/>
            <vignetting model="pa" focal="80" aperture="8" distance="1000" k1="-0.0873" k2="0.0007" k3="0.0506"/>
            <vignetting model="pa" focal="80" aperture="22" distance="10" k1="-0.0870" k2="0.0578" k3="-0.0007"/>
            <vignetting model="pa" focal="80" aperture="22" distance="1000" k1="-0.0870" k2="0.0578" k3="-0.0007"/>
            <vignetting model="pa" focal="105" aperture="2.8" distance="10" k1="-0.0805" k2="-0.0846" k3="0.0237"/>
            <vignetting model="pa" focal="105" aperture="2.8" distance="1000" k1="-0.0805" k2="-0.0846" k3="0.0237"/>
            <vignetting model="pa" focal="105" aperture="4" distance="10" k1="-0.0399" k2="-0.0181" k3="0.0355"/>
            <vignetting model="pa" focal="105" aperture="4" distance="1000" k1="-0.0399" k2="-0.0181" k3="0.0355"/>
            <vignetting model="pa" focal="105" aperture="5.6" distance="10" k1="-0.0396" k2="-0.0572" k3="0.0756"/>
            <vignetting model="pa" focal="105" aperture="5.6" distance="1000" k1="-0.0396" k2="-0.0572" k3="0.0756"/>
            <vignetting model="pa" focal="105" aperture="8" distance="10" k1="-0.0297" k2="-0.1049" k3="0.1044"/>
            <vignetting model="pa" focal="105" aperture="8" distance="1000" k1="-0.0297" k2="-0.1049" k3="0.1044"/>
            <vignetting model="pa" focal="105" aperture="22" distance="10" k1="-0.1020" k2="0.0707" k3="-0.0067"/>
            <vignetting model="pa" focal="105" aperture="22" distance="1000" k1="-0.1020" k2="0.0707" k3="-0.0067"/>
            <vignetting model="pa" focal="135" aperture="2.8" distance="10" k1="0.0145" k2="-0.5274" k3="0.2697"/>
            <vignetting model="pa" focal="135" aperture="2.8" distance="1000" k1="0.0145" k2="-0.5274" k3="0.2697"/>
            <vignetting model="pa" focal="135" aperture="4" distance="10" k1="-0.0682" k2="0.0135" k3="0.0063"/>
            <vignetting model="pa" focal="135" aperture="4" distance="1000" k1="-0.0682" k2="0.0135" k3="0.0063"/>
            <vignetting model="pa" focal="135" aperture="5.6" distance="10" k1="-0.0379" k2="-0.0497" k3="0.0685"/>
            <vignetting model="pa" focal="135" aperture="5.6" distance="1000" k1="-0.0379" k2="-0.0497" k3="0.0685"/>
            <vignetting model="pa" focal="135" aperture="8" distance="10" k1="-0.0447" k2="-0.0226" k3="0.0472"/>
            <vignetting model="pa" focal="135" aperture="8" distance="1000" k1="-0.0447" k2="-0.0226" k3="0.0472"/>
            <vignetting model="pa" focal="135" aperture="22" distance="10" k1="-0.1378" k2="0.1011" k3="-0.0091"/>
            <vignetting model="pa" focal="135" aperture="22" distance="1000" k1="-0.1378" k2="0.1011" k3="-0.0091"/>
            <vignetting model="pa" focal="200" aperture="2.8" distance="10" k1="-0.7336" k2="0.6048" k3="-0.2446"/>
            <vignetting model="pa" focal="200" aperture="2.8" distance="1000" k1="-0.7336" k2="0.6048" k3="-0.2446"/>
            <vignetting model="pa" focal="200" aperture="4" distance="10" k1="0.0202" k2="-0.3596" k3="0.1708"/>
            <vignetting model="pa" focal="200" aperture="4" distance="1000" k1="0.0202" k2="-0.3596" k3="0.1708"/>
            <vignetting model="pa" focal="200" aperture="5.6" distance="10" k1="-0.0544" k2="0.0322" k3="-0.0097"/>
            <vignetting model="pa" focal="200" aperture="5.6" distance="1000" k1="-0.0544" k2="0.0322" k3="-0.0097"/>
            <vignetting model="pa" focal="200" aperture="8" distance="10" k1="-0.0500" k2="-0.0288" k3="0.0551"/>
            <vignetting model="pa" focal="200" aperture="8" distance="1000" k1="-0.0500" k2="-0.0288" k3="0.0551"/>
            <vignetting model="pa" focal="200" aperture="22" distance="10" k1="-0.1208" k2="0.0927" k3="-0.0197"/>
            <vignetting model="pa" focal="200" aperture="22" distance="1000" k1="-0.1208" k2="0.0927" k3="-0.0197"/>
        </calibration>
    </lens>

    <lens>
        <!-- This entry is odd.  I had to change the mount from AF to AI-S.
             Besides, it is only measured up to 200mm. -->
        <maker>Nikon</maker>
        <model>Nikon AI-S Zoom-Nikkor 70-210mm f/4.5-5.6</model>
        <model lang="en">Nikkor AI-S 70-210mm f/4.5-5.6</model>
        <mount>Nikon F AI-S</mount>
        <cropfactor>1</cropfactor>
        <calibration>
            <distortion model="poly3" focal="70" k1="-0.007958"/>
            <distortion model="poly3" focal="82" k1="-0.001119"/>
            <distortion model="poly3" focal="110" k1="0.00521"/>
            <distortion model="poly3" focal="125" k1="0.006972"/>
            <distortion model="poly3" focal="200" k1="0.006988"/>
        </calibration>
    </lens>

    <lens>
        <maker>Nikon</maker>
        <model>Nikon AF Zoom-Nikkor 70-210mm f/4</model>
        <model lang="en">Nikkor AF 70-210mm f/4</model>
        <mount>Nikon F AF</mount>
        <!-- Average crop factor of Nikon APS-C cameras -->
        <cropfactor>1.528</cropfactor>
        <calibration>
            <distortion model="ptlens" focal="70" a="-0.002443" b="0.001936" c="0"/>
            <distortion model="ptlens" focal="78" a="0.000804" b="-0.004536" c="0"/>
            <distortion model="ptlens" focal="82" a="0.002886" b="-0.009226" c="0"/>
            <distortion model="ptlens" focal="90" a="9.9e-05" b="-0.002281" c="0"/>
            <distortion model="ptlens" focal="95" a="0.002007" b="-0.005764" c="0"/>
            <distortion model="ptlens" focal="102" a="0.001088" b="-0.003316" c="0"/>
            <distortion model="ptlens" focal="110" a="0.003534" b="-0.00822" c="0"/>
            <distortion model="ptlens" focal="116" a="0.003553" b="-0.008697" c="0"/>
            <distortion model="ptlens" focal="125" a="-0.001714" b="-0.00535" c="0"/>
            <distortion model="ptlens" focal="135" a="0.002342" b="0" c="0"/>
            <distortion model="ptlens" focal="155" a="0.002777" b="-0.005752" c="0"/>
            <distortion model="ptlens" focal="165" a="0.004853" b="-0.00977" c="0"/>
            <distortion model="ptlens" focal="210" a="0.003682" b="-0.006324" c="0"/>
        </calibration>
    </lens>

    <lens>
        <maker>Nikon</maker>
        <model>Nikon AF Nikkor 70-210mm f/4-5.6</model>
        <model lang="en">Nikkor AF 70-210mm f/4-5.6</model>
        <mount>Nikon F AF</mount>
        <cropfactor>1.523</cropfactor>
        <calibration>
            <!-- Taken with Nikon D200 -->
            <distortion model="poly3" focal="70" k1="-0.0034"/>
            <distortion model="poly3" focal="102" k1="0.00153"/>
            <distortion model="poly3" focal="210" k1="0.00341"/>
            <tca model="poly3" focal="70" br="0.0000373" vr="0.9998224" bb="-0.0000778" vb="1.0003677"/>
            <tca model="poly3" focal="102" br="0.0000144" vr="0.9997907" bb="-0.0000537" vb="1.0001547"/>
            <tca model="poly3" focal="210" br="0.0000270" vr="0.9997316" bb="-0.0000299" vb="0.9998035"/>
            <vignetting model="pa" focal="70" aperture="4" distance="10" k1="-0.2861" k2="-0.0601" k3="0.0734"/>
            <vignetting model="pa" focal="70" aperture="4" distance="1000" k1="-0.2861" k2="-0.0601" k3="0.0734"/>
            <vignetting model="pa" focal="70" aperture="5.6" distance="10" k1="-0.1225" k2="0.0837" k3="0.0004"/>
            <vignetting model="pa" focal="70" aperture="5.6" distance="1000" k1="-0.1225" k2="0.0837" k3="0.0004"/>
            <vignetting model="pa" focal="70" aperture="8" distance="10" k1="-0.1345" k2="0.1328" k3="-0.0439"/>
            <vignetting model="pa" focal="70" aperture="8" distance="1000" k1="-0.1345" k2="0.1328" k3="-0.0439"/>
            <vignetting model="pa" focal="70" aperture="11" distance="10" k1="-0.1416" k2="0.1935" k3="-0.0979"/>
            <vignetting model="pa" focal="70" aperture="11" distance="1000" k1="-0.1416" k2="0.1935" k3="-0.0979"/>
            <vignetting model="pa" focal="70" aperture="32" distance="10" k1="-0.0502" k2="0.0245" k3="-0.0038"/>
            <vignetting model="pa" focal="70" aperture="32" distance="1000" k1="-0.0502" k2="0.0245" k3="-0.0038"/>
            <vignetting model="pa" focal="82" aperture="4" distance="10" k1="-0.3226" k2="-0.0064" k3="0.0431"/>
            <vignetting model="pa" focal="82" aperture="4" distance="1000" k1="-0.3226" k2="-0.0064" k3="0.0431"/>
            <vignetting model="pa" focal="82" aperture="5.6" distance="10" k1="-0.0482" k2="-0.0181" k3="0.0398"/>
            <vignetting model="pa" focal="82" aperture="5.6" distance="1000" k1="-0.0482" k2="-0.0181" k3="0.0398"/>
            <vignetting model="pa" focal="82" aperture="8" distance="10" k1="-0.0871" k2="0.0600" k3="-0.0066"/>
            <vignetting model="pa" focal="82" aperture="8" distance="1000" k1="-0.0871" k2="0.0600" k3="-0.0066"/>
            <vignetting model="pa" focal="82" aperture="11" distance="10" k1="-0.0841" k2="0.0483" k3="-0.0014"/>
            <vignetting model="pa" focal="82" aperture="11" distance="1000" k1="-0.0841" k2="0.0483" k3="-0.0014"/>
            <vignetting model="pa" focal="82" aperture="32" distance="10" k1="0.0012" k2="-0.0493" k3="0.0208"/>
            <vignetting model="pa" focal="82" aperture="32" distance="1000" k1="0.0012" k2="-0.0493" k3="0.0208"/>
            <vignetting model="pa" focal="102" aperture="4.2" distance="10" k1="-0.3053" k2="-0.0583" k3="0.0852"/>
            <vignetting model="pa" focal="102" aperture="4.2" distance="1000" k1="-0.3053" k2="-0.0583" k3="0.0852"/>
            <vignetting model="pa" focal="102" aperture="5.6" distance="10" k1="-0.0559" k2="0.0156" k3="0.0125"/>
            <vignetting model="pa" focal="102" aperture="5.6" distance="1000" k1="-0.0559" k2="0.0156" k3="0.0125"/>
            <vignetting model="pa" focal="102" aperture="8" distance="10" k1="-0.0406" k2="0.0315" k3="-0.0077"/>
            <vignetting model="pa" focal="102" aperture="8" distance="1000" k1="-0.0406" k2="0.0315" k3="-0.0077"/>
            <vignetting model="pa" focal="102" aperture="11" distance="10" k1="-0.1018" k2="0.1464" k3="-0.0746"/>
            <vignetting model="pa" focal="102" aperture="11" distance="1000" k1="-0.1018" k2="0.1464" k3="-0.0746"/>
            <vignetting model="pa" focal="102" aperture="36" distance="10" k1="-0.0872" k2="0.0461" k3="0.0096"/>
            <vignetting model="pa" focal="102" aperture="36" distance="1000" k1="-0.0872" k2="0.0461" k3="0.0096"/>
            <vignetting model="pa" focal="125" aperture="4.5" distance="10" k1="-0.2286" k2="-0.2164" k3="0.1895"/>
            <vignetting model="pa" focal="125" aperture="4.5" distance="1000" k1="-0.2286" k2="-0.2164" k3="0.1895"/>
            <vignetting model="pa" focal="125" aperture="6.3" distance="10" k1="-0.0735" k2="0.0411" k3="0.0078"/>
            <vignetting model="pa" focal="125" aperture="6.3" distance="1000" k1="-0.0735" k2="0.0411" k3="0.0078"/>
            <vignetting model="pa" focal="125" aperture="9" distance="10" k1="-0.0528" k2="0.0101" k3="0.0271"/>
            <vignetting model="pa" focal="125" aperture="9" distance="1000" k1="-0.0528" k2="0.0101" k3="0.0271"/>
            <vignetting model="pa" focal="125" aperture="13" distance="10" k1="-0.0621" k2="0.0220" k3="0.0111"/>
            <vignetting model="pa" focal="125" aperture="13" distance="1000" k1="-0.0621" k2="0.0220" k3="0.0111"/>
            <vignetting model="pa" focal="125" aperture="36" distance="10" k1="-0.0675" k2="0.0527" k3="-0.0153"/>
            <vignetting model="pa" focal="125" aperture="36" distance="1000" k1="-0.0675" k2="0.0527" k3="-0.0153"/>
            <vignetting model="pa" focal="170" aperture="5" distance="10" k1="-0.4458" k2="0.1961" k3="-0.0162"/>
            <vignetting model="pa" focal="170" aperture="5" distance="1000" k1="-0.4458" k2="0.1961" k3="-0.0162"/>
            <vignetting model="pa" focal="170" aperture="7.1" distance="10" k1="-0.0658" k2="0.0562" k3="-0.0026"/>
            <vignetting model="pa" focal="170" aperture="7.1" distance="1000" k1="-0.0658" k2="0.0562" k3="-0.0026"/>
            <vignetting model="pa" focal="170" aperture="10" distance="10" k1="-0.0612" k2="0.0642" k3="-0.0133"/>
            <vignetting model="pa" focal="170" aperture="10" distance="1000" k1="-0.0612" k2="0.0642" k3="-0.0133"/>
            <vignetting model="pa" focal="170" aperture="14" distance="10" k1="-0.0313" k2="0.0656" k3="-0.0408"/>
            <vignetting model="pa" focal="170" aperture="14" distance="1000" k1="-0.0313" k2="0.0656" k3="-0.0408"/>
            <vignetting model="pa" focal="170" aperture="40" distance="10" k1="-0.1080" k2="0.1140" k3="-0.0363"/>
            <vignetting model="pa" focal="170" aperture="40" distance="1000" k1="-0.1080" k2="0.1140" k3="-0.0363"/>
            <vignetting model="pa" focal="210" aperture="5.6" distance="10" k1="-0.6111" k2="0.6038" k3="-0.2677"/>
            <vignetting model="pa" focal="210" aperture="5.6" distance="1000" k1="-0.6111" k2="0.6038" k3="-0.2677"/>
            <vignetting model="pa" focal="210" aperture="8" distance="10" k1="-0.0528" k2="0.0272" k3="0.0181"/>
            <vignetting model="pa" focal="210" aperture="8" distance="1000" k1="-0.0528" k2="0.0272" k3="0.0181"/>
            <vignetting model="pa" focal="210" aperture="11" distance="10" k1="-0.0371" k2="0.0583" k3="-0.0324"/>
            <vignetting model="pa" focal="210" aperture="11" distance="1000" k1="-0.0371" k2="0.0583" k3="-0.0324"/>
            <vignetting model="pa" focal="210" aperture="16" distance="10" k1="-0.0773" k2="0.0963" k3="-0.0392"/>
            <vignetting model="pa" focal="210" aperture="16" distance="1000" k1="-0.0773" k2="0.0963" k3="-0.0392"/>
            <vignetting model="pa" focal="210" aperture="45" distance="10" k1="-0.1446" k2="0.2322" k3="-0.1162"/>
            <vignetting model="pa" focal="210" aperture="45" distance="1000" k1="-0.1446" k2="0.2322" k3="-0.1162"/>
        </calibration>
    </lens>

    <lens>
        <maker>Nikon</maker>
        <model>Nikon AF Zoom-Nikkor 70-300mm f/4-5.6D ED</model>
        <model lang="en">Nikkor AF 70-300mm f/4-5.6D ED</model>
        <mount>Nikon F AF</mount>
        <!-- Average crop factor of Nikon APS-C cameras -->
        <cropfactor>1.528</cropfactor>
        <calibration>
            <distortion model="poly3" focal="70" k1="-0.001254"/>
            <distortion model="poly3" focal="100" k1="0.004173"/>
            <distortion model="poly3" focal="135" k1="0.006434"/>
            <distortion model="poly3" focal="200" k1="0.005485"/>
            <distortion model="poly3" focal="300" k1="0.004364"/>
        </calibration>
    </lens>

    <lens>
        <maker>Nikon</maker>
        <model>Nikon AF Zoom-Nikkor 70-300mm f/4-5.6G</model>
        <model lang="en">Nikkor AF 70-300mm f/4-5.6G</model>
        <mount>Nikon F AF</mount>
        <!-- Average crop factor of Nikon APS-C cameras -->
        <cropfactor>1.528</cropfactor>
        <calibration>
            <distortion model="poly3" focal="70" k1="-0.001254"/>
            <distortion model="poly3" focal="100" k1="0.004173"/>
            <distortion model="poly3" focal="135" k1="0.006434"/>
            <distortion model="poly3" focal="200" k1="0.005485"/>
            <distortion model="poly3" focal="300" k1="0.004364"/>
        </calibration>
    </lens>

    <lens>
        <maker>Nikon</maker>
        <model>Nikon AF Zoom-Nikkor 80-200mm f/2.8D ED</model>
        <model lang="en">Nikkor AF 80-200mm f/2.8D ED</model>
        <mount>Nikon F AF</mount>
        <cropfactor>1</cropfactor>
        <calibration>
            <distortion model="poly3" focal="80" k1="-0.00511"/>
            <distortion model="poly3" focal="105" k1="0.000515"/>
            <distortion model="poly3" focal="135" k1="0.004233"/>
            <distortion model="poly3" focal="180" k1="0.010432"/>
            <distortion model="poly3" focal="200" k1="0.010603"/>
        </calibration>
    </lens>

    <lens>
        <maker>Nikon</maker>
        <model>Nikon AF Zoom-Nikkor 80-200mm f/2.8 ED</model>
        <model lang="en">Nikkor AF 80-200mm f/2.8 ED</model>
        <mount>Nikon F AF</mount>
        <cropfactor>1.523</cropfactor>
        <calibration>
            <!-- Taken with Nikon D200 -->
            <distortion model="poly3" focal="80" k1="-0.00191"/>
            <distortion model="poly3" focal="110" k1="0.00107"/>
            <distortion model="poly3" focal="200" k1="0.00438"/>
            <tca model="poly3" focal="80" br="-0.0000366" vr="1.0002716" bb="0.0000285" vb="0.9997080"/>
            <tca model="poly3" focal="110" br="-0.0000221" vr="1.0000859" bb="0.0000001" vb="0.9998561"/>
            <tca model="poly3" focal="200" br="-0.0000060" vr="0.9998234" bb="-0.0000254" vb="0.9998604"/>
            <vignetting model="pa" focal="80" aperture="2.8" distance="10" k1="-0.4473" k2="0.4203" k3="-0.2007"/>
            <vignetting model="pa" focal="80" aperture="2.8" distance="1000" k1="-0.4473" k2="0.4203" k3="-0.2007"/>
            <vignetting model="pa" focal="80" aperture="4" distance="10" k1="-0.0148" k2="-0.3189" k3="0.2149"/>
            <vignetting model="pa" focal="80" aperture="4" distance="1000" k1="-0.0148" k2="-0.3189" k3="0.2149"/>
            <vignetting model="pa" focal="80" aperture="5.6" distance="10" k1="-0.0473" k2="0.0287" k3="0.0064"/>
            <vignetting model="pa" focal="80" aperture="5.6" distance="1000" k1="-0.0473" k2="0.0287" k3="0.0064"/>
            <vignetting model="pa" focal="80" aperture="8" distance="10" k1="-0.0647" k2="0.0492" k3="0.0012"/>
            <vignetting model="pa" focal="80" aperture="8" distance="1000" k1="-0.0647" k2="0.0492" k3="0.0012"/>
            <vignetting model="pa" focal="80" aperture="22" distance="10" k1="-0.0761" k2="0.0601" k3="0.0006"/>
            <vignetting model="pa" focal="80" aperture="22" distance="1000" k1="-0.0761" k2="0.0601" k3="0.0006"/>
            <vignetting model="pa" focal="95" aperture="2.8" distance="10" k1="-0.3782" k2="0.3353" k3="-0.1566"/>
            <vignetting model="pa" focal="95" aperture="2.8" distance="1000" k1="-0.3782" k2="0.3353" k3="-0.1566"/>
            <vignetting model="pa" focal="95" aperture="4" distance="10" k1="-0.0143" k2="-0.2479" k3="0.1636"/>
            <vignetting model="pa" focal="95" aperture="4" distance="1000" k1="-0.0143" k2="-0.2479" k3="0.1636"/>
            <vignetting model="pa" focal="95" aperture="5.6" distance="10" k1="-0.0710" k2="0.0532" k3="-0.0012"/>
            <vignetting model="pa" focal="95" aperture="5.6" distance="1000" k1="-0.0710" k2="0.0532" k3="-0.0012"/>
            <vignetting model="pa" focal="95" aperture="8" distance="10" k1="-0.0398" k2="0.0049" k3="0.0291"/>
            <vignetting model="pa" focal="95" aperture="8" distance="1000" k1="-0.0398" k2="0.0049" k3="0.0291"/>
            <vignetting model="pa" focal="95" aperture="22" distance="10" k1="-0.0874" k2="0.0937" k3="-0.0267"/>
            <vignetting model="pa" focal="95" aperture="22" distance="1000" k1="-0.0874" k2="0.0937" k3="-0.0267"/>
            <vignetting model="pa" focal="110" aperture="2.8" distance="10" k1="-0.3351" k2="0.2800" k3="-0.1310"/>
            <vignetting model="pa" focal="110" aperture="2.8" distance="1000" k1="-0.3351" k2="0.2800" k3="-0.1310"/>
            <vignetting model="pa" focal="110" aperture="4" distance="10" k1="0.0172" k2="-0.2269" k3="0.1388"/>
            <vignetting model="pa" focal="110" aperture="4" distance="1000" k1="0.0172" k2="-0.2269" k3="0.1388"/>
            <vignetting model="pa" focal="110" aperture="5.6" distance="10" k1="-0.0253" k2="-0.0061" k3="0.0264"/>
            <vignetting model="pa" focal="110" aperture="5.6" distance="1000" k1="-0.0253" k2="-0.0061" k3="0.0264"/>
            <vignetting model="pa" focal="110" aperture="8" distance="10" k1="-0.0718" k2="0.0580" k3="0.0005"/>
            <vignetting model="pa" focal="110" aperture="8" distance="1000" k1="-0.0718" k2="0.0580" k3="0.0005"/>
            <vignetting model="pa" focal="110" aperture="22" distance="10" k1="-0.0147" k2="-0.0303" k3="0.0443"/>
            <vignetting model="pa" focal="110" aperture="22" distance="1000" k1="-0.0147" k2="-0.0303" k3="0.0443"/>
            <vignetting model="pa" focal="145" aperture="2.8" distance="10" k1="-0.3485" k2="0.3714" k3="-0.2311"/>
            <vignetting model="pa" focal="145" aperture="2.8" distance="1000" k1="-0.3485" k2="0.3714" k3="-0.2311"/>
            <vignetting model="pa" focal="145" aperture="4" distance="10" k1="-0.0255" k2="-0.0465" k3="-0.0269"/>
            <vignetting model="pa" focal="145" aperture="4" distance="1000" k1="-0.0255" k2="-0.0465" k3="-0.0269"/>
            <vignetting model="pa" focal="145" aperture="5.6" distance="10" k1="-0.0549" k2="0.0362" k3="0.0084"/>
            <vignetting model="pa" focal="145" aperture="5.6" distance="1000" k1="-0.0549" k2="0.0362" k3="0.0084"/>
            <vignetting model="pa" focal="145" aperture="8" distance="10" k1="-0.0316" k2="0.0254" k3="0.0026"/>
            <vignetting model="pa" focal="145" aperture="8" distance="1000" k1="-0.0316" k2="0.0254" k3="0.0026"/>
            <vignetting model="pa" focal="145" aperture="22" distance="10" k1="-0.0966" k2="0.1129" k3="-0.0535"/>
            <vignetting model="pa" focal="145" aperture="22" distance="1000" k1="-0.0966" k2="0.1129" k3="-0.0535"/>
            <vignetting model="pa" focal="170" aperture="2.8" distance="10" k1="-0.2468" k2="-0.0488" k3="0.0365"/>
            <vignetting model="pa" focal="170" aperture="2.8" distance="1000" k1="-0.2468" k2="-0.0488" k3="0.0365"/>
            <vignetting model="pa" focal="170" aperture="4" distance="10" k1="0.0696" k2="-0.4908" k3="0.2603"/>
            <vignetting model="pa" focal="170" aperture="4" distance="1000" k1="0.0696" k2="-0.4908" k3="0.2603"/>
            <vignetting model="pa" focal="170" aperture="5.6" distance="10" k1="-0.0527" k2="0.1160" k3="-0.0997"/>
            <vignetting model="pa" focal="170" aperture="5.6" distance="1000" k1="-0.0527" k2="0.1160" k3="-0.0997"/>
            <vignetting model="pa" focal="170" aperture="8" distance="10" k1="-0.0607" k2="0.0404" k3="0.0094"/>
            <vignetting model="pa" focal="170" aperture="8" distance="1000" k1="-0.0607" k2="0.0404" k3="0.0094"/>
            <vignetting model="pa" focal="170" aperture="22" distance="10" k1="-0.0148" k2="-0.0001" k3="0.0138"/>
            <vignetting model="pa" focal="170" aperture="22" distance="1000" k1="-0.0148" k2="-0.0001" k3="0.0138"/>
            <vignetting model="pa" focal="200" aperture="2.8" distance="10" k1="-0.6363" k2="0.5329" k3="-0.2332"/>
            <vignetting model="pa" focal="200" aperture="2.8" distance="1000" k1="-0.6363" k2="0.5329" k3="-0.2332"/>
            <vignetting model="pa" focal="200" aperture="4" distance="10" k1="-0.2372" k2="-0.2615" k3="0.2452"/>
            <vignetting model="pa" focal="200" aperture="4" distance="1000" k1="-0.2372" k2="-0.2615" k3="0.2452"/>
            <vignetting model="pa" focal="200" aperture="5.6" distance="10" k1="0.0625" k2="-0.2467" k3="0.0651"/>
            <vignetting model="pa" focal="200" aperture="5.6" distance="1000" k1="0.0625" k2="-0.2467" k3="0.0651"/>
            <vignetting model="pa" focal="200" aperture="8" distance="10" k1="-0.0299" k2="-0.0170" k3="0.0434"/>
            <vignetting model="pa" focal="200" aperture="8" distance="1000" k1="-0.0299" k2="-0.0170" k3="0.0434"/>
            <vignetting model="pa" focal="200" aperture="22" distance="10" k1="-0.0755" k2="0.0954" k3="-0.0359"/>
            <vignetting model="pa" focal="200" aperture="22" distance="1000" k1="-0.0755" k2="0.0954" k3="-0.0359"/>
        </calibration>
    </lens>

    <lens>
        <maker>Nikon</maker>
        <model>Nikon AF Zoom-Nikkor 80-400mm f/4.5-5.6D ED VR</model>
        <model lang="en">Nikkor AF 80-400mm f/4.5-5.6D ED VR</model>
        <mount>Nikon F AF</mount>
        <!-- Average crop factor of Nikon APS-C cameras -->
        <cropfactor>1.528</cropfactor>
        <calibration>
            <distortion model="poly3" focal="80" k1="-0.0043"/>
            <distortion model="poly3" focal="105" k1="-0.0015"/>
            <distortion model="poly3" focal="135" k1="0.001"/>
            <distortion model="poly3" focal="210" k1="0.0025"/>
            <distortion model="poly3" focal="310" k1="0.0035"/>
            <distortion model="poly3" focal="400" k1="0.0045"/>
        </calibration>
    </lens>

    <lens>
        <maker>Nikon</maker>
        <model>Nikon AF Nikkor 14mm f/2.8D ED</model>
        <model lang="en">Nikkor AF 14mm f/2.8D ED</model>
        <mount>Nikon F AF</mount>
        <!-- Average crop factor of Nikon APS-C cameras -->
        <cropfactor>1.528</cropfactor>
        <calibration>
            <distortion model="ptlens" focal="14" a="0.013209" b="-0.036529" c="0"/>
        </calibration>
    </lens>

    <lens>
        <maker>Nikon</maker>
        <model>Nikon AI Nikkor 15mm f/3.5</model>
        <model lang="en">Nikkor AI 15mm f/3.5</model>
        <mount>Nikon F AI</mount>
        <!-- Average crop factor of Nikon APS-C cameras -->
        <cropfactor>1.528</cropfactor>
        <calibration>
            <distortion model="ptlens" focal="15" a="0.007" b="-0.021" c="0"/>
        </calibration>
    </lens>

    <lens>
        <maker>Nikon</maker>
        <model>Nikon AF-S Nikkor 20mm f/1.8G ED</model>
        <model lang="en">Nikkor AF-S 20mm f/1.8G ED</model>
        <mount>Nikon F AF</mount>
        <cropfactor>1</cropfactor>
        <calibration>
            <!-- Taken with Nikon D600 -->
            <tca model="poly3" focal="20" br="-0.0003228" cr="0.0006409" vr="1.0000679" bb="-0.0000913" cb="0.0003007" vb="0.9998503"/>
            <distortion model="ptlens" focal="20" a="0.0108146" b="-0.0341733" c="0.0157005"/>
            <vignetting model="pa" focal="20" aperture="1.8" distance="0.2" k1="-1.0686" k2="0.3951" k3="0.0186"/>
            <vignetting model="pa" focal="20" aperture="1.8" distance="0.24" k1="-1.2096" k2="0.5366" k3="-0.0236"/>
            <vignetting model="pa" focal="20" aperture="1.8" distance="0.38" k1="-1.5504" k2="1.2150" k3="-0.3890"/>
            <vignetting model="pa" focal="20" aperture="1.8" distance="1000" k1="-1.7048" k2="1.3931" k3="-0.4582"/>
            <vignetting model="pa" focal="20" aperture="2" distance="0.2" k1="-0.3641" k2="-0.8225" k3="0.6214"/>
            <vignetting model="pa" focal="20" aperture="2" distance="0.24" k1="-0.4548" k2="-0.8643" k3="0.7026"/>
            <vignetting model="pa" focal="20" aperture="2" distance="0.38" k1="-0.7270" k2="-0.4434" k3="0.5024"/>
            <vignetting model="pa" focal="20" aperture="2" distance="1000" k1="-0.8702" k2="-0.2522" k3="0.4335"/>
            <vignetting model="pa" focal="20" aperture="2.8" distance="0.2" k1="-0.3622" k2="-0.2167" k3="0.2116"/>
            <vignetting model="pa" focal="20" aperture="2.8" distance="0.24" k1="-0.4164" k2="-0.1534" k3="0.1744"/>
            <vignetting model="pa" focal="20" aperture="2.8" distance="0.38" k1="-0.6996" k2="0.4790" k3="-0.2240"/>
            <vignetting model="pa" focal="20" aperture="2.8" distance="1000" k1="-0.6336" k2="0.2486" k3="-0.1033"/>
            <vignetting model="pa" focal="20" aperture="4" distance="0.2" k1="-0.3516" k2="-0.2383" k3="0.2291"/>
            <vignetting model="pa" focal="20" aperture="4" distance="0.24" k1="-0.3952" k2="-0.2131" k3="0.2275"/>
            <vignetting model="pa" focal="20" aperture="4" distance="0.38" k1="-0.6166" k2="0.2305" k3="0.0035"/>
            <vignetting model="pa" focal="20" aperture="4" distance="1000" k1="-0.6475" k2="0.3006" k3="-0.0426"/>
            <vignetting model="pa" focal="20" aperture="5.6" distance="0.2" k1="-0.3515" k2="-0.2368" k3="0.2315"/>
            <vignetting model="pa" focal="20" aperture="5.6" distance="0.24" k1="-0.3966" k2="-0.1973" k3="0.2139"/>
            <vignetting model="pa" focal="20" aperture="5.6" distance="0.38" k1="-0.6048" k2="0.2022" k3="0.0237"/>
            <vignetting model="pa" focal="20" aperture="5.6" distance="1000" k1="-0.5465" k2="0.0499" k3="0.1272"/>
            <vignetting model="pa" focal="20" aperture="8" distance="0.2" k1="-0.3512" k2="-0.2374" k3="0.2355"/>
            <vignetting model="pa" focal="20" aperture="8" distance="0.24" k1="-0.4014" k2="-0.1749" k3="0.1965"/>
            <vignetting model="pa" focal="20" aperture="8" distance="0.38" k1="-0.6057" k2="0.2036" k3="0.0249"/>
            <vignetting model="pa" focal="20" aperture="8" distance="1000" k1="-0.5930" k2="0.1330" k3="0.0826"/>
            <vignetting model="pa" focal="20" aperture="11" distance="0.2" k1="-0.3541" k2="-0.2391" k3="0.2406"/>
            <vignetting model="pa" focal="20" aperture="11" distance="0.24" k1="-0.4074" k2="-0.1555" k3="0.1818"/>
            <vignetting model="pa" focal="20" aperture="11" distance="0.38" k1="-0.4803" k2="-0.0870" k3="0.2016"/>
            <vignetting model="pa" focal="20" aperture="11" distance="1000" k1="-0.5851" k2="0.1049" k3="0.0964"/>
            <vignetting model="pa" focal="20" aperture="16" distance="0.2" k1="-0.3583" k2="-0.2654" k3="0.2630"/>
            <vignetting model="pa" focal="20" aperture="16" distance="0.24" k1="-0.4116" k2="-0.1414" k3="0.1713"/>
            <vignetting model="pa" focal="20" aperture="16" distance="0.38" k1="-0.6261" k2="0.2633" k3="-0.0120"/>
            <vignetting model="pa" focal="20" aperture="16" distance="1000" k1="-0.4951" k2="0.1771" k3="0.0365"/>
        </calibration>
    </lens>

    <lens>
        <maker>Nikon</maker>
        <model>Nikon AF Nikkor 20mm f/2.8D</model>
        <model lang="en">Nikkor AF 20mm f/2.8D</model>
        <mount>Nikon F AF</mount>
        <!-- Average crop factor of Nikon APS-C cameras -->
        <cropfactor>1.528</cropfactor>
        <calibration>
            <distortion model="ptlens" focal="20" a="0.0063" b="-0.021" c="0"/>
        </calibration>
    </lens>

    <lens>
        <maker>Nikon</maker>
        <model>Nikon AI-S Nikkor 24mm f/2.8</model>
        <model lang="en">Nikkor AI-S 24mm f/2.8</model>
        <mount>Nikon F AI-S</mount>
        <cropfactor>1</cropfactor>
        <calibration>
            <!-- Taken with Nikon D600 -->
            <distortion model="ptlens" focal="24" a="0.01888" b="-0.04391" c="0.00723"/>
            <tca model="poly3" focal="24" br="-0.0002082" vr="1.0007055" bb="0.0001896" vb="0.9996373"/>
        </calibration>
    </lens>

    <lens>
        <maker>Nikon</maker>
        <model>Nikon AF Nikkor 24mm f/2.8D</model>
        <model lang="en">Nikkor AF 24mm f/2.8D</model>
        <mount>Nikon F AF</mount>
        <!-- Average crop factor of Nikon APS-C cameras -->
        <cropfactor>1.528</cropfactor>
        <calibration>
            <distortion model="ptlens" focal="24" a="0.00112" b="-0.00753" c="-0.00379"/>
        </calibration>
    </lens>

    <lens>
        <maker>Nikon</maker>
        <model>Nikon AF Nikkor 24mm f/2.8D</model>
        <model lang="en">Nikkor AF 24mm f/2.8D</model>
        <mount>Nikon F AF</mount>
        <cropfactor>1</cropfactor>
        <calibration>
            <distortion model="ptlens" focal="24" a="0.022" b="-0.056" c="0.022"/>
        </calibration>
    </lens>

    <lens>
        <maker>Nikon</maker>
        <model>Nikon AI-S Nikkor 24mm f/2.0</model>
        <model lang="en">Nikkor AI-S 24mm f/2.0</model>
        <mount>Nikon F AI-S</mount>
        <!-- Average crop factor of Nikon APS-C cameras -->
        <cropfactor>1.528</cropfactor>
        <calibration>
            <distortion model="poly3" focal="24" k1="-0.008"/>
        </calibration>
    </lens>

    <lens>
        <maker>Nikon</maker>
        <model>Nikon AI-S Nikkor 28mm f/2.8</model>
        <model lang="en">Nikkor AI-S 28mm f/2.8</model>
        <mount>Nikon F AI-S</mount>
        <cropfactor>1</cropfactor>
        <calibration>
            <!-- Taken with Nikon D600 -->
            <distortion model="ptlens" focal="28" a="0.00929" b="-0.02155" c="0.0021"/>
            <tca model="poly3" focal="28" br="-0.0002306" vr="1.0006860" bb="0.0002350" vb="0.9995614"/>
        </calibration>
    </lens>

    <lens>
        <maker>Nikon</maker>
        <model>Nikon AF Nikkor 28mm f/2.8D</model>
        <model lang="en">Nikkor AF 28mm f/2.8D</model>
        <mount>Nikon F AF</mount>
        <cropfactor>1</cropfactor>
        <calibration>
            <distortion model="ptlens" focal="28" a="0" b="0.025773" c="-0.085777"/>
        </calibration>
    </lens>

    <lens>
        <maker>Nikon</maker>
        <model>Nikon AI-S Nikkor 28mm f/2.0</model>
        <model lang="en">Nikkor AI-S 28mm f/2.0</model>
        <mount>Nikon F AI-S</mount>
        <!-- Average crop factor of Nikon APS-C cameras -->
        <cropfactor>1.528</cropfactor>
        <calibration>
            <distortion model="poly3" focal="28" k1="-0.0044"/>
        </calibration>
    </lens>

    <lens>
        <maker>Nikon</maker>
        <model>Nikon AI-S Nikkor 28mm f/3.5 PC (unshifted)</model>
        <model lang="en">Nikkor AI-S 28mm f/3.5 PC (unshifted)</model>
        <model lang="de">Nikkor AI-S 28mm f/3.5 PC (ungeshiftet)</model>
        <mount>Nikon F AI-S</mount>
        <cropfactor>1</cropfactor>
        <calibration>
            <distortion model="ptlens" focal="28" a="0.007377" b="-0.021769" c="0"/>
        </calibration>
    </lens>

    <lens>
        <maker>Nikon</maker>
        <model>Nikon AF-S Nikkor 28mm f/1.8G</model>
        <model lang="en">Nikkor AF-S 28mm f/1.8G</model>
        <mount>Nikon F AF</mount>
        <cropfactor>1</cropfactor>
        <calibration>
            <!-- Taken with Nikon D810 -->
            <distortion model="ptlens" focal="28" a="0.00961" b="-0.02915" c="0.01024"/>
            <tca model="poly3" focal="28" br="-0.0000955" vr="1.0002765" bb="0.0000582" vb="0.9999656"/>
        </calibration>
    </lens>

    <lens>
        <maker>Nikon</maker>
        <model>Nikon AF Nikkor 28mm f/1.4D</model>
        <model lang="en">Nikkor AF 28mm f/1.4D</model>
        <mount>Nikon F AF</mount>
        <cropfactor>1</cropfactor>
        <calibration>
            <!-- Taken with Nikon D3S -->
            <distortion model="ptlens" focal="28" a="0.00913976" b="-0.0245588" c="0.000542579"/>
        </calibration>
    </lens>

    <lens>
        <maker>Nikon</maker>
        <model>Nikon AI-S Nikkor 35mm f/2.0</model>
        <model lang="en">Nikkor AI-S 35mm f/2.0</model>
        <mount>Nikon F AI-S</mount>
        <cropfactor>1</cropfactor>
        <calibration>
            <!-- Taken with Nikon D600 -->
            <distortion model="ptlens" focal="35" a="0.01447" b="-0.03949" c="0.0153"/>
            <tca model="poly3" focal="35" br="-0.0001699" vr="1.0005262" bb="0.0001817" vb="0.9996614"/>
        </calibration>
    </lens>

    <lens>
        <maker>Nikon</maker>
        <model>Nikon AI-S Nikkor 35mm f/1.4</model>
        <model lang="en">Nikkor AI-S 35mm f/1.4</model>
        <mount>Nikon F AI-S</mount>
        <!-- Average crop factor of Nikon APS-C cameras -->
        <cropfactor>1.528</cropfactor>
        <calibration>
            <distortion model="poly3" focal="35" k1="-0.005"/>
        </calibration>
    </lens>

    <lens>
        <maker>Nikon</maker>
        <model>Nikon AF-S DX Nikkor 35mm f/1.8G</model>
        <model lang="en">Nikkor AF-S 35mm f/1.8G DX</model>
        <mount>Nikon F AF</mount>
        <!-- Average crop factor of Nikon APS-C cameras -->
        <cropfactor>1.528</cropfactor>
        <calibration>
            <distortion model="ptlens" focal="35" a="0.003" b="-0.017" c="0.005"/>
            <tca model="linear" focal="35" kr="1.0003" kb="1.0003"/>
            <vignetting model="pa" focal="35" aperture="1.8" distance="10" k1="-0.3298" k2="-0.0595" k3="0.0938"/>
            <vignetting model="pa" focal="35" aperture="1.8" distance="1000" k1="-0.3298" k2="-0.0595" k3="0.0938"/>
            <vignetting model="pa" focal="35" aperture="2.8" distance="10" k1="-0.1367" k2="0.0656" k3="-0.0502"/>
            <vignetting model="pa" focal="35" aperture="2.8" distance="1000" k1="-0.1367" k2="0.0656" k3="-0.0502"/>
            <vignetting model="pa" focal="35" aperture="4" distance="10" k1="-0.1170" k2="0.0027" k3="0.0072"/>
            <vignetting model="pa" focal="35" aperture="4" distance="1000" k1="-0.1170" k2="0.0027" k3="0.0072"/>
            <vignetting model="pa" focal="35" aperture="5" distance="10" k1="-0.1203" k2="0.0086" k3="0.0030"/>
            <vignetting model="pa" focal="35" aperture="5" distance="1000" k1="-0.1203" k2="0.0086" k3="0.0030"/>
            <vignetting model="pa" focal="35" aperture="22" distance="10" k1="-0.1143" k2="-0.0162" k3="0.0186"/>
            <vignetting model="pa" focal="35" aperture="22" distance="1000" k1="-0.1143" k2="-0.0162" k3="0.0186"/>
        </calibration>
    </lens>

    <lens>
        <maker>Nikon</maker>
        <model>Nikon AF Nikkor 35mm f/2.0D</model>
        <model lang="en">Nikkor AF 35mm f/2.0D</model>
        <mount>Nikon F AF</mount>
        <cropfactor>1</cropfactor>
        <calibration>
            <distortion model="ptlens" focal="35" a="0.001968" b="-0.009475" c="0"/>
        </calibration>
    </lens>

    <lens>
        <maker>Nikon</maker>
        <model>Nikon AI Nikkor 45mm f/2.8 GN</model>
        <model lang="en">Nikkor AI 45mm f/2.8 GN</model>
        <mount>Nikon F AI</mount>
        <!-- Average crop factor of Nikon APS-C cameras -->
        <cropfactor>1.528</cropfactor>
        <calibration>
            <distortion model="poly3" focal="45" k1="-0.0005"/>
        </calibration>
    </lens>

    <lens>
        <maker>Nikon</maker>
        <model>Nikon AF Nikkor 50mm f/1.4D</model>
        <model lang="en">Nikkor AF 50mm f/1.4D</model>
        <mount>Nikon F AF</mount>
        <cropfactor>1</cropfactor>
        <calibration>
            <distortion model="poly3" focal="50" k1="-0.004672"/>
            <!-- Taken with Nikon D610 -->
            <vignetting model="pa" focal="50" aperture="1.4" distance="10" k1="-1.6128" k2="1.1600" k3="-0.2864"/>
            <vignetting model="pa" focal="50" aperture="1.4" distance="1000" k1="-1.6128" k2="1.1600" k3="-0.2864"/>
            <vignetting model="pa" focal="50" aperture="2.8" distance="10" k1="0.0016" k2="-0.4910" k3="-0.0246"/>
            <vignetting model="pa" focal="50" aperture="2.8" distance="1000" k1="0.0016" k2="-0.4910" k3="-0.0246"/>
            <vignetting model="pa" focal="50" aperture="5.6" distance="10" k1="-0.3729" k2="0.3408" k3="-0.2180"/>
            <vignetting model="pa" focal="50" aperture="5.6" distance="1000" k1="-0.3729" k2="0.3408" k3="-0.2180"/>
            <vignetting model="pa" focal="50" aperture="11" distance="10" k1="-0.4912" k2="0.5335" k3="-0.2775"/>
            <vignetting model="pa" focal="50" aperture="11" distance="1000" k1="-0.4912" k2="0.5335" k3="-0.2775"/>
        </calibration>
    </lens>

    <lens>
        <maker>Nikon</maker>
        <model>Nikon AI-S Nikkor 50mm f/1.4</model>
        <model lang="en">Nikkor AI-S 50mm f/1.4</model>
        <mount>Nikon F AI-S</mount>
        <!-- Average crop factor of Nikon APS-C cameras -->
        <cropfactor>1.528</cropfactor>
        <calibration>
            <distortion model="poly3" focal="50" k1="-0.0025"/>
        </calibration>
    </lens>

    <lens>
        <!-- Submitted by Ed Gomez -->
        <maker>Nikon</maker>
        <model>Nikon AF Nikkor 50mm f/1.8D</model>
        <model lang="en">Nikkor AF 50mm f/1.8D</model>
        <mount>Nikon F AF</mount>
        <focal value="50"/>
        <aperture min="1.8" max="22"/>
        <type>rectilinear</type>
        <!-- Average crop factor of Nikon APS-C cameras -->
        <cropfactor>1.528</cropfactor>
        <calibration>
            <distortion model="ptlens" focal="50" a="-0.00255" b="0.00841" c="-0.01107"/>
        </calibration>
    </lens>

    <lens>
        <maker>Nikon</maker>
        <model>Nikon AF Nikkor 50mm f/1.8D</model>
        <model lang="en">Nikkor AF 50mm f/1.8D</model>
        <mount>Nikon F AF</mount>
        <cropfactor>1</cropfactor>
        <calibration>
            <!-- Taken with Nikon D750 -->
            <distortion model="ptlens" focal="50" a="0.00139" b="-0.00804" c="0.00877"/>
            <tca model="poly3" focal="50" br="-0.0000176" vr="1.0000537" bb="0.0000226" vb="0.9998589"/>
            <vignetting model="pa" focal="50" aperture="1.8" distance="10" k1="-0.9908" k2="0.9074" k3="-0.3911"/>
            <vignetting model="pa" focal="50" aperture="1.8" distance="1000" k1="-0.9908" k2="0.9074" k3="-0.3911"/>
            <vignetting model="pa" focal="50" aperture="2.5" distance="10" k1="-0.0795" k2="-0.6086" k3="0.3210"/>
            <vignetting model="pa" focal="50" aperture="2.5" distance="1000" k1="-0.0795" k2="-0.6086" k3="0.3210"/>
            <vignetting model="pa" focal="50" aperture="3.5" distance="10" k1="-0.2566" k2="0.1935" k3="-0.1485"/>
            <vignetting model="pa" focal="50" aperture="3.5" distance="1000" k1="-0.2566" k2="0.1935" k3="-0.1485"/>
            <vignetting model="pa" focal="50" aperture="5" distance="10" k1="-0.2421" k2="0.0920" k3="-0.0371"/>
            <vignetting model="pa" focal="50" aperture="5" distance="1000" k1="-0.2421" k2="0.0920" k3="-0.0371"/>
            <vignetting model="pa" focal="50" aperture="22" distance="10" k1="-0.2490" k2="0.1102" k3="-0.0426"/>
            <vignetting model="pa" focal="50" aperture="22" distance="1000" k1="-0.2490" k2="0.1102" k3="-0.0426"/>
        </calibration>
    </lens>

    <lens>
        <maker>Nikon</maker>
        <model>Nikon AI-S Nikkor 50mm f/1.8</model>
        <model lang="en">Nikkor AI-S 50mm f/1.8</model>
        <mount>Nikon F AI-S</mount>
        <!-- Average crop factor of Nikon APS-C cameras -->
        <cropfactor>1.528</cropfactor>
        <calibration>
            <distortion model="poly3" focal="50" k1="-0.0005"/>
        </calibration>
    </lens>

    <lens>
        <maker>Nikon</maker>
        <model>Nikon Nikkor 50mm f/2.0</model>
        <model lang="en">Nikkor 50mm f/2.0</model>
        <mount>Nikon F</mount>
        <!-- Average crop factor of Nikon APS-C cameras -->
        <cropfactor>1.528</cropfactor>
        <calibration>
            <distortion model="poly3" focal="50" k1="-0.002"/>
        </calibration>
    </lens>

    <lens>
        <maker>Nikon</maker>
        <model>Nikon AI Nikkor 55mm f/1.2</model>
        <model lang="en">Nikkor AI 55mm f/1.2</model>
        <mount>Nikon F AI</mount>
        <!-- Average crop factor of Nikon APS-C cameras -->
        <cropfactor>1.528</cropfactor>
        <calibration>
            <distortion model="poly3" focal="55" k1="-0.003"/>
        </calibration>
    </lens>

    <lens>
        <maker>Nikon</maker>
        <model>Nikon AI-S Nikkor 55mm f/2.8 Micro</model>
        <model lang="en">Nikkor AI-S 55mm f/2.8 Micro</model>
        <mount>Nikon F AI-S</mount>
        <!-- Average crop factor of Nikon APS-C cameras -->
        <cropfactor>1.528</cropfactor>
        <calibration>
            <distortion model="poly3" focal="55" k1="-0.0002"/>
        </calibration>
    </lens>

    <lens>
        <maker>Nikon</maker>
        <model>Nikon AI-S Nikkor 58mm f/1.2 Noct</model>
        <model lang="en">Nikkor AI-S 58mm f/1.2 Noct</model>
        <mount>Nikon F AI</mount>
        <mount>Nikon F AI-S</mount>
        <!-- Average crop factor of Nikon APS-C cameras -->
        <cropfactor>1.528</cropfactor>
        <calibration>
            <distortion model="poly3" focal="58" k1="-0.003"/>
        </calibration>
    </lens>

    <lens>
        <maker>Nikon</maker>
        <model>Nikon AF Nikkor 85mm f/1.8D</model>
        <model lang="en">Nikkor AF 85mm f/1.8D</model>
        <mount>Nikon F AF</mount>
        <cropfactor>1</cropfactor>
        <calibration>
            <distortion model="poly3" focal="85" k1="-0.000852"/>
        </calibration>
    </lens>

    <lens>
        <maker>Nikon</maker>
        <model>Nikon AF Nikkor 105mm f/2.8D</model>
        <model lang="en">Nikkor AF 105mm f/2.8D</model>
        <mount>Nikon F AF</mount>
        <!-- Average crop factor of Nikon APS-C cameras -->
        <cropfactor>1.528</cropfactor>
        <calibration>
            <distortion model="poly3" focal="105" k1="0.00142"/>
        </calibration>
    </lens>

    <lens>
        <maker>Nikon</maker>
        <model>Nikon AF-S VR Micro-Nikkor 105mm f/2.8G IF-ED</model>
        <model lang="en">Nikkor AF-S VR 105mm f/2.8G IF-ED</model>
        <mount>Nikon F AF</mount>
        <cropfactor>1</cropfactor>
        <calibration>
            <!-- Taken with Nikon D800 -->
            <distortion model="poly3" focal="105" k1="-0.00131"/>
            <tca model="poly3" focal="105" br="-0.0000282" vr="0.9999225" bb="0.0000075" vb="0.9999279"/>
        </calibration>
    </lens>

    <lens>
        <maker>Nikon</maker>
        <model>Nikon AI-S Nikkor 135mm f/2.0</model>
        <model lang="en">Nikkor AI-S 135mm f/2.0</model>
        <mount>Nikon F AI-S</mount>
        <!-- Average crop factor of Nikon APS-C cameras -->
        <cropfactor>1.528</cropfactor>
        <calibration>
            <distortion model="poly3" focal="135" k1="0.0015"/>
        </calibration>
    </lens>

    <lens>
        <maker>Nikon</maker>
        <model>Nikon AI-S Nikkor 180mm f/2.8 ED</model>
        <model lang="en">Nikkor AI-S 180mm f/2.8 ED</model>
        <mount>Nikon F AI-S</mount>
        <!-- Average crop factor of Nikon APS-C cameras -->
        <cropfactor>1.528</cropfactor>
        <calibration>
            <distortion model="poly3" focal="180" k1="0.001"/>
        </calibration>
    </lens>

    <lens>
        <maker>Nikon</maker>
        <model>Nikon AI-S Nikkor 500mm f/8.0 Reflex</model>
        <model lang="en">Nikkor AI-S 500mm f/8.0 Reflex</model>
        <mount>Nikon F AI-S</mount>
        <!-- Average crop factor of Nikon APS-C cameras -->
        <cropfactor>1.528</cropfactor>
        <calibration>
            <distortion model="poly3" focal="500" k1="0.001"/>
        </calibration>
    </lens>

    <lens>
        <maker>Nikon</maker>
        <model>Nikon AF-S Nikkor 85mm f/1.8G</model>
        <model lang="en">Nikkor AF-S 85mm f/1.8G</model>
        <mount>Nikon F AF</mount>
        <cropfactor>1</cropfactor>
        <calibration>
            <!-- Taken with Nikon D800 -->
            <distortion model="ptlens" focal="85" a="-0.00079" b="0.00341" c="-0.00179"/>
            <tca model="poly3" focal="85" br="-0.0000076" vr="0.9999780" bb="0.0000002" vb="0.9999216"/>
        </calibration>
    </lens>

    <lens>
        <maker>Nikon</maker>
        <model>Nikon AF Nikkor 85mm f/1.8</model>
        <model lang="en">Nikkor AF 85mm f/1.8</model>
        <mount>Nikon F AF</mount>
        <cropfactor>1.523</cropfactor>
        <calibration>
            <!-- Taken with Nikon D200 -->
            <distortion model="poly3" focal="85" k1="0"/>
            <tca model="poly3" focal="85" br="-0.0000030" vr="0.9998635" bb="-0.0000082" vb="1.0000494"/>
            <vignetting model="pa" focal="85" aperture="1.8" distance="10" k1="-0.2163" k2="-0.3005" k3="0.1754"/>
            <vignetting model="pa" focal="85" aperture="1.8" distance="1000" k1="-0.2163" k2="-0.3005" k3="0.1754"/>
            <vignetting model="pa" focal="85" aperture="2.5" distance="10" k1="-0.1047" k2="0.1946" k3="-0.1812"/>
            <vignetting model="pa" focal="85" aperture="2.5" distance="1000" k1="-0.1047" k2="0.1946" k3="-0.1812"/>
            <vignetting model="pa" focal="85" aperture="3.5" distance="10" k1="-0.0855" k2="0.0263" k3="0.0188"/>
            <vignetting model="pa" focal="85" aperture="3.5" distance="1000" k1="-0.0855" k2="0.0263" k3="0.0188"/>
            <vignetting model="pa" focal="85" aperture="5" distance="10" k1="-0.0926" k2="0.1445" k3="-0.0687"/>
            <vignetting model="pa" focal="85" aperture="5" distance="1000" k1="-0.0926" k2="0.1445" k3="-0.0687"/>
            <vignetting model="pa" focal="85" aperture="16" distance="10" k1="-0.1724" k2="0.2410" k3="-0.1074"/>
            <vignetting model="pa" focal="85" aperture="16" distance="1000" k1="-0.1724" k2="0.2410" k3="-0.1074"/>
        </calibration>
    </lens>

    <lens>
        <maker>Nikon</maker>
        <model>Nikon AF-S Zoom-Nikkor 24-70mm f/2.8G ED</model>
        <model lang="en">Nikkor AF-S 24-70mm f/2.8G ED</model>
        <mount>Nikon F AF</mount>
        <cropfactor>1</cropfactor>
        <calibration>
            <!-- Taken with Nikon D800 -->
            <distortion model="ptlens" focal="24" a="0.01436" b="-0.06611" c="0.06436"/>
            <distortion model="ptlens" focal="28" a="0.00718" b="-0.03471" c="0.03911"/>
            <distortion model="ptlens" focal="35" a="0.01046" b="-0.03445" c="0.04427"/>
            <distortion model="ptlens" focal="50" a="0.00843" b="-0.02693" c="0.04576"/>
            <distortion model="ptlens" focal="70" a="0.00933" b="-0.03902" c="0.05818"/>
        </calibration>
    </lens>

    <lens>
        <maker>Nikon</maker>
        <model>Nikon AF-S Zoom-Nikkor 14-24mm f/2.8G ED</model>
        <model lang="en">Nikkor AF-S 14-24mm f/2.8G ED</model>
        <mount>Nikon F AF</mount>
        <cropfactor>1</cropfactor>
        <calibration>
            <!-- Taken with Nikon D700 -->
            <distortion model="poly3" focal="14" k1="-0.01343"/>
            <distortion model="poly3" focal="16" k1="-0.00853"/>
            <distortion model="poly3" focal="18" k1="-0.00354"/>
            <distortion model="poly3" focal="20" k1="-0.00084"/>
            <distortion model="poly3" focal="22" k1="0.00035"/>
            <distortion model="poly3" focal="24" k1="0.00088"/>
            <tca model="poly3" focal="14" br="0.0000628" vr="1.0001266" bb="-0.0000429" vb="1.0001134"/>
            <tca model="poly3" focal="16" br="0.0001160" vr="1.0000512" bb="-0.0000490" vb="1.0001245"/>
            <tca model="poly3" focal="18" br="0.0000802" vr="1.0000736" bb="-0.0000670" vb="1.0001496"/>
            <tca model="poly3" focal="20" br="0.0001132" vr="1.0000380" bb="-0.0000470" vb="1.0001205"/>
            <tca model="poly3" focal="22" br="0.0000941" vr="1.0000766" bb="-0.0000508" vb="1.0001177"/>
            <tca model="poly3" focal="24" br="0.0000737" vr="1.0001211" bb="-0.0000343" vb="1.0000684"/>
        </calibration>
    </lens>

    <lens>
        <maker>Nikon</maker>
        <model>Nikon AF-S VR Zoom-Nikkor 70-300mm f/4.5-5.6G IF-ED</model>
        <model lang="en">Nikkor AF-S 70-300mm f/4.5-5.6G VR IF-ED</model>
        <mount>Nikon F AF</mount>
        <cropfactor>1</cropfactor>
        <calibration>
            <!-- Taken with Nikon D600 -->
            <distortion model="poly3" focal="70" k1="-0.00644"/>
            <distortion model="poly3" focal="80" k1="-0.00183"/>
            <distortion model="poly3" focal="92" k1="0.00496"/>
            <distortion model="poly3" focal="170" k1="0.01292"/>
            <distortion model="poly3" focal="240" k1="0.01199"/>
            <distortion model="poly3" focal="300" k1="0.00746"/>
            <tca model="poly3" focal="70" br="0.0000037" vr="1.0001035" bb="-0.0000180" vb="1.0000798"/>
            <tca model="poly3" focal="92" br="-0.0000381" vr="1.0000853" bb="0.0000339" vb="0.9999527"/>
            <tca model="poly3" focal="170" br="-0.0000355" vr="1.0000067" bb="0.0000500" vb="0.9998364"/>
            <tca model="poly3" focal="240" br="-0.0000075" vr="0.9999618" bb="0.0000435" vb="0.9997818"/>
            <tca model="poly3" focal="300" br="-0.0000515" vr="1.0000175" bb="0.0000673" vb="0.9996418"/>
        </calibration>
    </lens>

    <lens>
        <maker>Nikon</maker>
        <model>Nikon AF-S VR Zoom-Nikkor 70-300mm f/4.5-5.6G IF-ED</model>
        <model lang="en">Nikkor AF-S 70-300mm f/4.5-5.6G VR IF-ED</model>
        <mount>Nikon F AF</mount>
        <cropfactor>1.523</cropfactor>
        <calibration>
            <!-- Taken with Nikon D5100 -->
            <distortion model="poly3" focal="70" k1="-0.0033"/>
            <distortion model="poly3" focal="85" k1="-0.00177"/>
            <distortion model="poly3" focal="100" k1="0.00201"/>
            <distortion model="poly3" focal="200" k1="0.00316"/>
            <distortion model="poly3" focal="300" k1="0.00387"/>
            <tca model="poly3" focal="70" br="-0.0000054" vr="1.0001364" bb="0.0000012" vb="1.0000391"/>
            <tca model="poly3" focal="85" br="-0.0000454" vr="1.0001576" bb="-0.0000234" vb="1.0000492"/>
            <tca model="poly3" focal="100" br="-0.0000196" vr="1.0000860" bb="-0.0000066" vb="1.0000204"/>
            <tca model="poly3" focal="140" br="-0.0000306" vr="1.0000669" bb="0.0000315" vb="0.9998543"/>
            <tca model="poly3" focal="200" br="-0.0000460" vr="1.0000480" bb="0.0000096" vb="0.9997688"/>
            <tca model="poly3" focal="250" br="-0.0000180" vr="1.0000398" bb="0.0000503" vb="0.9996853"/>
            <tca model="poly3" focal="300" br="-0.0000299" vr="1.0000671" bb="0.0001185" vb="0.9994449"/>
            <vignetting model="pa" focal="70" aperture="4.5" distance="10" k1="-0.0671" k2="0.0055" k3="-0.0590"/>
            <vignetting model="pa" focal="70" aperture="4.5" distance="1000" k1="-0.0671" k2="0.0055" k3="-0.0590"/>
            <vignetting model="pa" focal="70" aperture="5.6" distance="10" k1="-0.0816" k2="0.0207" k3="-0.0141"/>
            <vignetting model="pa" focal="70" aperture="5.6" distance="1000" k1="-0.0816" k2="0.0207" k3="-0.0141"/>
            <vignetting model="pa" focal="70" aperture="6.3" distance="10" k1="-0.0737" k2="-0.0013" k3="0.0045"/>
            <vignetting model="pa" focal="70" aperture="6.3" distance="1000" k1="-0.0737" k2="-0.0013" k3="0.0045"/>
            <vignetting model="pa" focal="70" aperture="7.1" distance="10" k1="-0.0830" k2="0.0152" k3="-0.0047"/>
            <vignetting model="pa" focal="70" aperture="7.1" distance="1000" k1="-0.0830" k2="0.0152" k3="-0.0047"/>
            <vignetting model="pa" focal="70" aperture="32" distance="10" k1="-0.0876" k2="0.0332" k3="-0.0183"/>
            <vignetting model="pa" focal="70" aperture="32" distance="1000" k1="-0.0876" k2="0.0332" k3="-0.0183"/>
            <vignetting model="pa" focal="125" aperture="4.8" distance="10" k1="-0.0386" k2="-0.1118" k3="0.0070"/>
            <vignetting model="pa" focal="125" aperture="4.8" distance="1000" k1="-0.0386" k2="-0.1118" k3="0.0070"/>
            <vignetting model="pa" focal="125" aperture="5.6" distance="10" k1="-0.0723" k2="0.0431" k3="-0.0739"/>
            <vignetting model="pa" focal="125" aperture="5.6" distance="1000" k1="-0.0723" k2="0.0431" k3="-0.0739"/>
            <vignetting model="pa" focal="125" aperture="6.3" distance="10" k1="-0.0629" k2="-0.0017" k3="-0.0023"/>
            <vignetting model="pa" focal="125" aperture="6.3" distance="1000" k1="-0.0629" k2="-0.0017" k3="-0.0023"/>
            <vignetting model="pa" focal="125" aperture="7.1" distance="10" k1="-0.0558" k2="-0.0234" k3="0.0171"/>
            <vignetting model="pa" focal="125" aperture="7.1" distance="1000" k1="-0.0558" k2="-0.0234" k3="0.0171"/>
            <vignetting model="pa" focal="125" aperture="36" distance="10" k1="-0.0665" k2="0.0182" k3="-0.0098"/>
            <vignetting model="pa" focal="125" aperture="36" distance="1000" k1="-0.0665" k2="0.0182" k3="-0.0098"/>
            <vignetting model="pa" focal="185" aperture="5" distance="10" k1="-0.0028" k2="-0.2386" k3="0.0494"/>
            <vignetting model="pa" focal="185" aperture="5" distance="1000" k1="-0.0028" k2="-0.2386" k3="0.0494"/>
            <vignetting model="pa" focal="185" aperture="6.3" distance="10" k1="-0.0774" k2="0.1226" k3="-0.1592"/>
            <vignetting model="pa" focal="185" aperture="6.3" distance="1000" k1="-0.0774" k2="0.1226" k3="-0.1592"/>
            <vignetting model="pa" focal="185" aperture="7.1" distance="10" k1="-0.0573" k2="0.0064" k3="-0.0054"/>
            <vignetting model="pa" focal="185" aperture="7.1" distance="1000" k1="-0.0573" k2="0.0064" k3="-0.0054"/>
            <vignetting model="pa" focal="185" aperture="8" distance="10" k1="-0.0530" k2="-0.0087" k3="0.0082"/>
            <vignetting model="pa" focal="185" aperture="8" distance="1000" k1="-0.0530" k2="-0.0087" k3="0.0082"/>
            <vignetting model="pa" focal="185" aperture="36" distance="10" k1="-0.0596" k2="0.0033" k3="0.0041"/>
            <vignetting model="pa" focal="185" aperture="36" distance="1000" k1="-0.0596" k2="0.0033" k3="0.0041"/>
            <vignetting model="pa" focal="240" aperture="5.6" distance="10" k1="-0.0596" k2="-0.3878" k3="0.2221"/>
            <vignetting model="pa" focal="240" aperture="5.6" distance="1000" k1="-0.0596" k2="-0.3878" k3="0.2221"/>
            <vignetting model="pa" focal="240" aperture="6.3" distance="10" k1="0.0376" k2="-0.3203" k3="0.1160"/>
            <vignetting model="pa" focal="240" aperture="6.3" distance="1000" k1="0.0376" k2="-0.3203" k3="0.1160"/>
            <vignetting model="pa" focal="240" aperture="7.1" distance="10" k1="-0.0436" k2="0.0276" k3="-0.0918"/>
            <vignetting model="pa" focal="240" aperture="7.1" distance="1000" k1="-0.0436" k2="0.0276" k3="-0.0918"/>
            <vignetting model="pa" focal="240" aperture="8" distance="10" k1="-0.0510" k2="0.0102" k3="-0.0093"/>
            <vignetting model="pa" focal="240" aperture="8" distance="1000" k1="-0.0510" k2="0.0102" k3="-0.0093"/>
            <vignetting model="pa" focal="240" aperture="40" distance="10" k1="-0.0656" k2="0.0179" k3="-0.0044"/>
            <vignetting model="pa" focal="240" aperture="40" distance="1000" k1="-0.0656" k2="0.0179" k3="-0.0044"/>
            <vignetting model="pa" focal="300" aperture="5.6" distance="10" k1="-0.4926" k2="0.4029" k3="-0.1830"/>
            <vignetting model="pa" focal="300" aperture="5.6" distance="1000" k1="-0.4926" k2="0.4029" k3="-0.1830"/>
            <vignetting model="pa" focal="300" aperture="6.3" distance="10" k1="-0.1245" k2="-0.2125" k3="0.1338"/>
            <vignetting model="pa" focal="300" aperture="6.3" distance="1000" k1="-0.1245" k2="-0.2125" k3="0.1338"/>
            <vignetting model="pa" focal="300" aperture="7.1" distance="10" k1="0.0010" k2="-0.2665" k3="0.1203"/>
            <vignetting model="pa" focal="300" aperture="7.1" distance="1000" k1="0.0010" k2="-0.2665" k3="0.1203"/>
            <vignetting model="pa" focal="300" aperture="8" distance="10" k1="-0.0404" k2="0.0084" k3="-0.0388"/>
            <vignetting model="pa" focal="300" aperture="8" distance="1000" k1="-0.0404" k2="0.0084" k3="-0.0388"/>
            <vignetting model="pa" focal="300" aperture="40" distance="10" k1="-0.0669" k2="0.0271" k3="-0.0091"/>
            <vignetting model="pa" focal="300" aperture="40" distance="1000" k1="-0.0669" k2="0.0271" k3="-0.0091"/>
        </calibration>
    </lens>

    <lens>
        <maker>Nikon</maker>
        <model>Nikon AF-S VR Zoom-Nikkor 70-200mm f/4G IF-ED</model>
        <model lang="en">Nikkor AF-S 70-200mm f/4G VR IF-ED</model>
        <mount>Nikon F AF</mount>
        <cropfactor>1</cropfactor>
        <calibration>
            <!-- Taken with Nikon D800 -->
            <distortion model="poly3" focal="70" k1="-0.00849"/>
            <distortion model="poly3" focal="86" k1="-0.00295"/>
            <distortion model="poly3" focal="102" k1="0.00234"/>
            <distortion model="poly3" focal="130" k1="0.00663"/>
            <distortion model="poly3" focal="170" k1="0.00789"/>
            <distortion model="poly3" focal="200" k1="0.00789"/>
        </calibration>
    </lens>

    <lens>
        <maker>Nikon</maker>
        <model>Nikon AI-S Nikkor 50mm f/1.2</model>
        <model lang="en">Nikkor AI-S 50mm f/1.2</model>
        <mount>Nikon F AI</mount>
        <mount>Nikon F AI-S</mount>
        <cropfactor>1</cropfactor>
        <calibration>
            <!-- Taken with Nikon D800 -->
            <distortion model="ptlens" focal="50" a="0.0042" b="-0.01715" c="0.00585"/>
        </calibration>
    </lens>

    <lens>
        <maker>Nikon</maker>
        <model>Nikon AF-S Nikkor 50mm f/1.8G</model>
        <model lang="en">Nikkor AF-S 50mm f/1.8G</model>
        <mount>Nikon F AF</mount>
        <cropfactor>1.523</cropfactor>
        <calibration>
            <!-- Taken with Nikon D200 -->
            <distortion model="ptlens" focal="50" a="-0.00299" b="0.00708" c="-0.00949"/>
        </calibration>
    </lens>

    <lens>
        <maker>Nikon</maker>
        <model>Nikon AF-S Nikkor 50mm f/1.8G</model>
        <model lang="en">Nikkor AF-S 50mm f/1.8G</model>
        <mount>Nikon F AF</mount>
        <cropfactor>1</cropfactor>
        <calibration>
            <!-- Taken with Nikon D750 -->
            <distortion model="poly3" focal="50" k1="-0.00462"/>
        </calibration>
    </lens>

    <lens>
        <maker>Nikon</maker>
        <model>Nikon AF-S DX Nikkor 10-24mm f/3.5-4.5G ED</model>
        <model lang="en">Nikkor AF-S 10-24mm f/3.5-4.5G DX ED</model>
        <mount>Nikon F AF</mount>
        <cropfactor>1.558</cropfactor>
        <calibration>
            <!-- Taken with Nikon D3100 -->
            <distortion model="ptlens" focal="10" a="0.0054" b="-0.04682" c="0.05708"/>
            <distortion model="ptlens" focal="12" a="-0.00189" b="-0.01666" c="0.03458"/>
            <distortion model="ptlens" focal="15" a="-0.00516" b="0.00567" c="0.01351"/>
            <distortion model="ptlens" focal="18" a="-0.0069" b="0.02453" c="-0.02009"/>
            <distortion model="ptlens" focal="20" a="-0.00605" b="0.02554" c="-0.02419"/>
            <distortion model="ptlens" focal="24" a="0.00279" b="-0.00922" c="0.01907"/>
            <tca model="poly3" focal="10" vr="1.00043" vb="1.00014"/>
            <tca model="poly3" focal="12" vr="1.00047" vb="1"/>
            <tca model="poly3" focal="15" vr="1.00030" vb="1"/>
            <tca model="poly3" focal="18" vr="1.00020" vb="1"/>
            <tca model="poly3" focal="20" vr="1.00020" vb="1"/>
            <tca model="poly3" focal="24" vr="1.00016" vb="1"/>
            <!-- Taken with Nikon D5100 -->
            <vignetting model="pa" focal="10" aperture="3.5" distance="10" k1="-0.6853" k2="0.2007" k3="-0.0649"/>
            <vignetting model="pa" focal="10" aperture="3.5" distance="1000" k1="-0.6853" k2="0.2007" k3="-0.0649"/>
            <vignetting model="pa" focal="10" aperture="4.5" distance="10" k1="-0.6419" k2="0.2700" k3="-0.1483"/>
            <vignetting model="pa" focal="10" aperture="4.5" distance="1000" k1="-0.6419" k2="0.2700" k3="-0.1483"/>
            <vignetting model="pa" focal="10" aperture="5.6" distance="10" k1="-0.7370" k2="0.5622" k3="-0.2863"/>
            <vignetting model="pa" focal="10" aperture="5.6" distance="1000" k1="-0.7370" k2="0.5622" k3="-0.2863"/>
            <vignetting model="pa" focal="10" aperture="6.3" distance="10" k1="-0.7084" k2="0.4323" k3="-0.1541"/>
            <vignetting model="pa" focal="10" aperture="6.3" distance="1000" k1="-0.7084" k2="0.4323" k3="-0.1541"/>
            <vignetting model="pa" focal="10" aperture="22" distance="10" k1="-0.7137" k2="0.4318" k3="-0.1499"/>
            <vignetting model="pa" focal="10" aperture="22" distance="1000" k1="-0.7137" k2="0.4318" k3="-0.1499"/>
            <vignetting model="pa" focal="13" aperture="3.8" distance="10" k1="-0.8748" k2="0.3837" k3="-0.0372"/>
            <vignetting model="pa" focal="13" aperture="3.8" distance="1000" k1="-0.8748" k2="0.3837" k3="-0.0372"/>
            <vignetting model="pa" focal="13" aperture="5" distance="10" k1="-0.5207" k2="-0.0806" k3="0.1316"/>
            <vignetting model="pa" focal="13" aperture="5" distance="1000" k1="-0.5207" k2="-0.0806" k3="0.1316"/>
            <vignetting model="pa" focal="13" aperture="5.6" distance="10" k1="-0.6026" k2="0.2867" k3="-0.1180"/>
            <vignetting model="pa" focal="13" aperture="5.6" distance="1000" k1="-0.6026" k2="0.2867" k3="-0.1180"/>
            <vignetting model="pa" focal="13" aperture="7.1" distance="10" k1="-0.6500" k2="0.3972" k3="-0.1414"/>
            <vignetting model="pa" focal="13" aperture="7.1" distance="1000" k1="-0.6500" k2="0.3972" k3="-0.1414"/>
            <vignetting model="pa" focal="13" aperture="25" distance="10" k1="-0.6453" k2="0.3623" k3="-0.1133"/>
            <vignetting model="pa" focal="13" aperture="25" distance="1000" k1="-0.6453" k2="0.3623" k3="-0.1133"/>
            <vignetting model="pa" focal="16" aperture="4" distance="10" k1="-0.8350" k2="0.2741" k3="0.0331"/>
            <vignetting model="pa" focal="16" aperture="4" distance="1000" k1="-0.8350" k2="0.2741" k3="0.0331"/>
            <vignetting model="pa" focal="16" aperture="5" distance="10" k1="-0.4548" k2="-0.3554" k3="0.3268"/>
            <vignetting model="pa" focal="16" aperture="5" distance="1000" k1="-0.4548" k2="-0.3554" k3="0.3268"/>
            <vignetting model="pa" focal="16" aperture="6.3" distance="10" k1="-0.5034" k2="0.1695" k3="-0.0860"/>
            <vignetting model="pa" focal="16" aperture="6.3" distance="1000" k1="-0.5034" k2="0.1695" k3="-0.0860"/>
            <vignetting model="pa" focal="16" aperture="7.1" distance="10" k1="-0.5765" k2="0.3872" k3="-0.1987"/>
            <vignetting model="pa" focal="16" aperture="7.1" distance="1000" k1="-0.5765" k2="0.3872" k3="-0.1987"/>
            <vignetting model="pa" focal="16" aperture="25" distance="10" k1="-0.5564" k2="0.2517" k3="-0.0497"/>
            <vignetting model="pa" focal="16" aperture="25" distance="1000" k1="-0.5564" k2="0.2517" k3="-0.0497"/>
            <vignetting model="pa" focal="20" aperture="4.5" distance="10" k1="-0.9957" k2="0.6301" k3="-0.1733"/>
            <vignetting model="pa" focal="20" aperture="4.5" distance="1000" k1="-0.9957" k2="0.6301" k3="-0.1733"/>
            <vignetting model="pa" focal="20" aperture="5.6" distance="10" k1="-0.4075" k2="-0.4930" k3="0.4120"/>
            <vignetting model="pa" focal="20" aperture="5.6" distance="1000" k1="-0.4075" k2="-0.4930" k3="0.4120"/>
            <vignetting model="pa" focal="20" aperture="6.3" distance="10" k1="-0.3307" k2="-0.3853" k3="0.2640"/>
            <vignetting model="pa" focal="20" aperture="6.3" distance="1000" k1="-0.3307" k2="-0.3853" k3="0.2640"/>
            <vignetting model="pa" focal="20" aperture="7.1" distance="10" k1="-0.3795" k2="-0.1028" k3="0.0431"/>
            <vignetting model="pa" focal="20" aperture="7.1" distance="1000" k1="-0.3795" k2="-0.1028" k3="0.0431"/>
            <vignetting model="pa" focal="20" aperture="29" distance="10" k1="-0.3901" k2="0.0633" k3="0.0278"/>
            <vignetting model="pa" focal="20" aperture="29" distance="1000" k1="-0.3901" k2="0.0633" k3="0.0278"/>
            <vignetting model="pa" focal="24" aperture="4.5" distance="10" k1="-1.1988" k2="1.1534" k3="-0.4938"/>
            <vignetting model="pa" focal="24" aperture="4.5" distance="1000" k1="-1.1988" k2="1.1534" k3="-0.4938"/>
            <vignetting model="pa" focal="24" aperture="5.6" distance="10" k1="-0.4573" k2="-0.3947" k3="0.3748"/>
            <vignetting model="pa" focal="24" aperture="5.6" distance="1000" k1="-0.4573" k2="-0.3947" k3="0.3748"/>
            <vignetting model="pa" focal="24" aperture="6.3" distance="10" k1="-0.2715" k2="-0.5475" k3="0.3702"/>
            <vignetting model="pa" focal="24" aperture="6.3" distance="1000" k1="-0.2715" k2="-0.5475" k3="0.3702"/>
            <vignetting model="pa" focal="24" aperture="7.1" distance="10" k1="-0.1928" k2="-0.6044" k3="0.3684"/>
            <vignetting model="pa" focal="24" aperture="7.1" distance="1000" k1="-0.1928" k2="-0.6044" k3="0.3684"/>
            <vignetting model="pa" focal="24" aperture="29" distance="10" k1="-0.4338" k2="0.2285" k3="-0.0697"/>
            <vignetting model="pa" focal="24" aperture="29" distance="1000" k1="-0.4338" k2="0.2285" k3="-0.0697"/>
        </calibration>
    </lens>

    <lens>
        <maker>Nikon</maker>
        <model>Nikon AF-S DX Nikkor 55-300mm f/4.5-5.6G ED VR</model>
        <model lang="en">Nikkor AF-S 55-300mm f/4.5-5.6G DX ED VR</model>
        <mount>Nikon F AF</mount>
        <cropfactor>1.523</cropfactor>
        <calibration>
            <!-- Taken with Nikon D5100 -->
            <distortion model="poly3" focal="55" k1="-0.00476"/>
            <distortion model="poly3" focal="70" k1="0.00214"/>
            <distortion model="poly3" focal="80" k1="0.00586"/>
            <distortion model="poly3" focal="102" k1="0.00753"/>
            <distortion model="poly3" focal="120" k1="0.01046"/>
            <distortion model="poly3" focal="210" k1="0.00842"/>
            <distortion model="poly3" focal="240" k1="0.0078"/>
            <distortion model="poly3" focal="300" k1="0.0052"/>
            <tca model="poly3" focal="55" br="0.0000449" vr="1.0001027" bb="-0.0000593" vb="1.0001628"/>
            <tca model="poly3" focal="72" br="-0.0000018" vr="1.0000297" bb="-0.0000243" vb="1.0000969"/>
            <tca model="poly3" focal="85" br="-0.0000032" vr="0.9999327" bb="-0.0000219" vb="1.0001070"/>
            <tca model="poly3" focal="105" br="-0.0000110" vr="0.9998510" bb="-0.0000130" vb="1.0000502"/>
            <tca model="poly3" focal="120" br="-0.0000439" vr="0.9998686" bb="-0.0000061" vb="0.9999919"/>
            <tca model="poly3" focal="180" br="-0.0000425" vr="0.9996593" bb="-0.0000118" vb="0.9999718"/>
            <tca model="poly3" focal="240" br="-0.0000727" vr="0.9996030" bb="0.0000511" vb="0.9997629"/>
            <tca model="poly3" focal="300" br="-0.0000846" vr="0.9995954" bb="0.0000817" vb="0.9996456"/>
            <!-- Taken with Nikon D90 -->
            <vignetting model="pa" focal="55" aperture="4.5" distance="1.4" k1="-0.1563" k2="-0.3853" k3="0.1925"/>
            <vignetting model="pa" focal="55" aperture="4.5" distance="2.5" k1="-0.1735" k2="-0.3557" k3="0.1750"/>
            <vignetting model="pa" focal="55" aperture="4.5" distance="1000" k1="-0.1564" k2="-0.3885" k3="0.1978"/>
            <vignetting model="pa" focal="55" aperture="5.6" distance="1.4" k1="-0.0310" k2="-0.5524" k3="0.2835"/>
            <vignetting model="pa" focal="55" aperture="5.6" distance="2.5" k1="-0.0288" k2="-0.5601" k3="0.2855"/>
            <vignetting model="pa" focal="55" aperture="5.6" distance="1000" k1="-0.0390" k2="-0.5439" k3="0.2817"/>
            <vignetting model="pa" focal="55" aperture="8" distance="1.4" k1="-0.1775" k2="0.1813" k3="-0.1513"/>
            <vignetting model="pa" focal="55" aperture="8" distance="2.5" k1="-0.1828" k2="0.1651" k3="-0.1393"/>
            <vignetting model="pa" focal="55" aperture="8" distance="1000" k1="-0.1590" k2="0.1353" k3="-0.1260"/>
            <vignetting model="pa" focal="55" aperture="11" distance="1.4" k1="-0.1346" k2="0.0096" k3="0.0074"/>
            <vignetting model="pa" focal="55" aperture="11" distance="2.5" k1="-0.1401" k2="0.0161" k3="0.0037"/>
            <vignetting model="pa" focal="55" aperture="11" distance="1000" k1="-0.1451" k2="0.0428" k3="-0.0228"/>
            <vignetting model="pa" focal="55" aperture="16" distance="1.4" k1="-0.1327" k2="0.0170" k3="-0.0025"/>
            <vignetting model="pa" focal="55" aperture="16" distance="2.5" k1="-0.1373" k2="0.0211" k3="-0.0050"/>
            <vignetting model="pa" focal="55" aperture="16" distance="1000" k1="-0.1264" k2="-0.0069" k3="0.0072"/>
            <vignetting model="pa" focal="55" aperture="22" distance="1.4" k1="-0.1283" k2="-0.0127" k3="0.0209"/>
            <vignetting model="pa" focal="55" aperture="22" distance="2.5" k1="-0.1460" k2="0.0254" k3="-0.0015"/>
            <vignetting model="pa" focal="55" aperture="22" distance="1000" k1="-0.1291" k2="0.0052" k3="-0.0024"/>
            <vignetting model="pa" focal="70" aperture="4.5" distance="1.4" k1="-0.0345" k2="-0.5708" k3="0.0053"/>
            <vignetting model="pa" focal="70" aperture="4.5" distance="2.5" k1="-0.1741" k2="-0.2613" k3="0.0548"/>
            <vignetting model="pa" focal="70" aperture="4.5" distance="1000" k1="-0.1408" k2="-0.4292" k3="0.2225"/>
            <vignetting model="pa" focal="70" aperture="5.6" distance="1.4" k1="-0.0311" k2="-0.2050" k3="-0.2991"/>
            <vignetting model="pa" focal="70" aperture="5.6" distance="2.5" k1="-0.0535" k2="-0.3362" k3="0.0822"/>
            <vignetting model="pa" focal="70" aperture="5.6" distance="1000" k1="-0.0147" k2="-0.5100" k3="0.2469"/>
            <vignetting model="pa" focal="70" aperture="8" distance="1.4" k1="-0.3110" k2="0.7826" k3="-0.7492"/>
            <vignetting model="pa" focal="70" aperture="8" distance="2.5" k1="-0.1528" k2="0.1013" k3="-0.0801"/>
            <vignetting model="pa" focal="70" aperture="8" distance="1000" k1="-0.1504" k2="0.0801" k3="-0.0633"/>
            <vignetting model="pa" focal="70" aperture="11" distance="1.4" k1="-0.2062" k2="0.3240" k3="-0.2840"/>
            <vignetting model="pa" focal="70" aperture="11" distance="2.5" k1="-0.1310" k2="0.0148" k3="-0.0009"/>
            <vignetting model="pa" focal="70" aperture="11" distance="1000" k1="-0.1293" k2="-0.0016" k3="0.0101"/>
            <vignetting model="pa" focal="70" aperture="16" distance="1.4" k1="-0.1342" k2="0.0136" k3="0.0040"/>
            <vignetting model="pa" focal="70" aperture="16" distance="2.5" k1="-0.1398" k2="0.0185" k3="0.0032"/>
            <vignetting model="pa" focal="70" aperture="16" distance="1000" k1="-0.1454" k2="0.0315" k3="-0.0079"/>
            <vignetting model="pa" focal="70" aperture="22" distance="1.4" k1="-0.1275" k2="0.0028" k3="0.0094"/>
            <vignetting model="pa" focal="70" aperture="22" distance="2.5" k1="-0.1328" k2="-0.0038" k3="0.0171"/>
            <vignetting model="pa" focal="70" aperture="22" distance="1000" k1="-0.1456" k2="0.0361" k3="-0.0134"/>
            <vignetting model="pa" focal="98" aperture="4.5" distance="1.4" k1="0.2852" k2="-2.0509" k3="1.0577"/>
            <vignetting model="pa" focal="98" aperture="4.5" distance="2.5" k1="0.0397" k2="-0.8815" k3="0.2856"/>
            <vignetting model="pa" focal="98" aperture="4.5" distance="1000" k1="-0.1365" k2="-0.3014" k3="0.0175"/>
            <vignetting model="pa" focal="98" aperture="5.6" distance="1.4" k1="0.3610" k2="-1.9637" k3="0.9196"/>
            <vignetting model="pa" focal="98" aperture="5.6" distance="2.5" k1="0.0699" k2="-0.7321" k3="0.1417"/>
            <vignetting model="pa" focal="98" aperture="5.6" distance="1000" k1="-0.0769" k2="-0.3061" k3="0.0028"/>
            <vignetting model="pa" focal="98" aperture="8" distance="1.4" k1="-0.0312" k2="-0.0059" k3="-0.4839"/>
            <vignetting model="pa" focal="98" aperture="8" distance="2.5" k1="-0.2787" k2="0.6651" k3="-0.6773"/>
            <vignetting model="pa" focal="98" aperture="8" distance="1000" k1="-0.1921" k2="0.2401" k3="-0.2093"/>
            <vignetting model="pa" focal="98" aperture="11" distance="1.4" k1="-0.3166" k2="0.9387" k3="-1.0118"/>
            <vignetting model="pa" focal="98" aperture="11" distance="2.5" k1="-0.1696" k2="0.1722" k3="-0.1320"/>
            <vignetting model="pa" focal="98" aperture="11" distance="1000" k1="-0.1189" k2="-0.0117" k3="0.0202"/>
            <vignetting model="pa" focal="98" aperture="16" distance="1.4" k1="-0.3614" k2="0.9702" k3="-0.9038"/>
            <vignetting model="pa" focal="98" aperture="16" distance="2.5" k1="-0.1250" k2="0.0193" k3="-0.0031"/>
            <vignetting model="pa" focal="98" aperture="16" distance="1000" k1="-0.1317" k2="0.0209" k3="-0.0009"/>
            <vignetting model="pa" focal="98" aperture="22" distance="1.4" k1="-0.2500" k2="0.5202" k3="-0.4593"/>
            <vignetting model="pa" focal="98" aperture="22" distance="2.5" k1="-0.1172" k2="-0.0003" k3="0.0070"/>
            <vignetting model="pa" focal="98" aperture="22" distance="1000" k1="-0.1145" k2="-0.0157" k3="0.0170"/>
            <vignetting model="pa" focal="135" aperture="4.8" distance="1.4" k1="-0.0000" k2="-1.7913" k3="1.1319"/>
            <vignetting model="pa" focal="135" aperture="4.8" distance="2.5" k1="0.0949" k2="-1.6174" k3="0.9373"/>
            <vignetting model="pa" focal="135" aperture="4.8" distance="1000" k1="0.0103" k2="-0.9208" k3="0.4347"/>
            <vignetting model="pa" focal="135" aperture="5.6" distance="1.4" k1="0.1404" k2="-1.9681" k3="1.1876"/>
            <vignetting model="pa" focal="135" aperture="5.6" distance="2.5" k1="0.1904" k2="-1.6793" k3="0.9253"/>
            <vignetting model="pa" focal="135" aperture="5.6" distance="1000" k1="0.0441" k2="-0.8698" k3="0.3728"/>
            <vignetting model="pa" focal="135" aperture="8" distance="1.4" k1="0.1546" k2="-0.8786" k3="0.2338"/>
            <vignetting model="pa" focal="135" aperture="8" distance="2.5" k1="0.0175" k2="-0.2614" k3="-0.1588"/>
            <vignetting model="pa" focal="135" aperture="8" distance="1000" k1="-0.2000" k2="0.4142" k3="-0.4362"/>
            <vignetting model="pa" focal="135" aperture="11" distance="1.4" k1="-0.1678" k2="0.4078" k3="-0.5606"/>
            <vignetting model="pa" focal="135" aperture="11" distance="2.5" k1="-0.2055" k2="0.4059" k3="-0.3793"/>
            <vignetting model="pa" focal="135" aperture="11" distance="1000" k1="-0.1214" k2="0.0283" k3="-0.0043"/>
            <vignetting model="pa" focal="135" aperture="16" distance="1.4" k1="-0.2353" k2="0.5213" k3="-0.4793"/>
            <vignetting model="pa" focal="135" aperture="16" distance="2.5" k1="-0.1171" k2="0.0310" k3="-0.0118"/>
            <vignetting model="pa" focal="135" aperture="16" distance="1000" k1="-0.1138" k2="-0.0008" k3="0.0149"/>
            <vignetting model="pa" focal="135" aperture="22" distance="1.4" k1="-0.1065" k2="0.0031" k3="0.0017"/>
            <vignetting model="pa" focal="135" aperture="22" distance="2.5" k1="-0.1130" k2="0.0188" k3="-0.0028"/>
            <vignetting model="pa" focal="135" aperture="22" distance="1000" k1="-0.1087" k2="0.0038" k3="0.0074"/>
            <vignetting model="pa" focal="220" aperture="5.6" distance="1.4" k1="-0.5993" k2="-0.2249" k3="0.2811"/>
            <vignetting model="pa" focal="220" aperture="5.6" distance="2.5" k1="-0.2959" k2="-0.7383" k3="0.5473"/>
            <vignetting model="pa" focal="220" aperture="5.6" distance="1000" k1="-0.0428" k2="-0.9540" k3="0.5939"/>
            <vignetting model="pa" focal="220" aperture="8" distance="1.4" k1="0.0860" k2="-0.8901" k3="0.4400"/>
            <vignetting model="pa" focal="220" aperture="8" distance="2.5" k1="0.0931" k2="-0.6291" k3="0.2267"/>
            <vignetting model="pa" focal="220" aperture="8" distance="1000" k1="-0.0273" k2="-0.0840" k3="-0.1169"/>
            <vignetting model="pa" focal="220" aperture="11" distance="1.4" k1="-0.1131" k2="0.1799" k3="-0.2257"/>
            <vignetting model="pa" focal="220" aperture="11" distance="2.5" k1="-0.1260" k2="0.1105" k3="-0.0784"/>
            <vignetting model="pa" focal="220" aperture="11" distance="1000" k1="-0.0840" k2="0.0040" k3="0.0019"/>
            <vignetting model="pa" focal="220" aperture="16" distance="1.4" k1="-0.0855" k2="0.0183" k3="-0.0119"/>
            <vignetting model="pa" focal="220" aperture="16" distance="2.5" k1="-0.1089" k2="0.0417" k3="-0.0135"/>
            <vignetting model="pa" focal="220" aperture="16" distance="1000" k1="-0.1070" k2="0.0324" k3="-0.0067"/>
            <vignetting model="pa" focal="220" aperture="22" distance="1.4" k1="-0.0830" k2="0.0047" k3="-0.0011"/>
            <vignetting model="pa" focal="220" aperture="22" distance="2.5" k1="-0.0846" k2="0.0011" k3="0.0032"/>
            <vignetting model="pa" focal="220" aperture="22" distance="1000" k1="-0.0912" k2="-0.0026" k3="0.0120"/>
            <vignetting model="pa" focal="220" aperture="29" distance="1.4" k1="-0.0802" k2="-0.0018" k3="0.0019"/>
            <vignetting model="pa" focal="220" aperture="29" distance="2.5" k1="-0.0863" k2="0.0085" k3="-0.0032"/>
            <vignetting model="pa" focal="220" aperture="29" distance="1000" k1="-0.0919" k2="-0.0054" k3="0.0133"/>
            <vignetting model="pa" focal="300" aperture="5.6" distance="1.4" k1="-0.5887" k2="0.0474" k3="0.1009"/>
            <vignetting model="pa" focal="300" aperture="5.6" distance="2.5" k1="-0.8507" k2="0.6406" k3="-0.2427"/>
            <vignetting model="pa" focal="300" aperture="5.6" distance="1000" k1="-0.8204" k2="0.6367" k3="-0.2499"/>
            <vignetting model="pa" focal="300" aperture="8" distance="1.4" k1="-0.5460" k2="0.2197" k3="-0.0757"/>
            <vignetting model="pa" focal="300" aperture="8" distance="2.5" k1="-0.1622" k2="-0.4699" k3="0.2976"/>
            <vignetting model="pa" focal="300" aperture="8" distance="1000" k1="0.0345" k2="-0.7029" k3="0.3903"/>
            <vignetting model="pa" focal="300" aperture="11" distance="1.4" k1="-0.0276" k2="-0.0953" k3="-0.0146"/>
            <vignetting model="pa" focal="300" aperture="11" distance="2.5" k1="-0.0842" k2="0.0697" k3="-0.0668"/>
            <vignetting model="pa" focal="300" aperture="11" distance="1000" k1="-0.0754" k2="0.0210" k3="-0.0086"/>
            <vignetting model="pa" focal="300" aperture="16" distance="1.4" k1="-0.0726" k2="0.0125" k3="-0.0039"/>
            <vignetting model="pa" focal="300" aperture="16" distance="2.5" k1="-0.0711" k2="0.0118" k3="-0.0030"/>
            <vignetting model="pa" focal="300" aperture="16" distance="1000" k1="-0.0706" k2="0.0088" k3="-0.0017"/>
            <vignetting model="pa" focal="300" aperture="22" distance="1.4" k1="-0.0740" k2="0.0181" k3="-0.0071"/>
            <vignetting model="pa" focal="300" aperture="22" distance="2.5" k1="-0.0741" k2="0.0189" k3="-0.0076"/>
            <vignetting model="pa" focal="300" aperture="22" distance="1000" k1="-0.0727" k2="0.0005" k3="0.0054"/>
            <vignetting model="pa" focal="300" aperture="29" distance="1.4" k1="-0.0831" k2="0.0162" k3="-0.0018"/>
            <vignetting model="pa" focal="300" aperture="29" distance="2.5" k1="-0.0730" k2="0.0111" k3="-0.0044"/>
            <vignetting model="pa" focal="300" aperture="29" distance="1000" k1="-0.0716" k2="0.0050" k3="-0.0002"/>
        </calibration>
    </lens>

    <lens>
        <maker>Nikon</maker>
        <model>Nikon AF-S Nikkor 50mm f/1.4G</model>
        <model lang="en">Nikkor AF-S 50mm f/1.4G</model>
        <mount>Nikon F AF</mount>
        <cropfactor>1.534</cropfactor>
        <calibration>
            <!-- Taken with Nikon D5200 -->
            <distortion model="poly3" focal="50" k1="-0.00466"/>
        </calibration>
    </lens>

    <lens>
        <maker>Nikon</maker>
        <model>Nikon AF-S Nikkor 50mm f/1.4G</model>
        <model lang="en">Nikkor AF-S 50mm f/1.4G</model>
        <mount>Nikon F AF</mount>
        <cropfactor>1</cropfactor>
        <calibration>
            <!-- Taken with Nikon D600 -->
            <distortion model="ptlens" focal="50" a="0.0021108699879156" b="-0.0109814656926241" c="0.00166683305342055"/>
            <tca model="poly3" focal="50" br="-0.0001128" vr="1.0003664" bb="0.0001510" vb="0.9998457"/>
            <vignetting model="pa" focal="50" aperture="1.4" distance="0.45" k1="-1.1508" k2="0.6858" k3="-0.2132"/>
            <vignetting model="pa" focal="50" aperture="1.4" distance="0.6" k1="-1.3327" k2="1.0063" k3="-0.3855"/>
            <vignetting model="pa" focal="50" aperture="1.4" distance="1.5" k1="-1.5706" k2="1.4307" k3="-0.6168"/>
            <vignetting model="pa" focal="50" aperture="1.4" distance="2.99" k1="-1.6225" k2="1.5188" k3="-0.6647"/>
            <vignetting model="pa" focal="50" aperture="1.4" distance="1000" k1="-1.6501" k2="1.5753" k3="-0.6982"/>
            <vignetting model="pa" focal="50" aperture="2" distance="0.45" k1="0.0075" k2="-0.9356" k3="0.4575"/>
            <vignetting model="pa" focal="50" aperture="2" distance="0.6" k1="0.0366" k2="-1.1504" k3="0.5953"/>
            <vignetting model="pa" focal="50" aperture="2" distance="1.5" k1="0.0980" k2="-1.4311" k3="0.7606"/>
            <vignetting model="pa" focal="50" aperture="2" distance="2.99" k1="0.1138" k2="-1.4885" k3="0.7895"/>
            <vignetting model="pa" focal="50" aperture="2" distance="1000" k1="0.1216" k2="-1.5112" k3="0.7984"/>
            <vignetting model="pa" focal="50" aperture="2.8" distance="0.45" k1="-0.0511" k2="0.0361" k3="-0.2110"/>
            <vignetting model="pa" focal="50" aperture="2.8" distance="0.6" k1="-0.0591" k2="-0.0092" k3="-0.1988"/>
            <vignetting model="pa" focal="50" aperture="2.8" distance="1.5" k1="-0.0937" k2="0.1135" k3="-0.3214"/>
            <vignetting model="pa" focal="50" aperture="2.8" distance="2.99" k1="-0.0902" k2="0.1371" k3="-0.3583"/>
            <vignetting model="pa" focal="50" aperture="2.8" distance="1000" k1="-0.0856" k2="0.1889" k3="-0.4171"/>
            <vignetting model="pa" focal="50" aperture="4" distance="0.45" k1="-0.1066" k2="0.1854" k3="-0.1845"/>
            <vignetting model="pa" focal="50" aperture="4" distance="0.6" k1="-0.1313" k2="0.2383" k3="-0.2417"/>
            <vignetting model="pa" focal="50" aperture="4" distance="1.5" k1="-0.1593" k2="0.3318" k3="-0.3399"/>
            <vignetting model="pa" focal="50" aperture="4" distance="2.99" k1="-0.1616" k2="0.3870" k3="-0.3923"/>
            <vignetting model="pa" focal="50" aperture="4" distance="1000" k1="-0.1433" k2="0.3888" k3="-0.4128"/>
            <vignetting model="pa" focal="50" aperture="5.6" distance="0.45" k1="-0.0713" k2="-0.0071" k3="0.0249"/>
            <vignetting model="pa" focal="50" aperture="5.6" distance="0.6" k1="-0.0357" k2="-0.1225" k3="0.0943"/>
            <vignetting model="pa" focal="50" aperture="5.6" distance="1.5" k1="-0.0485" k2="-0.0920" k3="0.0699"/>
            <vignetting model="pa" focal="50" aperture="5.6" distance="2.99" k1="-0.0664" k2="0.0142" k3="-0.0109"/>
            <vignetting model="pa" focal="50" aperture="5.6" distance="1000" k1="-0.0305" k2="-0.0424" k3="0.0102"/>
            <vignetting model="pa" focal="50" aperture="8" distance="0.45" k1="-0.1125" k2="0.0950" k3="-0.0365"/>
            <vignetting model="pa" focal="50" aperture="8" distance="0.6" k1="-0.0319" k2="-0.1457" k3="0.1152"/>
            <vignetting model="pa" focal="50" aperture="8" distance="1.5" k1="-0.0486" k2="-0.1056" k3="0.0899"/>
            <vignetting model="pa" focal="50" aperture="8" distance="2.99" k1="-0.0601" k2="-0.0183" k3="0.0255"/>
            <vignetting model="pa" focal="50" aperture="8" distance="1000" k1="-0.0202" k2="-0.0970" k3="0.0663"/>
            <vignetting model="pa" focal="50" aperture="11" distance="0.45" k1="0.0218" k2="-0.1851" k3="0.1239"/>
            <vignetting model="pa" focal="50" aperture="11" distance="0.6" k1="-0.0392" k2="-0.1384" k3="0.1155"/>
            <vignetting model="pa" focal="50" aperture="11" distance="1.5" k1="-0.0619" k2="-0.0729" k3="0.0702"/>
            <vignetting model="pa" focal="50" aperture="11" distance="2.99" k1="-0.0747" k2="0.0265" k3="0.0000"/>
            <vignetting model="pa" focal="50" aperture="11" distance="1000" k1="0.0455" k2="-0.2304" k3="0.1535"/>
            <vignetting model="pa" focal="50" aperture="16" distance="0.45" k1="0.0783" k2="-0.3106" k3="0.1983"/>
            <vignetting model="pa" focal="50" aperture="16" distance="0.6" k1="-0.0320" k2="-0.1747" k3="0.1511"/>
            <vignetting model="pa" focal="50" aperture="16" distance="1.5" k1="-0.0657" k2="-0.0560" k3="0.0583"/>
            <vignetting model="pa" focal="50" aperture="16" distance="2.99" k1="-0.0804" k2="0.0464" k3="-0.0147"/>
            <vignetting model="pa" focal="50" aperture="16" distance="1000" k1="0.0439" k2="-0.2233" k3="0.1462"/>
        </calibration>
    </lens>

    <lens>
        <!-- Also update copy at Nikon AI-S Nikkor 20mm f/2.8 below. -->
        <maker>Nikon</maker>
        <model>Nikon AF Nikkor 20mm f/2.8D</model>
        <model lang="en">Nikkor AF 20mm f/2.8D</model>
        <mount>Nikon F AF</mount>
        <cropfactor>1</cropfactor>
        <calibration>
            <!-- Taken with Nikon D600 -->
            <distortion model="ptlens" focal="20" a="0.0346145503714303" b="-0.0771531442478898" c="0.0142974496031017"/>
            <tca model="poly3" focal="20" br="-0.0003153" vr="1.0011160" bb="0.0003455" vb="0.9993072 "/>
            <!-- Taken with Nikon D750 -->
            <vignetting model="pa" focal="20" aperture="2.8" distance="10" k1="-1.4521" k2="0.9796" k3="-0.3187"/>
            <vignetting model="pa" focal="20" aperture="2.8" distance="1000" k1="-1.4521" k2="0.9796" k3="-0.3187"/>
            <vignetting model="pa" focal="20" aperture="4" distance="10" k1="-0.3889" k2="-0.0987" k3="-0.1151"/>
            <vignetting model="pa" focal="20" aperture="4" distance="1000" k1="-0.3889" k2="-0.0987" k3="-0.1151"/>
            <vignetting model="pa" focal="20" aperture="5.6" distance="10" k1="-0.4861" k2="0.1721" k3="-0.1289"/>
            <vignetting model="pa" focal="20" aperture="5.6" distance="1000" k1="-0.4861" k2="0.1721" k3="-0.1289"/>
            <vignetting model="pa" focal="20" aperture="8" distance="10" k1="-0.4275" k2="-0.0528" k3="0.0845"/>
            <vignetting model="pa" focal="20" aperture="8" distance="1000" k1="-0.4275" k2="-0.0528" k3="0.0845"/>
            <vignetting model="pa" focal="20" aperture="22" distance="10" k1="-0.4001" k2="-0.1161" k3="0.1251"/>
            <vignetting model="pa" focal="20" aperture="22" distance="1000" k1="-0.4001" k2="-0.1161" k3="0.1251"/>
        </calibration>
    </lens>

    <lens>
        <!-- Also update copy at Nikon AF Nikkor 20mm f/2.8D above. -->
        <maker>Nikon</maker>
        <model>Nikon AI-S Nikkor 20mm f/2.8</model>
        <model lang="en">Nikkor AI-S 20mm f/2.8</model>
        <mount>Nikon F AI-S</mount>
        <cropfactor>1</cropfactor>
        <calibration>
            <!-- Taken with Nikon D600 -->
            <distortion model="ptlens" focal="20" a="0.0346145503714303" b="-0.0771531442478898" c="0.0142974496031017"/>
            <tca model="poly3" focal="20" br="-0.0003153" vr="1.0011160" bb="0.0003455" vb="0.9993072 "/>
            <!-- Taken with Nikon D750 -->
            <vignetting model="pa" focal="20" aperture="2.8" distance="10" k1="-1.4521" k2="0.9796" k3="-0.3187"/>
            <vignetting model="pa" focal="20" aperture="2.8" distance="1000" k1="-1.4521" k2="0.9796" k3="-0.3187"/>
            <vignetting model="pa" focal="20" aperture="4" distance="10" k1="-0.3889" k2="-0.0987" k3="-0.1151"/>
            <vignetting model="pa" focal="20" aperture="4" distance="1000" k1="-0.3889" k2="-0.0987" k3="-0.1151"/>
            <vignetting model="pa" focal="20" aperture="5.6" distance="10" k1="-0.4861" k2="0.1721" k3="-0.1289"/>
            <vignetting model="pa" focal="20" aperture="5.6" distance="1000" k1="-0.4861" k2="0.1721" k3="-0.1289"/>
            <vignetting model="pa" focal="20" aperture="8" distance="10" k1="-0.4275" k2="-0.0528" k3="0.0845"/>
            <vignetting model="pa" focal="20" aperture="8" distance="1000" k1="-0.4275" k2="-0.0528" k3="0.0845"/>
            <vignetting model="pa" focal="20" aperture="22" distance="10" k1="-0.4001" k2="-0.1161" k3="0.1251"/>
            <vignetting model="pa" focal="20" aperture="22" distance="1000" k1="-0.4001" k2="-0.1161" k3="0.1251"/>
        </calibration>
    </lens>

    <lens>
        <maker>Nikon</maker>
        <model>Nikon AF-S Nikkor 24-85 mm f/3.5-4.5G ED VR</model>
        <model lang="en">Nikkor AF-S 24-85mm f/3.5-4.5G ED VR</model>
        <mount>Nikon F AF</mount>
        <cropfactor>1</cropfactor>
        <calibration>
            <!-- Taken with Nikon D610 -->
            <distortion model="ptlens" focal="24" a="0.00771" b="-0.03274" c="0.01406"/>
            <distortion model="ptlens" focal="28" a="0.01346" b="-0.04515" c="0.04487"/>
            <distortion model="ptlens" focal="32" a="0.0165" b="-0.0444" c="0.05448"/>
            <distortion model="ptlens" focal="42" a="0.00831" b="-0.00929" c="0.02554"/>
            <distortion model="ptlens" focal="58" a="0.00581" b="-0.00104" c="0.0207"/>
            <distortion model="ptlens" focal="68" a="0.00072" b="0.01909" c="-0.00624"/>
            <distortion model="ptlens" focal="85" a="0.00148" b="0.01645" c="-0.00584"/>
            <tca model="poly3" focal="24" br="0.0000562" vr="1.0003064" bb="-0.0000458" vb="1.0001659"/>
            <tca model="poly3" focal="28" br="0.0000260" vr="1.0003036" bb="-0.0000758" vb="1.0001937"/>
            <tca model="poly3" focal="32" br="0.0001195" vr="1.0000822" bb="-0.0000848" vb="1.0002045"/>
            <tca model="poly3" focal="42" br="0.0000594" vr="0.9999884" bb="-0.0000847" vb="1.0001990"/>
            <tca model="poly3" focal="58" br="0.0000426" vr="0.9998852" bb="-0.0000709" vb="1.0001834"/>
            <tca model="poly3" focal="68" br="0.0000360" vr="0.9998503" bb="-0.0000556" vb="1.0001424"/>
            <tca model="poly3" focal="85" br="0.0000118" vr="0.9998654" bb="-0.0000847" vb="1.0001720"/>
        </calibration>
    </lens>

    <lens>
        <maker>Nikon</maker>
        <model>Nikon AF-S Nikkor 800mm f/5.6E FL ED VR</model>
        <model lang="en">Nikkor AF-S 800mm f/5.6E FL ED VR</model>
        <mount>Nikon F AF</mount>
        <aperture min="5.6" max="32"/>
        <cropfactor>1</cropfactor>
        <calibration>
            <!-- Taken with Nikon D800 -->
            <distortion model="ptlens" focal="800" a="0.0015" b="-0.00178" c="0.00484"/>
            <!-- Much vigneting data still missing -->
            <vignetting model="pa" focal="800" aperture="5.6" distance="100" k1="-0.60708" k2="0.24577" k3="-0.10028"/>
        </calibration>
    </lens>

    <lens>
        <maker>Nikon</maker>
        <model>Nikon AF-S Nikkor 600mm f/4G ED VR</model>
        <model lang="en">Nikkor AF-S 600mm f/4G ED VR</model>
        <mount>Nikon F AF</mount>
        <aperture min="4" max="22"/>
        <cropfactor>1</cropfactor>
        <calibration>
            <!-- Taken with Nikon D800 -->
            <distortion model="ptlens" focal="600" a="-0.00089" b="0.00493" c="-0.00382"/>
            <!-- Much vignetting data still missing -->
            <vignetting model="pa" focal="600" aperture="4" distance="100" k1="-1.12925" k2="1.1294" k3="-0.5612"/>
        </calibration>
    </lens>

    <lens>
        <maker>Nikon</maker>
        <model>Nikon AF-S DX Nikkor 18-140mm f/3.5-5.6G ED VR</model>
        <model lang="en">Nikkor AF-S 18-140mm f/3.5-5.6G DX ED VR</model>
        <mount>Nikon F AF</mount>
        <cropfactor>1.523</cropfactor>
        <calibration>
            <!-- Taken with Nikon D5100 -->
            <distortion model="ptlens" focal="18" a="0.02" b="-0.06" c="0.006"/>
            <distortion model="ptlens" focal="35" a="0.01" b="-0.014" c="0.017"/>
            <distortion model="ptlens" focal="52" a="-0.001" b="0.02" c="-0.012"/>
            <distortion model="ptlens" focal="70" a="0.001" b="0.014" c="-0.004"/>
            <distortion model="ptlens" focal="85" a="0.002" b="0.006" c="0.007"/>
            <distortion model="ptlens" focal="95" a="0.002" b="0.003" c="0.016"/>
            <distortion model="ptlens" focal="112" a="0.002" b="0.005" c="0.007"/>
            <distortion model="ptlens" focal="140" a="0.004" b="0.002" c="-0.002"/>
        </calibration>
    </lens>

    <lens>
        <maker>Nikon</maker>
        <model>Nikon AI-S Fisheye-Nikkor 6mm f/2.8</model>
        <model lang="en">Nikkor AI-S 6mm f/2.8 Fisheye</model>
        <mount>Nikon F AI-S</mount>
        <cropfactor>1</cropfactor>
        <type>fisheye</type>
        <calibration>
            <!-- Taken from
                 http://www.mir.com.my/rb/photography/companies/nikon/nikkoresources/fisheyes/6mm_FisheyeNikkor-Manual/8.jpg
                 -->
            <distortion model="ptlens" focal="6" a="0.011705" b="-0.01815" c="-0.03936" real-focal="6.250"/>
        </calibration>
    </lens>

    <lens>
        <maker>Nikon</maker>
        <model>Nikon AF Zoom-Nikkor 28-80mm f/3.3-5.6G</model>
        <model lang="en">Nikkor AF 28-80mm f/3.3-5.6G</model>
        <mount>Nikon F AF</mount>
        <cropfactor>1</cropfactor>
        <calibration>
            <!-- Taken with Nikon D600 -->
            <distortion model="ptlens" focal="28" a="0.0075" b="-0.02022" c="-0.02162"/>
            <distortion model="ptlens" focal="35" a="0.00186" b="-0.00107" c="-0.02354"/>
            <distortion model="ptlens" focal="44" a="0.00037" b="0.009" c="-0.02965"/>
            <distortion model="ptlens" focal="52" a="-0.00025" b="0.00971" c="-0.02007"/>
            <distortion model="ptlens" focal="62" a="0.00492" b="-0.01327" c="0.01487"/>
            <distortion model="ptlens" focal="80" a="0.00758" b="-0.02553" c="0.03355"/>
            <tca model="poly3" focal="28" vr="1.0002814" vb="1.0000076"/>
            <tca model="poly3" focal="35" vr="1.0001889" vb="1.0000354"/>
            <tca model="poly3" focal="44" vr="1.0001187" vb="1.0000880"/>
            <tca model="poly3" focal="52" vr="1.0000687" vb="1.0001018"/>
            <tca model="poly3" focal="62" vr="0.9999994" vb="1.0000803"/>
            <tca model="poly3" focal="80" vr="0.9999976" vb="1.0000594"/>
        </calibration>
    </lens>

    <lens>
        <maker>Nikon</maker>
        <model>Nikon AF Zoom-Nikkor 28-200mm f/3.5-5.6G IF-ED</model>
        <model lang="en">Nikkor AF 28-200mm f/3.5-5.6G IF-ED</model>
        <mount>Nikon F AF</mount>
        <cropfactor>1</cropfactor>
        <calibration>
            <!-- Taken with Nikon D600 -->
            <distortion model="ptlens" focal="28" a="0.08017" b="-0.26356" c="0.26077"/>
            <distortion model="ptlens" focal="42" a="0.01706" b="-0.03987" c="0.03912"/>
            <distortion model="ptlens" focal="66" a="0.00718" b="-0.00425" c="0.0168"/>
            <distortion model="ptlens" focal="200" a="0" b="0.01864" c="0"/>
            <tca model="poly3" focal="28" vr="1.0002275" vb="1.0000944"/>
            <tca model="poly3" focal="42" vr="1.0000854" vb="1.0000926"/>
            <tca model="poly3" focal="50" vr="1.0000529" vb="1.0001110"/>
            <tca model="poly3" focal="66" vr="0.9999807" vb="1.0001296"/>
            <tca model="poly3" focal="95" vr="0.9999182" vb="1.0000201"/>
            <tca model="poly3" focal="135" vr="0.9998602" vb="0.9999489"/>
            <tca model="poly3" focal="200" vr="0.9999000" vb="0.9999004"/>
        </calibration>
    </lens>

    <lens>
        <maker>Nikon</maker>
        <model>Nikon AF Zoom-Nikkor 20-35mm f/2.8D IF</model>
        <model lang="en">Nikkor AF 20-35mm f/2.8D IF</model>
        <mount>Nikon F AF</mount>
        <cropfactor>1</cropfactor>
        <calibration>
            <!-- Taken with Nikon D700 -->
            <distortion model="ptlens" focal="20" a="0.01479" b="-0.03259" c="0.0026"/>
            <distortion model="ptlens" focal="28" a="0.01506" b="-0.03716" c="0.02036"/>
            <distortion model="ptlens" focal="32" a="0.01362" b="-0.03456" c="0.02473"/>
            <distortion model="ptlens" focal="35" a="0.01467" b="-0.03881" c="0.03203"/>
            <tca model="poly3" focal="20" br="0.0000771" vr="1.0004274" bb="0.0000135" vb="1.0001100"/>
            <tca model="poly3" focal="28" br="0.0000742" vr="1.0001392" bb="-0.0000555" vb="1.0001588"/>
            <tca model="poly3" focal="32" br="0.0000672" vr="1.0001007" bb="-0.0000585" vb="1.0001230"/>
            <tca model="poly3" focal="35" br="0.0001757" vr="0.9999669" bb="-0.0000378" vb="1.0000656"/>
        </calibration>
    </lens>

    <lens>
        <maker>Nikon</maker>
        <model>Nikon Nikkor AI 20mm f/3.5</model>
        <model lang="en">Nikkor AI 20mm f/3.5</model>
        <mount>Nikon F AI</mount>
        <cropfactor>1</cropfactor>
        <calibration>
            <!-- Taken with Nikon D700 -->
            <distortion model="ptlens" focal="20" a="0.02362" b="-0.04833" c="-0.00643"/>
            <tca model="poly3" focal="20" br="-0.0000578" vr="1.0005977" bb="0.0002050" vb="0.9994372"/>
        </calibration>
    </lens>

    <lens>
        <maker>Nikon</maker>
        <model>Nikon AF Micro-Nikkor 60mm f/2.8D</model>
        <model lang="en">Nikkor AF 60mm f/2.8D Micro</model>
        <mount>Nikon F AF</mount>
        <cropfactor>1</cropfactor>
        <calibration>
            <!-- Taken with Nikon D700 -->
            <distortion model="poly3" focal="60" k1="0.00198"/>
            <tca model="poly3" focal="60" vr="1.0001048" vb="0.9998597"/>
        </calibration>
    </lens>

    <lens>
        <maker>Nikon</maker>
        <model>Nikon AF DX Fisheye-Nikkor 10.5mm f/2.8G ED</model>
        <model lang="en">Nikkor AF 10.5mm f/2.8G DX ED Fisheye</model>
        <mount>Nikon F AF</mount>
        <cropfactor>1.523</cropfactor>
        <type>equisolid</type>
        <calibration>
            <!-- Taken with Nikon D7000 -->
            <!-- Taken with panorama -->
            <distortion model="ptlens" focal="10.5" a="0.03347" b="-0.0964" c="0.08113" real-focal="10.31"/>
            <tca model="poly3" focal="10.5" br="0.0001472" vr="1.0001888" bb="-0.0000942" vb="1.0006018"/>
        </calibration>
    </lens>

    <lens>
        <maker>Nikon</maker>
        <model>Nikon AF-S DX Nikkor 18-300mm f/3.5-6.3G ED VR</model>
        <model lang="en">Nikkor AF-S 18-300mm f/3.5-6.3G DX ED VR</model>
        <mount>Nikon F AF</mount>
        <cropfactor>1.523</cropfactor>
        <calibration>
            <!-- Taken with Nikon D200 -->
            <distortion model="ptlens" focal="18" a="0.0325" b="-0.10956" c="0.07226"/>
            <distortion model="ptlens" focal="21" a="0.01497" b="-0.03351" c="0.00742"/>
            <distortion model="ptlens" focal="26" a="0.00744" b="-0.00928" c="0.01137"/>
            <distortion model="ptlens" focal="32" a="0.01341" b="-0.02006" c="0.02382"/>
            <distortion model="ptlens" focal="100" a="0" b="0.0134" c="0"/>
            <distortion model="ptlens" focal="195" a="0" b="0.00838" c="0"/>
            <distortion model="ptlens" focal="300" a="0" b="0.00612" c="0"/>
            <tca model="poly3" focal="18" vr="1.0004549" vb="1.0001378"/>
            <tca model="poly3" focal="21" vr="1.0004561" vb="1.0001891"/>
            <tca model="poly3" focal="26" vr="1.0003475" vb="1.0001747"/>
            <tca model="poly3" focal="32" vr="1.0002402" vb="1.0000919"/>
            <tca model="poly3" focal="100" vr="1.0000580" vb="0.9998655"/>
            <tca model="poly3" focal="195" vr="0.9999012" vb="0.9996384"/>
            <tca model="poly3" focal="300" vr="0.9998668" vb="0.9991122"/>
        </calibration>
    </lens>

    <lens>
        <maker>Nikon</maker>
        <model>Nikon AF-S Micro Nikkor 60mm f/2.8G ED</model>
        <model lang="en">Nikkor AF-S 60mm f/2.8G ED Micro</model>
        <mount>Nikon F AF</mount>
        <cropfactor>1.523</cropfactor>
        <calibration>
            <!-- Taken with Nikon D7000 -->
            <distortion model="poly3" focal="60" k1="-0.00069"/>
            <tca model="poly3" focal="60" vr="0.9999113" vb="1.0000999"/>
        </calibration>
    </lens>

    <lens>
        <maker>Nikon</maker>
        <model>Nikon AF-S Nikkor 85mm f/1.4G</model>
        <model lang="en">Nikkor AF-S 85mm f/1.4G</model>
        <mount>Nikon F AF</mount>
        <cropfactor>1</cropfactor>
        <calibration>
            <!-- Taken with Nikon D800 -->
            <distortion model="poly3" focal="85" k1="-0.00369"/>
            <tca model="poly3" focal="85" br="0.0000048" vr="0.9999486" bb="-0.0000248" vb="1.0000052"/>
        </calibration>
    </lens>

    <lens>
        <maker>Nikon</maker>
        <model>Nikon Lens Series E 28mm f/2.8</model>
        <mount>Nikon F AI-S</mount>
        <cropfactor>1</cropfactor>
        <calibration>
            <!-- Taken with Nikon D600 -->
            <distortion model="ptlens" focal="28" a="0.01493" b="-0.05112" c="0.02965"/>
            <tca model="poly3" focal="28" vr="1.0004587" vb="0.9998259"/>
        </calibration>
    </lens>

    <lens>
        <maker>Nikon</maker>
        <model>Nikon Lens Series E 50mm f/1.8</model>
        <mount>Nikon F AI-S</mount>
        <cropfactor>1</cropfactor>
        <calibration>
            <!-- Taken with Nikon D600 -->
            <distortion model="poly3" focal="50" k1="0.0007"/>
            <tca model="poly3" focal="50" vr="1.0000550" vb="0.9999107"/>
        </calibration>
    </lens>

    <lens>
        <maker>Nikon</maker>
        <model>Nikon Lens Series E 100mm f/2.8</model>
        <mount>Nikon F AI-S</mount>
        <cropfactor>1</cropfactor>
        <calibration>
            <!-- Taken with Nikon D600 -->
            <distortion model="poly3" focal="100" k1="0.00588"/>
            <tca model="poly3" focal="100" vr="0.9998270" vb="0.9999607"/>
        </calibration>
    </lens>

    <lens>
        <maker>Nikon</maker>
        <model>Nikon AF Micro-Nikkor 105mm f/2.8D</model>
        <model lang="en">Nikkor AF 105mm f/2.8D Micro</model>
        <mount>Nikon F AF</mount>
        <cropfactor>1</cropfactor>
        <calibration>
            <!-- Taken with Nikon D750 -->
            <distortion model="poly3" focal="105" k1="0.00083"/>
            <tca model="poly3" focal="105" vr="0.9999257" vb="1.0000278"/>
            <vignetting model="pa" focal="105" aperture="2.8" distance="10" k1="-1.2984" k2="1.4994" k3="-0.7772"/>
            <vignetting model="pa" focal="105" aperture="2.8" distance="1000" k1="-1.2984" k2="1.4994" k3="-0.7772"/>
            <vignetting model="pa" focal="105" aperture="4" distance="10" k1="-0.0934" k2="-0.0239" k3="-0.1779"/>
            <vignetting model="pa" focal="105" aperture="4" distance="1000" k1="-0.0934" k2="-0.0239" k3="-0.1779"/>
            <vignetting model="pa" focal="105" aperture="5.6" distance="10" k1="-0.0950" k2="0.0021" k3="-0.0049"/>
            <vignetting model="pa" focal="105" aperture="5.6" distance="1000" k1="-0.0950" k2="0.0021" k3="-0.0049"/>
            <vignetting model="pa" focal="105" aperture="8" distance="10" k1="-0.0866" k2="-0.0231" k3="0.0150"/>
            <vignetting model="pa" focal="105" aperture="8" distance="1000" k1="-0.0866" k2="-0.0231" k3="0.0150"/>
            <vignetting model="pa" focal="105" aperture="32" distance="10" k1="-0.0379" k2="-0.1418" k3="0.0891"/>
            <vignetting model="pa" focal="105" aperture="32" distance="1000" k1="-0.0379" k2="-0.1418" k3="0.0891"/>
        </calibration>
    </lens>

    <lens>
        <maker>Nikon</maker>
        <model>Nikon AF-S Nikkor 300mm f/4E PF ED VR</model>
        <model lang="en">Nikkor AF-S 300mm f/4E PF ED VR</model>
        <mount>Nikon F AF</mount>
        <cropfactor>1</cropfactor>
        <calibration>
            <!-- Taken with Nikon D750 -->
            <distortion model="poly3" focal="300" k1="0.00407"/>
            <tca model="poly3" focal="300" vr="0.9998" vb="0.9999"/>
        </calibration>
    </lens>

    <lens>
        <maker>Nikon</maker>
        <model>Nikon AF-S DX Nikkor 18-300mm f/3.5-5.6G ED VR</model>
        <model lang="en">Nikkor AF-S 18-300mm f/3.5-5.6G DX ED VR</model>
        <mount>Nikon F AF</mount>
        <cropfactor>1.534</cropfactor>
        <calibration>
            <!-- Taken with Nikon D7200 -->
            <distortion model="ptlens" focal="18" a="0.02888" b="-0.09293" c="0.04919"/>
            <distortion model="ptlens" focal="21" a="0.02797" b="-0.07952" c="0.04821"/>
            <distortion model="ptlens" focal="24" a="0.02199" b="-0.05351" c="0.04359"/>
            <distortion model="ptlens" focal="34" a="0.00463" b="0.00143" c="0.00316"/>
            <distortion model="ptlens" focal="100" a="0" b="0.01465" c="0"/>
            <distortion model="ptlens" focal="300" a="0" b="0.00896" c="0"/>
            <tca model="poly3" focal="18" br="-0.0002581" vr="1.0018248" bb="0.0002104" vb="0.9995971"/>
            <tca model="poly3" focal="21" br="-0.0002194" vr="1.0016713" bb="0.0001272" vb="0.9997500"/>
            <tca model="poly3" focal="24" br="-0.0001499" vr="1.0013653" bb="0.0000950" vb="0.9998781"/>
            <tca model="poly3" focal="34" br="-0.0000768" vr="1.0007444" bb="0.0000410" vb="1.0001477"/>
            <tca model="poly3" focal="100" br="0.0000304" vr="0.9996903" bb="0.0000115" vb="1.0006660"/>
            <tca model="poly3" focal="300" br="-0.0000065" vr="0.9994044" bb="-0.0000318" vb="1.0000918"/>
        </calibration>
    </lens>

</lensdatabase><|MERGE_RESOLUTION|>--- conflicted
+++ resolved
@@ -552,8 +552,6 @@
         </calibration>
     </lens>
 
-<<<<<<< HEAD
-=======
     <lens>
         <maker>Nikon</maker>
         <model>Nikon AF-S VR DX 16-80mm 2.8-4.0E ED</model>
@@ -581,7 +579,6 @@
         </calibration>
     </lens>
 
->>>>>>> 2f80cbd9
     <lens>
         <maker>Nikon</maker>
         <model>Nikon AF-S DX Zoom-Nikkor 16-85mm f/3.5-5.6G ED VR</model>
