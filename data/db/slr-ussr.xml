<!DOCTYPE lensdatabase SYSTEM "lensfun-database.dtd">
<!--
    This file contains some of the cameras and lenses from:
    "Krasnogorsky zavod" JSC (http://www.zenit-foto.ru/english/index.htm)
    "Belarusian Optical and Mechanical Associtaion" (http://www.belomo.by/)
-->
<lensdatabase version="2">

    <camera>
        <maker>KMZ</maker>
        <maker lang="ru">КМЗ</maker>
        <model>Zenit 122</model>
        <model lang="ru">Зенит 122</model>
        <mount>M42</mount>
        <cropfactor>1</cropfactor>
    </camera>

    <camera>
        <maker>KMZ</maker>
        <maker lang="ru">КМЗ</maker>
        <model>Zenit 122K</model>
        <model lang="ru">Зенит 122K</model>
        <mount>Pentax K</mount>
        <cropfactor>1</cropfactor>
    </camera>

    <camera>
        <maker>KMZ</maker>
        <maker lang="ru">КМЗ</maker>
        <model>Zenit 212K</model>
        <model lang="ru">Зенит 212K</model>
        <mount>Pentax K</mount>
        <cropfactor>1</cropfactor>
    </camera>

    <camera>
        <maker>KMZ</maker>
        <maker lang="ru">КМЗ</maker>
        <model>Zenit 312K</model>
        <model lang="ru">Зенит 312K</model>
        <mount>Pentax K</mount>
        <cropfactor>1</cropfactor>
    </camera>

    <camera>
        <maker>KMZ</maker>
        <maker lang="ru">КМЗ</maker>
        <model>Zenit 412LS</model>
        <model lang="ru">Зенит 412LS</model>
        <mount>M42</mount>
        <cropfactor>1</cropfactor>
    </camera>

    <camera>
        <maker>KMZ</maker>
        <maker lang="ru">КМЗ</maker>
        <model>Zenit KM</model>
        <model lang="ru">Зенит KM</model>
        <mount>Pentax K</mount>
        <cropfactor>1</cropfactor>
    </camera>

    <lens>
        <maker>KMZ</maker>
        <maker lang="ru">КМЗ</maker>
        <model>MC Mir-20M 3.5/20</model>
        <model lang="ru">МС Мир-20М 3.5/20</model>
        <mount>M42</mount>
        <cropfactor>1</cropfactor>
    </lens>

    <lens>
        <maker>KMZ</maker>
        <maker lang="ru">КМЗ</maker>
        <model>MC Zenitar 2.8/16</model>
        <model lang="ru">МС Зенитар 2.8/16</model>
        <mount>M42</mount>
        <mount>Pentax K</mount>
        <mount>Nikon F</mount>
        <type>fisheye</type>
        <cropfactor>1</cropfactor>
    </lens>

    <lens>
        <maker>KMZ</maker>
        <maker lang="ru">КМЗ</maker>
        <model>MC Zenitar 2/50</model>
        <model lang="ru">МС Зенитар 2/50</model>
        <mount>M42</mount>
        <mount>Pentax K</mount>
        <cropfactor>1</cropfactor>
    </lens>

    <lens>
        <maker>KMZ</maker>
        <maker lang="ru">КМЗ</maker>
        <model>MC APO Telezenitar 2.8/135</model>
        <model lang="ru">МС АПО Телезенитар 2.8/135</model>
        <mount>M42</mount>
        <cropfactor>1</cropfactor>
    </lens>

    <lens>
        <maker>KMZ</maker>
        <maker lang="ru">КМЗ</maker>
        <model>MC APO Telezenitar 4.5/300</model>
        <model lang="ru">МС АПО Телезенитар 4.5/300</model>
        <mount>M42</mount>
        <cropfactor>1</cropfactor>
    </lens>

    <lens>
        <maker>KMZ</maker>
        <maker lang="ru">КМЗ</maker>
        <model>MC Variozenitar-K 2.8-3.5/25-45</model>
        <model lang="ru">МС Вариозенитар-К 2.8-3.5/25-45</model>
        <mount>M42</mount>
<<<<<<< HEAD
=======
        <cropfactor>1</cropfactor>
        <aperture min="2.8" max="22"/>
>>>>>>> 7c85b74b
        <focal min="25" max="45"/>
        <aperture min="2.8"/>
        <cropfactor>1</cropfactor>
    </lens>

    <lens>
        <maker>BelOMO</maker>
        <maker lang="ru">БелОМО</maker>
        <model>MC Peleng 3.5/8</model>
        <model lang="ru">МС Пеленг 3.5/8</model>
        <mount>M42</mount>
        <mount>Pentax K</mount>
        <mount>Nikon F</mount>
        <mount>Canon EF</mount>
        <aperture min="3.5" max="16"/>
        <type>fisheye</type>
        <cropfactor>1</cropfactor>
    </lens>

    <lens>
        <maker>KMZ</maker>
        <maker lang="ru">КМЗ</maker>
        <model>MC MTO 11CA 10/1000</model>
        <mount>M42</mount>
        <focal value="1000"/>
        <aperture value="10"/>
        <cropfactor>1.531</cropfactor>
        <calibration>
            <distortion model="poly3" focal="1000" k1="0.00451"/>
        </calibration>
    </lens>

    <lens>
        <maker>KMZ</maker>
        <model>MC Helios-44M-4 58mm 1:2</model>
        <mount>M42</mount>
        <cropfactor>1.538</cropfactor>
        <calibration>
            <!-- Taken with Pentax K20D -->
            <distortion model="poly3" focal="58" k1="0.00131"/>
            <tca model="poly3" focal="58" vr="1.0000037" vb="0.9999377"/>
            <vignetting model="pa" focal="58" aperture="2" distance="10" k1="-0.7541" k2="0.5658" k3="-0.2168"/>
            <vignetting model="pa" focal="58" aperture="2" distance="1000" k1="-0.7541" k2="0.5658" k3="-0.2168"/>
            <vignetting model="pa" focal="58" aperture="2.8" distance="10" k1="-0.1611" k2="0.0829" k3="-0.0613"/>
            <vignetting model="pa" focal="58" aperture="2.8" distance="1000" k1="-0.1611" k2="0.0829" k3="-0.0613"/>
            <vignetting model="pa" focal="58" aperture="4" distance="10" k1="-0.1624" k2="0.0504" k3="-0.0082"/>
            <vignetting model="pa" focal="58" aperture="4" distance="1000" k1="-0.1624" k2="0.0504" k3="-0.0082"/>
            <vignetting model="pa" focal="58" aperture="5.6" distance="10" k1="-0.1559" k2="0.0218" k3="0.0096"/>
            <vignetting model="pa" focal="58" aperture="5.6" distance="1000" k1="-0.1559" k2="0.0218" k3="0.0096"/>
            <vignetting model="pa" focal="58" aperture="8" distance="10" k1="-0.1870" k2="0.0627" k3="-0.0081"/>
            <vignetting model="pa" focal="58" aperture="8" distance="1000" k1="-0.1870" k2="0.0627" k3="-0.0081"/>
            <vignetting model="pa" focal="58" aperture="11" distance="10" k1="-0.2473" k2="0.1722" k3="-0.0667"/>
            <vignetting model="pa" focal="58" aperture="11" distance="1000" k1="-0.2473" k2="0.1722" k3="-0.0667"/>
            <vignetting model="pa" focal="58" aperture="16" distance="10" k1="-0.3149" k2="0.2956" k3="-0.1347"/>
            <vignetting model="pa" focal="58" aperture="16" distance="1000" k1="-0.3149" k2="0.2956" k3="-0.1347"/>
        </calibration>
    </lens>

</lensdatabase><|MERGE_RESOLUTION|>--- conflicted
+++ resolved
@@ -115,11 +115,6 @@
         <model>MC Variozenitar-K 2.8-3.5/25-45</model>
         <model lang="ru">МС Вариозенитар-К 2.8-3.5/25-45</model>
         <mount>M42</mount>
-<<<<<<< HEAD
-=======
-        <cropfactor>1</cropfactor>
-        <aperture min="2.8" max="22"/>
->>>>>>> 7c85b74b
         <focal min="25" max="45"/>
         <aperture min="2.8"/>
         <cropfactor>1</cropfactor>
