--- conflicted
+++ resolved
@@ -282,10 +282,6 @@
         <cropfactor>1</cropfactor>
         <calibration>
             <!-- Taken with Nikon D600 -->
-<<<<<<< HEAD
-            <distortion model="ptlens" focal="40" a="0.00914" b="-0.03392" c="0.02683"/>
-            <tca model="poly3" focal="40" vr="1.0001130" vb="1.0000510"/>
-=======
             <distortion model="ptlens" focal="40" a="0.00914" b="-0.03392" c="0.02683" />
             <tca model="poly3" focal="40" vr="1.0001130" vb="1.0000510" />
             <!-- Taken with Nikon D810 -->
@@ -299,7 +295,6 @@
             <vignetting model="pa" focal="40" aperture="5.6" distance="1000" k1="-0.4284" k2="0.1120" k3="-0.0072" />
             <vignetting model="pa" focal="40" aperture="22" distance="10" k1="-0.4615" k2="0.1723" k3="-0.0436" />
             <vignetting model="pa" focal="40" aperture="22" distance="1000" k1="-0.4615" k2="0.1723" k3="-0.0436" />
->>>>>>> 2f80cbd9
         </calibration>
     </lens>
 
