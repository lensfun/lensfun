IF(WIN32)
  SET(COMMON_LIBS getopt)
ENDIF()

IF(BUILD_LENSTOOL)
    FIND_PACKAGE(PNG REQUIRED)
    INCLUDE_DIRECTORIES(${ZLIB_INCLUDE_DIR})
    INCLUDE_DIRECTORIES(${PNG_INCLUDE_DIR})
    INCLUDE_DIRECTORIES(${ZLIB_INCLUDE_DIR})
    ADD_EXECUTABLE(lenstool lenstool/lenstool.cpp lenstool/image.cpp)
    TARGET_LINK_LIBRARIES(lenstool lensfun ${COMMON_LIBS} ${PNG_LIBRARY} ${ZLIB_LIBRARY})
    INSTALL(TARGETS lenstool DESTINATION ${LENSFUN_FULL_BINDIR})
ENDIF()


IF(INSTALL_HELPER_SCRIPTS)
<<<<<<< HEAD
  INSTALL(FILES g-lensfun-update-data lensfun-add-adapter lensfun-update-data lensfun-convert-lcp
          PERMISSIONS OWNER_EXECUTE OWNER_WRITE OWNER_READ GROUP_EXECUTE GROUP_READ WORLD_EXECUTE WORLD_READ
          DESTINATION ${BINDIR})
ENDIF(INSTALL_HELPER_SCRIPTS)
=======
  INSTALL(PROGRAMS g-lensfun-update-data lensfun-add-adapter lensfun-update-data
          DESTINATION ${LENSFUN_FULL_BINDIR})
ENDIF(INSTALL_HELPER_SCRIPTS)


# Inspired by http://bloerg.net/2012/11/10/cmake-and-distutils.html

FIND_PROGRAM(PYTHON "python3")
IF(PYTHON)
    SET(SETUP_PY_IN "${CMAKE_CURRENT_SOURCE_DIR}/setup.py.in")
    SET(SETUP_PY    "${CMAKE_CURRENT_BINARY_DIR}/setup.py")
    SET(DEPS_IN     "${CMAKE_CURRENT_SOURCE_DIR}/lensfun/__init__.py.in")
    SET(DEPS        "${CMAKE_CURRENT_BINARY_DIR}/lensfun/__init__.py")
    SET(OUTPUT      "${CMAKE_CURRENT_BINARY_DIR}/build/timestamp")

    CONFIGURE_FILE(${SETUP_PY_IN} ${SETUP_PY})
    CONFIGURE_FILE(${DEPS_IN} ${DEPS})

    ADD_CUSTOM_COMMAND(OUTPUT ${OUTPUT}
                       COMMAND ${PYTHON} ${SETUP_PY} build
                       COMMAND ${CMAKE_COMMAND} -E touch ${OUTPUT}
                       DEPENDS ${DEPS_IN})

    ADD_CUSTOM_TARGET(python-package ALL DEPENDS ${OUTPUT})

    INSTALL(CODE "execute_process(COMMAND ${PYTHON} ${SETUP_PY} install)")
ENDIF(PYTHON)
>>>>>>> 5a8a92cc
<|MERGE_RESOLUTION|>--- conflicted
+++ resolved
@@ -14,13 +14,7 @@
 
 
 IF(INSTALL_HELPER_SCRIPTS)
-<<<<<<< HEAD
-  INSTALL(FILES g-lensfun-update-data lensfun-add-adapter lensfun-update-data lensfun-convert-lcp
-          PERMISSIONS OWNER_EXECUTE OWNER_WRITE OWNER_READ GROUP_EXECUTE GROUP_READ WORLD_EXECUTE WORLD_READ
-          DESTINATION ${BINDIR})
-ENDIF(INSTALL_HELPER_SCRIPTS)
-=======
-  INSTALL(PROGRAMS g-lensfun-update-data lensfun-add-adapter lensfun-update-data
+  INSTALL(PROGRAMS g-lensfun-update-data lensfun-add-adapter lensfun-update-data lensfun-convert-lcp
           DESTINATION ${LENSFUN_FULL_BINDIR})
 ENDIF(INSTALL_HELPER_SCRIPTS)
 
@@ -46,5 +40,4 @@
     ADD_CUSTOM_TARGET(python-package ALL DEPENDS ${OUTPUT})
 
     INSTALL(CODE "execute_process(COMMAND ${PYTHON} ${SETUP_PY} install)")
-ENDIF(PYTHON)
->>>>>>> 5a8a92cc
+ENDIF(PYTHON)