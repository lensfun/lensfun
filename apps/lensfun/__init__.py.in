#!/usr/bin/env python3
# -*- coding: utf-8 -*-


"""The Lensfun Python package.  It provides common functionality for Python
scripts that want to find or read the Lensfun database.

:var user_local_db_path: absolute path to the Lensfun DB of the current user.
:var system_db_update_path: absolute path to the local but system-wide update
  of the Lensfun DB.

:vartype user_local_db_path: str
:vartype system_db_update_path: str
"""

import os


user_local_db_path = os.path.join(
    os.environ.get("XDG_DATA_HOME", os.path.expanduser("~/.local/share")), "lensfun")
system_db_path = os.path.join("${CMAKE_INSTALL_FULL_DATAROOTDIR}", "lensfun")
system_db_update_path = os.path.join("/", "${CMAKE_INSTALL_LOCALSTATEDIR}", "lib", "lensfun-updates")


def get_database_version():
    """Returns the database version of the installed Lensfun.  Note that if
    multiple versions of Lensfun are installed, the returned version number
    refers to the one that was installed together with the Python scripts.

    :return:
      the version number of Lensfun's database

    :rtype: int
    """
    return ${LENSFUN_DB_VERSION}


def get_core_database():
    """Finds the upstream (core) database.  The core database is the database
    installed with Lensfun, or downloaded by “lensfun-update-data”.

    :return:
      the timestamp of the local core database and its path; if no core
      database is found, it returns ``(0, None)``

    :rtype: int, str
    """

    def get_timestamp(path):
        try:
            return int(open(os.path.join(path, "timestamp.txt")).read())
        except (FileNotFoundError, PermissionError, ValueError):
            return 0

    versioned_subdir = "version_{}".format(get_database_version())
<<<<<<< HEAD
    db_path_candidates = {"/var/lib/lensfun-updates",
                          os.path.expanduser("~/.local/share/lensfun/updates"),
                          "${CMAKE_INSTALL_FULL_DATAROOTDIR}/lensfun"}
=======
    db_path_candidates = {system_db_update_path,
                          os.path.join(user_local_db_path, "updates"),
                          system_db_path}
>>>>>>> 2f80cbd9
    newest_path = None
    newest_timestamp = 0
    for path in db_path_candidates:
        path = os.path.join(path, versioned_subdir)
        timestamp = get_timestamp(path)
        if timestamp > newest_timestamp:
            newest_timestamp = timestamp
            newest_path = path
    return newest_timestamp, newest_path


def get_database_directories():
    """Returns the directories containing Lensfun databases.  The list returned
    should be iterated over to realise proper overriding of database entries.
    Thus, later entries take higher precedence over earlier entries.  Note that
    if multiple versions of Lensfun are installed, the returned list refers to
    the one that was installed together with the Python scripts.  Also note
    that Lensfun databases consist only of the files in a particular directory,
    and do not include automatically all files in sub-directories as well.

    All returned paths are guaranteed to exist, however, they may contain no
    database files or at least no ones readable to the current user.

    :return:
      list with paths to Lensfun databases

    :rtype: list of str
    """
    versioned_subdir = "version_{}".format(get_database_version())
    core_database_path = get_core_database()[1]
    paths = [core_database_path] if core_database_path else []
    for path in (user_local_db_path,
                 os.path.join(user_local_db_path, versioned_subdir)):
        if os.path.isdir(path):
            paths.append(path)
    return paths<|MERGE_RESOLUTION|>--- conflicted
+++ resolved
@@ -53,15 +53,9 @@
             return 0
 
     versioned_subdir = "version_{}".format(get_database_version())
-<<<<<<< HEAD
-    db_path_candidates = {"/var/lib/lensfun-updates",
-                          os.path.expanduser("~/.local/share/lensfun/updates"),
-                          "${CMAKE_INSTALL_FULL_DATAROOTDIR}/lensfun"}
-=======
     db_path_candidates = {system_db_update_path,
                           os.path.join(user_local_db_path, "updates"),
                           system_db_path}
->>>>>>> 2f80cbd9
     newest_path = None
     newest_timestamp = 0
     for path in db_path_candidates:
