--- conflicted
+++ resolved
@@ -2035,18 +2035,11 @@
  * in place.
  *
  * Then, the distortions introduced by the lens are removed (distortion and
-<<<<<<< HEAD
  * geometry), perspective is corrected if desired, and an additional scaling
  * factor is applied if required.  This operation requires building new image
  * in a new allocated buffer: you cannot modify the image in place, or bad
- * things will happen.
-=======
- * geometry), and an additional scaling factor is applied if required.  This
- * operation requires building new image in a new allocated buffer: you cannot
- * modify the image in place, or bad things will happen.  Note that Lensfun
- * does not provide pixel interpolation routines.  You have to implement the
- * lookup in the original image yourself.
->>>>>>> cf4baeec
+ * things will happen.  Note that Lensfun does not provide pixel interpolation
+ * routines.  You have to implement the lookup in the original image yourself.
  *
  * And finally, in the subpixel distortion stage, application corrects
  * transversal chromatic aberrations. For every target pixel coordinate the
