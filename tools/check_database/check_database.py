#!/usr/bin/env python3
# -*- coding: utf-8 -*-

"""Checks sanity of the database.  Pass the path to the database on the command
line.  This path defaults to ``../../data/db``, relatively to the directory of
this script.

If you want to add a check, just add a "check_..." function to this program.
It must take a set of ElementTree roots.
"""

import glob, sys, os, inspect, subprocess
from xml.etree import ElementTree

ERROR_FOUND = False

##########
# Helper functions

def normalize_string(string):
    return " ".join(string.lower().split())

def name(element, tag_name):
    for subelement in element.findall(tag_name):
        if not subelement.attrib:
            return normalize_string(subelement.text)


##########
# Database check_... functions

def check_primary_keys_uniqueness(db_files):
    global ERROR_FOUND
    
    roots = set()
    for filepath in db_files:
        roots.add(ElementTree.parse(filepath).getroot())

    lenses, mounts, cameras = set(), set(), set()
    for root in roots:
        for element in root.findall("lens"):
            lens = (name(element, "maker"), name(element, "model"), float(element.find("cropfactor").text))
            if lens in lenses:
                print("ERROR: Double primary key for lens!  {}".format(lens))
                ERROR_FOUND = True
            else:
                lenses.add(lens)
        for element in root.findall("mount"):
            mount = name(element, "name")
            if mount in mounts:
                print("ERROR: Double primary key for mounts!  {}".format(mount))
                ERROR_FOUND = True
            else:
                mounts.add(mount)
        for element in root.findall("camera"):
            camera = (name(element, "maker"), name(element, "model"), name(element, "variant"))
            if camera in cameras:
                print("ERROR: Double primary key for cameras!  {}".format(camera))
                ERROR_FOUND = True
            else:
                cameras.add(camera)

def check_xmllint(db_files):
    global ERROR_FOUND
    db_path = os.path.split(db_files[0])[0]
    for filepath in db_files:
        err = subprocess.call(["xmllint", 
                "--valid", "--noout",
                "--schema", os.path.join(db_path,"lensfun-database.xsd"),
                filepath,], stderr=open(os.devnull, 'wb'), stdout=open(os.devnull, 'wb'))

        if err is not 0:
            print("ERROR: xmllint check failed for " + filepath)
            ERROR_FOUND= True
            


##########
# Main program

db_files = glob.glob(os.path.join(sys.argv[1], "*.xml"))

<<<<<<< HEAD
=======
try:
    rootdir = sys.argv[1]
except IndexError:
    rootdir = os.path.join(os.path.dirname(__file__), "../../data/db")
roots = set()
for filepath in glob.glob(os.path.join(rootdir, "*.xml")):
    roots.add(ElementTree.parse(filepath).getroot())
>>>>>>> 7c85b74b
for check_function in [function for function in globals().copy().values()
                       if inspect.isfunction(function) and function.__name__.startswith("check_")]:
    check_function(db_files)

if ERROR_FOUND:
    sys.exit(1)
else:
    sys.exit(0)<|MERGE_RESOLUTION|>--- conflicted
+++ resolved
@@ -78,18 +78,13 @@
 ##########
 # Main program
 
-db_files = glob.glob(os.path.join(sys.argv[1], "*.xml"))
-
-<<<<<<< HEAD
-=======
 try:
     rootdir = sys.argv[1]
 except IndexError:
     rootdir = os.path.join(os.path.dirname(__file__), "../../data/db")
-roots = set()
-for filepath in glob.glob(os.path.join(rootdir, "*.xml")):
-    roots.add(ElementTree.parse(filepath).getroot())
->>>>>>> 7c85b74b
+
+db_files = glob.glob(os.path.join(rootdir, "*.xml"))
+
 for check_function in [function for function in globals().copy().values()
                        if inspect.isfunction(function) and function.__name__.startswith("check_")]:
     check_function(db_files)
