/*
    Lens database methods implementation
    Copyright (C) 2007 by Andrew Zabolotny
*/

#include "config.h"
#include "lensfun.h"
#include "lensfunprv.h"
#include <fcntl.h>
#include <errno.h>
#include <stdlib.h>
#include <locale.h>
#include <glib/gstdio.h>
#include <math.h>
#include <fstream>
#include "windows/mathconstants.h"

#ifdef PLATFORM_WINDOWS
#  include <io.h>
#else
#  include <unistd.h>
#endif

const char* const lfDatabase::UserLocation = g_build_filename (g_get_user_data_dir (),
                                CONF_PACKAGE, NULL);
const char* const lfDatabase::UserUpdatesLocation = g_build_filename (lfDatabase::UserLocation, "updates",
                                   DATABASE_SUBDIR, NULL);
const char* const lfDatabase::SystemLocation = g_build_filename (SYSTEM_DB_PATH, DATABASE_SUBDIR,
                                   NULL);
const char* const lfDatabase::SystemUpdatesLocation = g_build_filename (SYSTEM_DB_UPDATE_PATH,
                                          DATABASE_SUBDIR, NULL);

lfDatabase::lfDatabase ()
{

    // Take care to replace all occurences with the respective static variables
    // when the deprecated HomeDataDir and UserUpdatesDir variables are removed.
    HomeDataDir = strdup(lfDatabase::UserLocation);
    UserUpdatesDir = strdup(lfDatabase::UserUpdatesLocation);

    Mounts = g_ptr_array_new ();
    g_ptr_array_add ((GPtrArray *)Mounts, NULL);
    Cameras = g_ptr_array_new ();
    g_ptr_array_add ((GPtrArray *)Cameras, NULL);
    Lenses = g_ptr_array_new ();
    g_ptr_array_add ((GPtrArray *)Lenses, NULL);
}

lfDatabase::~lfDatabase ()
{
    size_t i;
    for (i = 0; i < ((GPtrArray *)Mounts)->len - 1; i++)
         delete static_cast<lfMount *> (g_ptr_array_index ((GPtrArray *)Mounts, i));
    g_ptr_array_free ((GPtrArray *)Mounts, TRUE);

    for (i = 0; i < ((GPtrArray *)Cameras)->len - 1; i++)
         delete static_cast<lfCamera *> (g_ptr_array_index ((GPtrArray *)Cameras, i));
    g_ptr_array_free ((GPtrArray *)Cameras, TRUE);

    for (i = 0; i < ((GPtrArray *)Lenses)->len - 1; i++)
         delete static_cast<lfLens *> (g_ptr_array_index ((GPtrArray *)Lenses, i));
    g_ptr_array_free ((GPtrArray *)Lenses, TRUE);
}

lfDatabase *lfDatabase::Create ()
{
    return new lfDatabase ();
}

void lfDatabase::Destroy ()
{
    delete this;
}

long int lfDatabase::ReadTimestamp (const char *dirname)
{
    long int timestamp = -1;
    GDir *dir = g_dir_open (dirname, 0, NULL);
    if (dir)
    {
        if (g_dir_read_name (dir))
        {
            gchar *filename = g_build_filename (dirname, "timestamp.txt", NULL);
            std::ifstream timestamp_file (filename);
            g_free (filename);
            if (!timestamp_file.fail ())
                timestamp_file >> timestamp;
            else
                timestamp = 0;
        }
        g_dir_close (dir);
    }

    return timestamp;
}

bool lfDatabase::LoadDirectory (const gchar *dirname)
{
    return Load(dirname) == LF_NO_ERROR;
}

lfError lfDatabase::Load ()
{
  lfError err = LF_NO_ERROR;

    bool database_found = false;

    const int timestamp_system =
        ReadTimestamp (SystemLocation);
    const int timestamp_system_updates =
        ReadTimestamp (SystemUpdatesLocation);
    const int timestamp_user_updates =
        ReadTimestamp (UserUpdatesDir);
    if (timestamp_system > timestamp_system_updates)
        if (timestamp_user_updates > timestamp_system)
            err = Load (UserUpdatesDir);
        else
            err = Load (SystemLocation);
    else
        if (timestamp_user_updates > timestamp_system_updates)
            err = Load (UserUpdatesDir);
        else
            err = Load (SystemUpdatesLocation);

    Load (HomeDataDir);

    return err == LF_NO_ERROR ? LF_NO_ERROR : LF_NO_DATABASE;
}

lfError lfDatabase::Load (const char *pathname)
{

  if (pathname == NULL)
    return Load();

  lfError e;

  if (g_file_test (pathname, G_FILE_TEST_IS_DIR)) {

    // if filename is a directory, try to open all XML files inside
    bool database_found = false;
    GDir *dir = g_dir_open (pathname, 0, NULL);
    if (dir)
    {
        GPatternSpec *ps = g_pattern_spec_new ("*.xml");
        if (ps)
        {
            const gchar *fn;
            while ((fn = g_dir_read_name (dir)))
            {
                size_t sl = strlen (fn);
                if (g_pattern_match (ps, sl, fn, NULL))
                {
                    gchar *ffn = g_build_filename (pathname, fn, NULL);
                    /* Ignore errors */
                    if (Load (ffn) == LF_NO_ERROR)
                        database_found = true;
                    g_free (ffn);
                }
            }
            g_pattern_spec_free (ps);
        }
        g_dir_close (dir);
    }
    e = database_found ? LF_NO_ERROR : LF_NO_DATABASE;

  } else {

    // if filename is not a folder, load the file directly
    gchar *contents;
    gsize length;
    GError *err = NULL;
    if (!g_file_get_contents (pathname, &contents, &length, &err))
        return lfError (err->code == G_FILE_ERROR_ACCES ? -EACCES : -ENOENT);

    e = Load (pathname, contents, length);

    g_free (contents);

  }

  return e;
}

//-----------------------------// XML parser //-----------------------------//

/* Private structure used by XML parse */
typedef struct
{
    lfDatabase *db;
    lfMount *mount;
    lfCamera *camera;
    lfLens *lens;
    lfLensCalibAttributes calib_attr;
    gchar *lang;
    const gchar *stack [16];
    size_t stack_depth;
    const char *errcontext;
} lfParserData;

static bool __chk_no_attrs(const gchar *element_name, const gchar **attribute_names,
                           GError **error)
{
    if (attribute_names [0])
    {
        g_set_error (error, G_MARKUP_ERROR, G_MARKUP_ERROR_UNKNOWN_ATTRIBUTE,
                     "The <%s> element cannot have any attributes!\n", element_name);
        return false;
    }
    return true;
}

static void _xml_start_element (GMarkupParseContext *context,
                                const gchar         *element_name,
                                const gchar        **attribute_names,
                                const gchar        **attribute_values,
                                gpointer             user_data,
                                GError             **error)
{
    int i;
    lfParserData *pd = (lfParserData *)user_data;

    if (pd->stack_depth >= sizeof (pd->stack) / sizeof (pd->stack [0]))
    {
        g_set_error (error, G_MARKUP_ERROR, G_MARKUP_ERROR_INVALID_CONTENT,
                     "<%s>: very deeply nested element!\n", element_name);
        return;
    }

    const gchar *ctx = NULL;
    if (pd->stack_depth)
        ctx = pd->stack [pd->stack_depth - 1];
    pd->stack [pd->stack_depth++] = element_name;

    if (!strcmp (element_name, "lensdatabase"))
    {
        if (ctx)
        {
        bad_ctx:
            g_set_error (error, G_MARKUP_ERROR, G_MARKUP_ERROR_INVALID_CONTENT,
                         "Inappropiate context for <%s>!\n", element_name);
            return;
        }

        int version = 0;
        for (i = 0; attribute_names [i]; i++)
            if (!strcmp (attribute_names [i], "version"))
                version = atoi (attribute_values [i]);
            else
                goto bad_attr;
        if (version < LF_MIN_DATABASE_VERSION)
        {
            g_set_error (error, G_MARKUP_ERROR, G_MARKUP_ERROR_INVALID_CONTENT,
                         "Database version is %d, but oldest supported is only %d!\n",
                         version, LF_MIN_DATABASE_VERSION);
            return;
        }
        if (version > LF_MAX_DATABASE_VERSION)
        {
            g_set_error (error, G_MARKUP_ERROR, G_MARKUP_ERROR_INVALID_CONTENT,
                         "Database version is %d, but newest supported is only %d!\n",
                         version, LF_MAX_DATABASE_VERSION);
            return;
        }
    }
    else if (!strcmp (element_name, "mount"))
    {
        if (ctx && !strcmp (ctx, "lensdatabase"))
        {
            pd->mount = new lfMount ();
            if (!__chk_no_attrs(element_name, attribute_names, error)) return;
        }
        else if (ctx &&
                 (!strcmp (ctx, "camera") ||
                  !strcmp (ctx, "lens")))
        {
            if (!__chk_no_attrs(element_name, attribute_names, error)) return;
        }
        else
            goto bad_ctx;
    }
    else if (!strcmp (element_name, "camera"))
    {
        if (!ctx || strcmp (ctx, "lensdatabase"))
            goto bad_ctx;
        pd->camera = new lfCamera ();
        if (!__chk_no_attrs(element_name, attribute_names, error)) return;
    }
    else if (!strcmp (element_name, "lens"))
    {
        if (!ctx || strcmp (ctx, "lensdatabase"))
            goto bad_ctx;
        pd->lens = new lfLens ();
        // Set default values for lens database entries.  This way, they are
        // still 0 (aka "unknown") for dummy lfLens instances created ad hoc
        // for search matching.
        pd->lens->Type = LF_RECTILINEAR;
        pd->calib_attr.CenterX = 0.0;
        pd->calib_attr.CenterY = 0.0;
        pd->calib_attr.CropFactor  = 1.0;
        pd->calib_attr.AspectRatio = 1.5;
        pd->lens->CenterX = 0.0;
        pd->lens->CenterY = 0.0;
        pd->lens->CropFactor  = 1.0;
        pd->lens->AspectRatio = 1.5;
        if (!__chk_no_attrs(element_name, attribute_names, error)) return;
    }
    else if (!strcmp (element_name, "focal"))
    {
        if (!ctx || strcmp (ctx, "lens") || !pd->lens)
            goto bad_ctx;

        for (i = 0; attribute_names [i]; i++)
            if (!strcmp (attribute_names [i], "min"))
                pd->lens->MinFocal = atof (attribute_values [i]);
            else if (!strcmp (attribute_names [i], "max"))
                pd->lens->MaxFocal = atof (attribute_values [i]);
            else if (!strcmp (attribute_names [i], "value"))
                pd->lens->MinFocal = pd->lens->MaxFocal = atof (attribute_values [i]);
            else
                goto bad_attr;
    }
    else if (!strcmp (element_name, "aperture"))
    {
        if (!ctx || strcmp (ctx, "lens") || !pd->lens)
            goto bad_ctx;

        for (i = 0; attribute_names [i]; i++)
            if (!strcmp (attribute_names [i], "min"))
                pd->lens->MinAperture = atof (attribute_values [i]);
            else if (!strcmp (attribute_names [i], "max"))
                pd->lens->MaxAperture = atof (attribute_values [i]);
            else if (!strcmp (attribute_names [i], "value"))
                pd->lens->MinAperture = pd->lens->MaxAperture = atof (attribute_values [i]);
            else
                goto bad_attr;
    }
    else if (!strcmp (element_name, "center"))
    {
        if (!ctx || strcmp (ctx, "lens") || !pd->lens)
            goto bad_ctx;

        for (i = 0; attribute_names [i]; i++)
            if (!strcmp (attribute_names [i], "x"))
            {
                pd->calib_attr.CenterX = atof (attribute_values [i]);                     
                pd->lens->CenterX = pd->calib_attr.CenterX;
            }
            else if (!strcmp (attribute_names [i], "y"))
            {
                pd->calib_attr.CenterY = atof (attribute_values [i]);
                pd->lens->CenterY = pd->calib_attr.CenterY;
            }
            else
                goto bad_attr;
    }
    else if (!strcmp (element_name, "type"))
    {
        if (!ctx || strcmp (ctx, "lens") || !pd->lens)
            goto bad_ctx;
        if (!__chk_no_attrs(element_name, attribute_names, error)) return;
    }
    else if (!strcmp (element_name, "calibration"))
    {
        if (!ctx || strcmp (ctx, "lens"))
            goto bad_ctx;
        // todo: read and add calibration setting
        if (!__chk_no_attrs(element_name, attribute_names, error)) return;
    }
    else if (!strcmp (element_name, "distortion"))
    {
        if (!ctx || strcmp (ctx, "calibration"))
            goto bad_ctx;

        lfLensCalibDistortion dc;
        memset (&dc, 0, sizeof (dc));
        dc.attr = &pd->calib_attr;
        for (i = 0; attribute_names [i]; i++)
            if (!strcmp (attribute_names [i], "model"))
            {
                if (!strcmp (attribute_values [i], "none"))
                    dc.Model = LF_DIST_MODEL_NONE;
                else if (!strcmp (attribute_values [i], "poly3"))
                    dc.Model = LF_DIST_MODEL_POLY3;
                else if (!strcmp (attribute_values [i], "poly5"))
                    dc.Model = LF_DIST_MODEL_POLY5;
                else if (!strcmp (attribute_values [i], "ptlens"))
                    dc.Model = LF_DIST_MODEL_PTLENS;
                else if (!strcmp (attribute_values [i], "acm"))
                    dc.Model = LF_DIST_MODEL_ACM;
                else
                {
                bad_attr:
                    g_set_error (error, G_MARKUP_ERROR, G_MARKUP_ERROR_INVALID_CONTENT,
                                 "Bad attribute value `%s=%s' for element <%s>!\n",
                                 attribute_names [i], attribute_values [i], element_name);
                    return;
                }
            }
            else if (!strcmp (attribute_names [i], "focal"))
                dc.Focal = atof (attribute_values [i]);
            else if (!strcmp (attribute_names [i], "real-focal"))
                dc.RealFocal = atof (attribute_values [i]);
            else if (!strcmp (attribute_names [i], "a") ||
                     !strcmp (attribute_names [i], "k1"))
                dc.Terms [0] = atof (attribute_values [i]);
            else if (!strcmp (attribute_names [i], "b") ||
                     !strcmp (attribute_names [i], "k2"))
                dc.Terms [1] = atof (attribute_values [i]);
            else if (!strcmp (attribute_names [i], "c") ||
                     !strcmp (attribute_names [i], "k3"))
                dc.Terms [2] = atof (attribute_values [i]);
            else if (!strcmp (attribute_names [i], "k4"))
                dc.Terms [3] = atof (attribute_values [i]);
            else if (!strcmp (attribute_names [i], "k5"))
                dc.Terms [4] = atof (attribute_values [i]);
            else
            {
            unk_attr:
                g_set_error (error, G_MARKUP_ERROR, G_MARKUP_ERROR_INVALID_CONTENT,
                             "Unknown attribute `%s' for element <%s>!\n",
                             attribute_names [i], element_name);
                return;
            }
        if (dc.RealFocal > 0)
            dc.RealFocalMeasured = true;
        else if (dc.Model == LF_DIST_MODEL_PTLENS)
            dc.RealFocal = dc.Focal * (1 - dc.Terms [0] - dc.Terms [1] - dc.Terms [2]);
        else if (dc.Model == LF_DIST_MODEL_POLY3)
            dc.RealFocal = dc.Focal * (1 - dc.Terms [0]);
        else
            dc.RealFocal = dc.Focal;

        pd->lens->AddCalibDistortion (&dc);
    }
    else if (!strcmp (element_name, "tca"))
    {
        if (!ctx || strcmp (ctx, "calibration"))
            goto bad_ctx;

        lfLensCalibTCA tcac;
        memset (&tcac, 0, sizeof (tcac));
        tcac.attr = &pd->calib_attr;
        tcac.Terms [0] = tcac.Terms [1] = 1.0;
        for (i = 0; attribute_names [i]; i++)
            if (!strcmp (attribute_names [i], "model"))
            {
                if (!strcmp (attribute_values [i], "none"))
                    tcac.Model = LF_TCA_MODEL_NONE;
                else if (!strcmp (attribute_values [i], "linear"))
                    tcac.Model = LF_TCA_MODEL_LINEAR;
                else if (!strcmp (attribute_values [i], "poly3"))
                    tcac.Model = LF_TCA_MODEL_POLY3;
                else if (!strcmp (attribute_values [i], "acm"))
                    tcac.Model = LF_TCA_MODEL_ACM;
                else
                    goto bad_attr;
            }
            else if (!strcmp (attribute_names [i], "focal"))
                tcac.Focal = atof (attribute_values [i]);
            else if (!strcmp (attribute_names [i], "kr") ||
                     !strcmp (attribute_names [i], "vr") ||
                     !strcmp (attribute_names [i], "alpha0"))
                tcac.Terms [0] = atof (attribute_values [i]);
            else if (!strcmp (attribute_names [i], "kb") ||
                     !strcmp (attribute_names [i], "vb") ||
                     !strcmp (attribute_names [i], "beta0"))
                tcac.Terms [1] = atof (attribute_values [i]);
            else if (!strcmp (attribute_names [i], "cr") ||
                     !strcmp (attribute_names [i], "alpha1"))
                tcac.Terms [2] = atof (attribute_values [i]);
            else if (!strcmp (attribute_names [i], "cb") ||
                     !strcmp (attribute_names [i], "beta1"))
                tcac.Terms [3] = atof (attribute_values [i]);
            else if (!strcmp (attribute_names [i], "br") ||
                     !strcmp (attribute_names [i], "alpha2"))
                tcac.Terms [4] = atof (attribute_values [i]);
            else if (!strcmp (attribute_names [i], "bb") ||
                     !strcmp (attribute_names [i], "beta2"))
                tcac.Terms [5] = atof (attribute_values [i]);
            else if (!strcmp (attribute_names [i], "alpha3"))
                tcac.Terms [6] = atof (attribute_values [i]);
            else if (!strcmp (attribute_names [i], "beta3"))
                tcac.Terms [7] = atof (attribute_values [i]);
            else if (!strcmp (attribute_names [i], "alpha4"))
                tcac.Terms [8] = atof (attribute_values [i]);
            else if (!strcmp (attribute_names [i], "beta4"))
                tcac.Terms [9] = atof (attribute_values [i]);
            else if (!strcmp (attribute_names [i], "alpha5"))
                tcac.Terms [10] = atof (attribute_values [i]);
            else if (!strcmp (attribute_names [i], "beta5"))
                tcac.Terms [11] = atof (attribute_values [i]);
            else
                goto unk_attr;

        pd->lens->AddCalibTCA (&tcac);
    }
    else if (!strcmp (element_name, "vignetting"))
    {
        if (!ctx || strcmp (ctx, "calibration"))
            goto bad_ctx;

        lfLensCalibVignetting vc;
        memset (&vc, 0, sizeof (vc));
        vc.attr = &pd->calib_attr;
        for (i = 0; attribute_names [i]; i++)
            if (!strcmp (attribute_names [i], "model"))
            {
                if (!strcmp (attribute_values [i], "none"))
                    vc.Model = LF_VIGNETTING_MODEL_NONE;
                else if (!strcmp (attribute_values [i], "pa"))
                    vc.Model = LF_VIGNETTING_MODEL_PA;
                else if (!strcmp (attribute_values [i], "acm"))
                    vc.Model = LF_VIGNETTING_MODEL_ACM;
                else
                    goto bad_attr;
            }
            else if (!strcmp (attribute_names [i], "focal"))
                vc.Focal = atof (attribute_values [i]);
            else if (!strcmp (attribute_names [i], "aperture"))
                vc.Aperture = atof (attribute_values [i]);
            else if (!strcmp (attribute_names [i], "distance"))
                vc.Distance = atof (attribute_values [i]);
            else if (!strcmp (attribute_names [i], "k1") ||
                     !strcmp (attribute_names [i], "alpha1"))
                vc.Terms [0] = atof (attribute_values [i]);
            else if (!strcmp (attribute_names [i], "k2") ||
                     !strcmp (attribute_names [i], "alpha2"))
                vc.Terms [1] = atof (attribute_values [i]);
            else if (!strcmp (attribute_names [i], "k3") ||
                     !strcmp (attribute_names [i], "alpha3"))
                vc.Terms [2] = atof (attribute_values [i]);
            else
                goto unk_attr;

        pd->lens->AddCalibVignetting (&vc);
    }
    else if (!strcmp (element_name, "crop"))
    {
        if (!ctx || strcmp (ctx, "calibration"))
            goto bad_ctx;

        lfLensCalibCrop lcc;
        memset (&lcc, 0, sizeof (lcc));
        lcc.attr = &pd->calib_attr;
        for (i = 0; attribute_names [i]; i++)
            if (!strcmp (attribute_names [i], "focal"))
                lcc.Focal = atof (attribute_values [i]);
            else if (!strcmp (attribute_names [i], "mode"))
            {
                if (!strcmp (attribute_values [i], "no_crop"))
                    lcc.CropMode = LF_NO_CROP;
                else if (!strcmp (attribute_values [i], "crop_rectangle"))
                    lcc.CropMode = LF_CROP_RECTANGLE;
                else if (!strcmp (attribute_values [i], "crop_circle"))
                    lcc.CropMode = LF_CROP_CIRCLE;
                else
                {
                    goto bad_attr;
                }
            }
            else if (!strcmp (attribute_names [i], "left"))
                lcc.Crop [0] = atof (attribute_values [i]);
            else if (!strcmp (attribute_names [i], "right"))
                lcc.Crop [1] = atof (attribute_values [i]);
            else if (!strcmp (attribute_names [i], "top"))
                lcc.Crop [2] = atof (attribute_values [i]);
            else if (!strcmp (attribute_names [i], "bottom"))
                lcc.Crop [3] = atof (attribute_values [i]);
            else
            {
                goto unk_attr;
            }

        pd->lens->AddCalibCrop (&lcc);
    }
    else if (!strcmp (element_name, "field_of_view"))
    {
        if (!ctx || strcmp (ctx, "calibration"))
            goto bad_ctx;

        gint line, col;
        g_markup_parse_context_get_position (context, &line, &col);
        g_warning ("[Lensfun] %s:%d:%d: <field_of_view> tag is deprecated.  Use <real-focal> attribute instead",
                   pd->errcontext, line, col);

        lfLensCalibFov lcf;
        memset (&lcf, 0, sizeof (lcf));
        lcf.attr = &pd->calib_attr;
        for (i = 0; attribute_names [i]; i++)
            if (!strcmp (attribute_names [i], "focal"))
                lcf.Focal = atof (attribute_values [i]);
            else if (!strcmp (attribute_names [i], "fov"))
                lcf.FieldOfView = atof (attribute_values [i]);
            else
            {
                goto unk_attr;
            }

        pd->lens->AddCalibFov (&lcf);
    }
    /* Handle multi-language strings */
    else if (!strcmp (element_name, "maker") ||
             !strcmp (element_name, "model") ||
             !strcmp (element_name, "variant") ||
             !strcmp (element_name, "name"))
    {
        for (i = 0; attribute_names [i]; i++)
            if (!strcmp (attribute_names [i], "lang"))
                _lf_setstr (&pd->lang, attribute_values [i]);
            else
                goto unk_attr;
    }
    else if (!strcmp (element_name, "compat") ||
             !strcmp (element_name, "cropfactor") ||
             !strcmp (element_name, "aspect-ratio"))
    {
        if (!__chk_no_attrs(element_name, attribute_names, error)) return;
    }
    else
        g_set_error (error, G_MARKUP_ERROR, G_MARKUP_ERROR_INVALID_CONTENT,
                     "Unknown element <%s>!\n", element_name);
}

static void _xml_end_element (GMarkupParseContext *context,
                              const gchar         *element_name,
                              gpointer             user_data,
                              GError             **error)
{
    lfParserData *pd = (lfParserData *)user_data;

    g_assert (pd->stack_depth);
    pd->stack_depth--;

    if (!strcmp (element_name, "lensdatabase"))
    {
        /* nothing to do for now */
    }
    else if (!strcmp (element_name, "mount") && pd->mount)
    {
        /* Sanity check */
        if (!pd->mount->Check ())
        {
            g_set_error (error, G_MARKUP_ERROR, G_MARKUP_ERROR_INVALID_CONTENT,
                         "Invalid mount definition (%s)\n",
                         pd->mount ? pd->mount->Name : "???");
            return;
        }

        pd->db->AddMount(pd->mount);
        pd->mount = NULL;
    }
    else if (!strcmp (element_name, "camera"))
    {
        /* Sanity check */
        if (!pd->camera || !pd->camera->Check ())
        {
            g_set_error (error, G_MARKUP_ERROR, G_MARKUP_ERROR_INVALID_CONTENT,
                         "Invalid camera definition (%s/%s)\n",
                         pd->camera ? pd->camera->Maker : "???",
                         pd->camera ? pd->camera->Model : "???");
            return;
        }

        pd->db->AddCamera(pd->camera);
        pd->camera = NULL;
    }
    else if (!strcmp (element_name, "lens"))
    {
        /* Sanity check */
        if (!pd->lens || !pd->lens->Check ())
        {
            g_set_error (error, G_MARKUP_ERROR, G_MARKUP_ERROR_INVALID_CONTENT,
                         "Invalid lens definition (%s/%s)\n",
                         pd->lens ? pd->lens->Maker : "???",
                         pd->lens ? pd->lens->Model : "???");
            return;
        }

        pd->db->AddLens(pd->lens);
        pd->lens = NULL;
    }
}

static void _xml_text (GMarkupParseContext *context,
                       const gchar         *text,
                       gsize                text_len,
                       gpointer             user_data,
                       GError             **error)
{
    lfParserData *pd = (lfParserData *)user_data;
    const gchar *ctx = g_markup_parse_context_get_element (context);

    while (*text && strchr (" \t\n\r", *text))
        text++;
    if (!*text)
        goto leave;

    if (!strcmp (ctx, "name"))
    {
        if (pd->mount)
            pd->mount->SetName (text, pd->lang);
        else
        {
        bad_ctx:
            g_set_error (error, G_MARKUP_ERROR, G_MARKUP_ERROR_INVALID_CONTENT,
                         "Wrong context for element <%.*s>\n",
                         int (text_len), text);
            goto leave;
        }
    }
    else if (!strcmp (ctx, "maker"))
    {
        if (pd->camera)
            pd->camera->SetMaker (text, pd->lang);
        else if (pd->lens)
            pd->lens->SetMaker (text, pd->lang);
        else
            goto bad_ctx;
    }
    else if (!strcmp (ctx, "model"))
    {
        if (pd->camera)
            pd->camera->SetModel (text, pd->lang);
        else if (pd->lens)
            pd->lens->SetModel (text, pd->lang);
        else
            goto bad_ctx;
    }
    else if (!strcmp (ctx, "variant"))
    {
        if (pd->camera)
            pd->camera->SetVariant (text, pd->lang);
        else
            goto bad_ctx;
    }
    else if (!strcmp (ctx, "mount"))
    {
        if (pd->camera)
            pd->camera->SetMount (text);
        else if (pd->lens)
            pd->lens->AddMount (text);
        else
            goto bad_ctx;
    }
    else if (!strcmp (ctx, "compat"))
    {
        if (pd->mount)
            pd->mount->AddCompat (text);
        else
            goto bad_ctx;
    }
    else if (!strcmp (ctx, "cropfactor"))
    {
        if (pd->camera)
            pd->camera->CropFactor = atof (text);
        else if (pd->lens)
        {
            pd->calib_attr.CropFactor = atof (text);
            pd->lens->CropFactor = pd->calib_attr.CropFactor;
        }
        else
            goto bad_ctx;
    }
    else if (!strcmp (ctx, "aspect-ratio"))
    {
        if (pd->lens)
        {
            const char *colon = strpbrk (text, ":");
            if (colon)
                pd->calib_attr.AspectRatio = atof (text) / atof (colon + 1);
            else
                pd->calib_attr.AspectRatio = atof (text);
                pd->lens->AspectRatio = pd->calib_attr.AspectRatio;
        }
        else
            goto bad_ctx;
    }
    else if (!strcmp (ctx, "type"))
    {
        if (pd->lens)
        {
            if (!_lf_strcmp (text, "rectilinear"))
                pd->lens->Type = LF_RECTILINEAR;
            else if (!_lf_strcmp (text, "fisheye"))
                pd->lens->Type = LF_FISHEYE;
            else if (!_lf_strcmp (text, "panoramic"))
                pd->lens->Type = LF_PANORAMIC;
            else if (!_lf_strcmp (text, "equirectangular"))
                pd->lens->Type = LF_EQUIRECTANGULAR;
            else if (!_lf_strcmp (text, "orthographic"))
                pd->lens->Type = LF_FISHEYE_ORTHOGRAPHIC;
            else if (!_lf_strcmp (text, "stereographic"))
                pd->lens->Type = LF_FISHEYE_STEREOGRAPHIC;
            else if (!_lf_strcmp (text, "equisolid"))
                pd->lens->Type = LF_FISHEYE_EQUISOLID;
            else if (!_lf_strcmp (text, "fisheye_thoby"))
                pd->lens->Type = LF_FISHEYE_THOBY;
            else
            {
                g_set_error (error, G_MARKUP_ERROR, G_MARKUP_ERROR_INVALID_CONTENT,
                             "Invalid lens type `%s' (%s/%s)\n", text,
                             pd->camera ? pd->camera->Maker : "???",
                             pd->camera ? pd->camera->Model : "???");
                return;
            }
        }
        else
            goto bad_ctx;
    }

leave:
    lf_free (pd->lang);
    pd->lang = NULL;
}

lfError lfDatabase::Load (const char *errcontext, const char *data, size_t data_size)
{
    static GMarkupParser gmp =
    {
        _xml_start_element,
        _xml_end_element,
        _xml_text,
        NULL,
        NULL
    };

    /* Temporarily drop numeric format to "C" */
    char *old_numeric = setlocale (LC_NUMERIC, NULL);
    old_numeric = strdup(old_numeric);
    setlocale(LC_NUMERIC,"C");

    /* eek! GPtrArray does not have a method to insert a pointer
     into middle of the array... We have to remove the trailing
     NULL and re-append it after loading ... */
    g_ptr_array_remove_index_fast ((GPtrArray *)Mounts, ((GPtrArray *)Mounts)->len - 1);
    g_ptr_array_remove_index_fast ((GPtrArray *)Cameras, ((GPtrArray *)Cameras)->len - 1);
    g_ptr_array_remove_index_fast ((GPtrArray *)Lenses, ((GPtrArray *)Lenses)->len - 1);

    lfParserData pd;
    memset (&pd, 0, sizeof (pd));
    pd.db = this;
    pd.errcontext = errcontext;

    GMarkupParseContext *mpc = g_markup_parse_context_new (
        &gmp, (GMarkupParseFlags)0, &pd, NULL);

    GError *err = NULL;
    lfError e = g_markup_parse_context_parse (mpc, data, data_size, &err) ?
        LF_NO_ERROR : LF_WRONG_FORMAT;

    /* Display the parsing error as a warning */
    if (e != LF_NO_ERROR)
    {
        gint line, col;
        g_markup_parse_context_get_position (mpc, &line, &col);
        g_warning ("[Lensfun] %s:%d:%d: %s", errcontext, line, col, err->message);
    }

    g_markup_parse_context_free (mpc);

    /* Re-add the trailing NULL */
    g_ptr_array_add ((GPtrArray *)Mounts, NULL);
    g_ptr_array_add ((GPtrArray *)Cameras, NULL);
    g_ptr_array_add ((GPtrArray *)Lenses, NULL);

    /* Restore numeric format */
    setlocale (LC_NUMERIC, old_numeric);
    free(old_numeric);

    return e;
}

lfError lfDatabase::Save (const char *filename) const
{
    return Save (filename,
                 (lfMount **)((GPtrArray *)Mounts)->pdata,
                 (lfCamera **)((GPtrArray *)Cameras)->pdata,
                 (lfLens **)((GPtrArray *)Lenses)->pdata);
}

lfError lfDatabase::Save (const char *filename,
                          const lfMount *const *mounts,
                          const lfCamera *const *cameras,
                          const lfLens *const *lenses) const
{
    char *output = Save (mounts, cameras, lenses);
    if (!output)
        return lfError (-ENOMEM);

    int fh = g_open (filename, O_CREAT | O_WRONLY | O_TRUNC, 0666);
    if (fh < 0)
    {
        g_free (output);
        return lfError (-errno);
    }

    int ol = strlen (output);
    ol = (write (fh, output, ol) == ol);
    close (fh);

    g_free (output);

    return ol ? LF_NO_ERROR : lfError (-ENOSPC);
}

char *lfDatabase::Save (const lfMount *const *mounts,
                        const lfCamera *const *cameras,
                        const lfLens *const *lenses)
{
    /* Temporarily drop numeric format to "C" */
    char *old_numeric = setlocale (LC_NUMERIC, NULL);
    old_numeric = strdup(old_numeric);
    setlocale(LC_NUMERIC,"C");

    int i, j;
    GString *output = g_string_sized_new (1024);

    g_string_append (output, "<!DOCTYPE lensdatabase SYSTEM \"lensfun-database.dtd\">\n");
    g_string_append (output, "<lensdatabase>\n\n");

    if (mounts)
        for (i = 0; mounts [i]; i++)
        {
            g_string_append (output, "\t<mount>\n");
            _lf_xml_printf_mlstr (output, "\t\t", "name",
                                        mounts [i]->Name);
            if (mounts [i]->Compat)
                for (j = 0; mounts [i]->Compat [j]; j++)
                    _lf_xml_printf (output, "\t\t<compat>%s</compat>\n",
                                    mounts [i]->Compat [j]);
            g_string_append (output, "\t</mount>\n\n");
        }

    if (cameras)
        for (i = 0; cameras [i]; i++)
        {
            g_string_append (output, "\t<camera>\n");

            _lf_xml_printf_mlstr (output, "\t\t", "maker", cameras [i]->Maker);
            _lf_xml_printf_mlstr (output, "\t\t", "model", cameras [i]->Model);
            _lf_xml_printf_mlstr (output, "\t\t", "variant", cameras [i]->Variant);
            _lf_xml_printf (output, "\t\t<mount>%s</mount>\n",
                            cameras [i]->Mount);
            _lf_xml_printf (output, "\t\t<cropfactor>%g</cropfactor>\n",
                            cameras [i]->CropFactor);

            g_string_append (output, "\t</camera>\n\n");
        }

    if (lenses)
        for (i = 0; lenses [i]; i++)
        {
            g_string_append (output, "\t<lens>\n");

            _lf_xml_printf_mlstr (output, "\t\t", "maker", lenses [i]->Maker);
            _lf_xml_printf_mlstr (output, "\t\t", "model", lenses [i]->Model);
            if (lenses [i]->MinFocal)
            {
                if (lenses [i]->MinFocal == lenses [i]->MaxFocal)
                    _lf_xml_printf (output, "\t\t<focal value=\"%g\" />\n",
                                    lenses [i]->MinFocal);
                else
                    _lf_xml_printf (output, "\t\t<focal min=\"%g\" max=\"%g\" />\n",
                                    lenses [i]->MinFocal, lenses [i]->MaxFocal);
            }
            if (lenses [i]->MinAperture)
            {
                if (lenses [i]->MinAperture == lenses [i]->MaxAperture)
                    _lf_xml_printf (output, "\t\t<aperture value=\"%g\" />\n",
                                    lenses [i]->MinAperture);
                else
                    _lf_xml_printf (output, "\t\t<aperture min=\"%g\" max=\"%g\" />\n",
                                    lenses [i]->MinAperture, lenses [i]->MaxAperture);
            }

            if (lenses [i]->Mounts)
                for (j = 0; lenses [i]->Mounts [j]; j++)
                    _lf_xml_printf (output, "\t\t<mount>%s</mount>\n",
                                    lenses [i]->Mounts [j]);

            if (lenses [i]->Type != LF_RECTILINEAR)
                _lf_xml_printf (output, "\t\t<type>%s</type>\n",
                                lenses [i]->Type == LF_FISHEYE ? "fisheye" :
                                lenses [i]->Type == LF_PANORAMIC ? "panoramic" :
                                lenses [i]->Type == LF_EQUIRECTANGULAR ? "equirectangular" :
                                lenses [i]->Type == LF_FISHEYE_ORTHOGRAPHIC ? "orthographic" :
                                lenses [i]->Type == LF_FISHEYE_STEREOGRAPHIC ? "stereographic" :
                                lenses [i]->Type == LF_FISHEYE_EQUISOLID ? "equisolid" :
                                lenses [i]->Type == LF_FISHEYE_THOBY ? "fisheye_thoby" :
                                "rectilinear");

            lfLensCalibrations calibs = lenses [i]->GetCalibrations();
            if (!calibs.empty())
            {
                if (calibs[0]->attr.CenterX || calibs[0]->attr.CenterY)
                    _lf_xml_printf (output, "\t\t<center x=\"%g\" y=\"%g\" />\n",
                                calibs[0]->attr.CenterX, calibs[0]->attr.CenterY);
                if (calibs[0]->attr.AspectRatio > 0.0)
                    _lf_xml_printf (output, "\t\t<cropfactor>%g</cropfactor>\n",
                                calibs[0]->attr.CropFactor);
                if (calibs[0]->attr.AspectRatio != 1.5)
                    _lf_xml_printf (output, "\t\t<aspect-ratio>%g</aspect-ratio>\n",
                                calibs[0]->attr.AspectRatio);
            }

<<<<<<< HEAD
            if (!calibs[0]->empty())
=======
            if (lenses [i]->CalibDistortion || lenses [i]->CalibTCA ||
                lenses [i]->CalibVignetting || lenses [i]->CalibCrop ||
                lenses [i]->CalibFov)
>>>>>>> d6e8edd1
                g_string_append (output, "\t\t<calibration>\n");

            if (!calibs[0]->CalibDistortion.empty())
            {
                for (const lfLensCalibDistortion* cd : calibs[0]->CalibDistortion)
                {
                    _lf_xml_printf (output, "\t\t\t<distortion focal=\"%g\" ",
                                    cd->Focal);
                    if (cd->RealFocal > 0)
                    _lf_xml_printf (output, "real-focal=\"%g\" ", cd->RealFocal);
                    switch (cd->Model)
                    {
                        case LF_DIST_MODEL_POLY3:
                            _lf_xml_printf (
                                output, "model=\"poly3\" k1=\"%g\" />\n",
                                cd->Terms [0]);
                            break;

                        case LF_DIST_MODEL_POLY5:
                            _lf_xml_printf (
                                output, "model=\"poly5\" k1=\"%g\" k2=\"%g\" />\n",
                                cd->Terms [0], cd->Terms [1]);
                            break;

                        case LF_DIST_MODEL_PTLENS:
                            _lf_xml_printf (
                                output, "model=\"ptlens\" a=\"%g\" b=\"%g\" c=\"%g\" />\n",
                                cd->Terms [0], cd->Terms [1], cd->Terms [2]);
                            break;

                        case LF_DIST_MODEL_ACM:
                            _lf_xml_printf (
                                output, "model=\"acm\" k1=\"%g\" k2=\"%g\" k3=\"%g\" k4=\"%g\" k5=\"%g\" />\n",
                                cd->Terms [0], cd->Terms [1], cd->Terms [2], cd->Terms [3], cd->Terms [4]);
                            break;

                        default:
                            _lf_xml_printf (output, "model=\"none\" />\n");
                            break;
                    }
                }
            }

            if (!calibs[0]->CalibTCA.empty())
            {
                for (const lfLensCalibTCA* ctca : calibs[0]->CalibTCA)
                {
                    _lf_xml_printf (output, "\t\t\t<tca focal=\"%g\" ", ctca->Focal);
                    switch (ctca->Model)
                    {
                        case LF_TCA_MODEL_LINEAR:
                            _lf_xml_printf (output, "model=\"linear\" kr=\"%g\" kb=\"%g\" />\n",
                                            ctca->Terms [0], ctca->Terms [1]);
                            break;

                        case LF_TCA_MODEL_POLY3:
                            _lf_xml_printf (output, "model=\"poly3\" vr=\"%g\" vb=\"%g\" "
                                            "cr=\"%g\" cb=\"%g\" br=\"%g\" bb=\"%g\" />\n",
                                            ctca->Terms [0], ctca->Terms [1], ctca->Terms [2],
                                            ctca->Terms [3], ctca->Terms [4], ctca->Terms [5]);
                            break;

                        case LF_TCA_MODEL_ACM:
                            _lf_xml_printf (output, "model=\"acm\" alpha0=\"%g\" beta0=\"%g\" "
                                            "alpha1=\"%g\" beta1=\"%g\" alpha2=\"%g\" "
                                            "beta2=\"%g\" alpha3=\"%g\" beta3=\"%g\" "
                                            "alpha4=\"%g\" beta4=\"%g\" alpha5=\"%g\" "
                                            "beta5=\"%g\" />\n",
                                            ctca->Terms [0], ctca->Terms [1], ctca->Terms [2],
                                            ctca->Terms [3], ctca->Terms [4], ctca->Terms [5],
                                            ctca->Terms [6], ctca->Terms [7], ctca->Terms [8],
                                            ctca->Terms [9], ctca->Terms [10], ctca->Terms [11]);
                            break;

                        default:
                            _lf_xml_printf (output, "model=\"none\" />\n");
                            break;
                    }
                }
            }

            if (!calibs[0]->CalibVignetting.empty())
            {
                for (const lfLensCalibVignetting* cv : calibs[0]->CalibVignetting)
                {
                    _lf_xml_printf (output, "\t\t\t<vignetting focal=\"%g\" aperture=\"%g\" distance=\"%g\" ",
                                    cv->Focal, cv->Aperture, cv->Distance);
                    switch (cv->Model)
                    {
                        case LF_VIGNETTING_MODEL_PA:
                            _lf_xml_printf (output, "model=\"pa\" k1=\"%g\" k2=\"%g\" k3=\"%g\" />\n",
                                            cv->Terms [0], cv->Terms [1], cv->Terms [2]);
                            break;

                        case LF_VIGNETTING_MODEL_ACM:
                            _lf_xml_printf (output, "model=\"acm\" alpha1=\"%g\" alpha2=\"%g\" alpha3=\"%g\" />\n",
                                            cv->Terms [0], cv->Terms [1], cv->Terms [2]);
                            break;

                        default:
                            _lf_xml_printf (output, "model=\"none\" />\n");
                            break;
                    }
                }
            }

            if (!calibs[0]->CalibCrop.empty())
            {
                for (const lfLensCalibCrop* lcc: calibs[0]->CalibCrop)
                {
                    _lf_xml_printf (output, "\t\t\t<crop focal=\"%g\" ",
                                    lcc->Focal);
                    switch (lcc->CropMode)
                    {
                        case LF_CROP_RECTANGLE:
                            _lf_xml_printf (
                                output, "mode=\"crop_rectangle\" left=\"%g\" right=\"%g\" top=\"%g\" bottom=\"%g\" />\n",
                                lcc->Crop [0], lcc->Crop [1], lcc->Crop [2], lcc->Crop [3]);
                            break;

                        case LF_CROP_CIRCLE:
                            _lf_xml_printf (
                                output, "mode=\"crop_circle\" left=\"%g\" right=\"%g\" top=\"%g\" bottom=\"%g\" />\n",
                                lcc->Crop [0], lcc->Crop [1], lcc->Crop [2], lcc->Crop [3]);
                            break;

                        case LF_NO_CROP:
                        default:
                            _lf_xml_printf (output, "mode=\"no_crop\" />\n");
                            break;
                    }
                }
            }

            if (!calibs[0]->CalibFov.empty())
            {
                for (const lfLensCalibFov* lcf: calibs[0]->CalibFov)
                {
                    if (lcf->FieldOfView > 0)
                    {
                        _lf_xml_printf (output, "\t\t\t<field_of_view focal=\"%g\" fov=\"%g\" />\n",
                            lcf->Focal, lcf->FieldOfView);
                    };
                }
            }

            if (!calibs[0]->empty())
                g_string_append (output, "\t\t</calibration>\n");

            g_string_append (output, "\t</lens>\n\n");
        }

    g_string_append (output, "</lensdatabase>\n");

    /* Restore numeric format */
    setlocale (LC_NUMERIC, old_numeric);
    free(old_numeric);

    return g_string_free (output, FALSE);
    return 0;
}

static gint __find_camera_compare (gconstpointer a, gconstpointer b)
{
    lfCamera *i1 = (lfCamera *)a;
    lfCamera *i2 = (lfCamera *)b;

    if (i1->Maker && i2->Maker)
    {
        int cmp = _lf_strcmp (i1->Maker, i2->Maker);
        if (cmp != 0)
            return cmp;
    }

    if (i1->Model && i2->Model)
        return _lf_strcmp (i1->Model, i2->Model);

    return 0;
}

const lfCamera **lfDatabase::FindCameras (const char *maker, const char *model) const
{
    if (maker && !*maker)
        maker = NULL;
    if (model && !*model)
        model = NULL;

    lfCamera tc;
    tc.SetMaker (maker);
    tc.SetModel (model);
    int idx = _lf_ptr_array_find_sorted ((GPtrArray *)Cameras, &tc, __find_camera_compare);
    if (idx < 0)
        return NULL;

    guint idx1 = idx;
    while (idx1 > 0 &&
           __find_camera_compare (g_ptr_array_index ((GPtrArray *)Cameras, idx1 - 1), &tc) == 0)
        idx1--;

    guint idx2 = idx;
    while (++idx2 < ((GPtrArray *)Cameras)->len - 1 &&
           __find_camera_compare (g_ptr_array_index ((GPtrArray *)Cameras, idx2), &tc) == 0)
        ;

    const lfCamera **ret = g_new (const lfCamera *, idx2 - idx1 + 1);
    for (guint i = idx1; i < idx2; i++)
        ret [i - idx1] = (lfCamera *)g_ptr_array_index ((GPtrArray *)Cameras, i);
    ret [idx2 - idx1] = NULL;
    return ret;
}

static gint _lf_compare_camera_score (gconstpointer a, gconstpointer b)
{
    lfCamera *i1 = (lfCamera *)a;
    lfCamera *i2 = (lfCamera *)b;

    return i2->Score - i1->Score;
}

const lfCamera **lfDatabase::FindCamerasExt (const char *maker, const char *model,
                                             int sflags) const
{
    if (maker && !*maker)
        maker = NULL;
    if (model && !*model)
        model = NULL;

    GPtrArray *ret = g_ptr_array_new ();

    lfFuzzyStrCmp fcmaker (maker, (sflags & LF_SEARCH_LOOSE) == 0);
    lfFuzzyStrCmp fcmodel (model, (sflags & LF_SEARCH_LOOSE) == 0);

    for (size_t i = 0; i < ((GPtrArray *)Cameras)->len - 1; i++)
    {
        lfCamera *dbcam = static_cast<lfCamera *> (g_ptr_array_index ((GPtrArray *)Cameras, i));
        int score1 = 0, score2 = 0;
        if ((!maker || (score1 = fcmaker.Compare (dbcam->Maker))) &&
            (!model || (score2 = fcmodel.Compare (dbcam->Model))))
        {
            dbcam->Score = score1 + score2;
            _lf_ptr_array_insert_sorted (ret, dbcam, _lf_compare_camera_score);
        }
    }

    // Add a NULL to mark termination of the array
    if (ret->len)
        g_ptr_array_add (ret, NULL);

    // Free the GPtrArray but not the actual list.
    return (const lfCamera **) (g_ptr_array_free (ret, FALSE));
}

const lfCamera *const *lfDatabase::GetCameras () const
{
    return (lfCamera **)((GPtrArray *)Cameras)->pdata;
}

const lfLens **lfDatabase::FindLenses (const lfCamera *camera,
                                       const char *maker, const char *model,
                                       int sflags) const
{
    if (maker && !*maker)
        maker = NULL;
    if (model && !*model)
        model = NULL;

    lfLens lens;
    lens.SetMaker (maker);
    lens.SetModel (model);
    if (camera)
        lens.AddMount (camera->Mount);
    // Guess lens parameters from lens model name
    lens.GuessParameters ();
    //lens.Calibrations[0].attr.CropFactor = camera ? camera->CropFactor : 0.0;
    return FindLenses (&lens, sflags);
}

static gint _lf_compare_lens_score (gconstpointer a, gconstpointer b)
{
    lfLens *i1 = (lfLens *)a;
    lfLens *i2 = (lfLens *)b;

    return i2->Score - i1->Score;
}

static gint _lf_compare_lens_details (gconstpointer a, gconstpointer b)
{
    // Actually, we not only sort by focal length, but by MinFocal, MaxFocal,
    // MinAperature, Maker, and Model -- in this order of priorities.
    lfLens *i1 = (lfLens *)a;
    lfLens *i2 = (lfLens *)b;

    int cmp = _lf_lens_parameters_compare (i1, i2);
    if (cmp != 0)
        return cmp;

    return _lf_lens_name_compare (i1, i2);
}

static void _lf_add_compat_mounts (
    const lfDatabase *This, const lfLens *lens, GPtrArray *mounts, char *mount)
{
    const lfMount *m = This->FindMount (mount);
    if (m && m->Compat)
        for (int i = 0; m->Compat [i]; i++)
        {
            mount = m->Compat [i];

            int idx = _lf_ptr_array_find_sorted (mounts, mount, (GCompareFunc)_lf_strcmp);
            if (idx >= 0)
                continue; // mount already in the list

            // Check if the mount is not already in the main list
            bool already = false;
            for (int j = 0; lens->Mounts [j]; j++)
                if (!_lf_strcmp (mount, lens->Mounts [j]))
                {
                    already = true;
                    break;
                }
            if (!already)
                _lf_ptr_array_insert_sorted (mounts, mount, (GCompareFunc)_lf_strcmp);
        }
}

const lfLens **lfDatabase::FindLenses (const lfLens *lens, int sflags) const
{
    GPtrArray *ret = g_ptr_array_new ();
    GPtrArray *mounts = g_ptr_array_new ();

    lfFuzzyStrCmp fc (lens->Model, (sflags & LF_SEARCH_LOOSE) == 0);

    // Create a list of compatible mounts
    if (lens->Mounts)
        for (int i = 0; lens->Mounts [i]; i++)
            _lf_add_compat_mounts (this, lens, mounts, lens->Mounts [i]);
    g_ptr_array_add (mounts, NULL);

    int score;
    const bool sort_and_uniquify = (sflags & LF_SEARCH_SORT_AND_UNIQUIFY) != 0;
    for (size_t i = 0; i < ((GPtrArray *)Lenses)->len - 1; i++)
    {
        lfLens *dblens = static_cast<lfLens *> (g_ptr_array_index ((GPtrArray *)Lenses, i));
        if ((score = _lf_lens_compare_score (
            lens, dblens, &fc, (const char **)mounts->pdata)) > 0)
        {
            dblens->Score = score;
            if (sort_and_uniquify) {
                bool already = false;
                for (size_t i = 0; i < ret->len; i++)
                {
                    const lfLens *previous_lens = static_cast<lfLens *> (g_ptr_array_index (ret, i));
                    if (!_lf_lens_name_compare (previous_lens, dblens))
                    {
                        if (dblens->Score > previous_lens->Score)
                            ret->pdata[i] = dblens;
                        already = true;
                        break;
                    }
                }
                if (!already)
                    _lf_ptr_array_insert_sorted (ret, dblens, _lf_compare_lens_details);
            }
            else
                _lf_ptr_array_insert_sorted (ret, dblens, _lf_compare_lens_score);
        }
    }

    // Add a NULL to mark termination of the array
    if (ret->len)
        g_ptr_array_add (ret, NULL);

    g_ptr_array_free (mounts, TRUE);

    // Free the GPtrArray but not the actual list.
    return (const lfLens **) (g_ptr_array_free (ret, FALSE));
}

const lfLens *const *lfDatabase::GetLenses () const
{
    return (lfLens **)((GPtrArray *)Lenses)->pdata;
}

const lfMount *lfDatabase::FindMount (const char *mount) const
{
    lfMount tm;
    tm.SetName (mount);
    int idx = _lf_ptr_array_find_sorted ((GPtrArray *)Mounts, &tm, _lf_mount_compare);
    if (idx < 0)
        return NULL;

    return (const lfMount *)g_ptr_array_index ((GPtrArray *)Mounts, idx);
}

const char *lfDatabase::MountName (const char *mount) const
{
    const lfMount *m = FindMount (mount);
    if (!m)
        return mount;
    return lf_mlstr_get (m->Name);
}

const lfMount * const *lfDatabase::GetMounts () const
{
    return (lfMount **)((GPtrArray *)Mounts)->pdata;
}

void lfDatabase::AddMount (lfMount *mount)
{
    _lf_ptr_array_insert_unique (
        (GPtrArray *)Mounts, mount, _lf_mount_compare, (GDestroyNotify)lf_mount_destroy);
}

void lfDatabase::AddCamera (lfCamera *camera)
{
    _lf_ptr_array_insert_unique (
        (GPtrArray *)Cameras, camera, _lf_camera_compare, (GDestroyNotify)lf_camera_destroy);
}

void lfDatabase::AddLens (lfLens *lens)
{
    _lf_ptr_array_insert_unique (
        (GPtrArray *)Lenses, lens, _lf_lens_compare, (GDestroyNotify)lf_lens_destroy);
}

//---------------------------// The C interface //---------------------------//

const char* const lf_db_system_location = lfDatabase::SystemLocation;
const char* const lf_db_system_updates_location = lfDatabase::SystemUpdatesLocation;
const char* const lf_db_user_location = lfDatabase::UserLocation;
const char* const lf_db_user_updates_location = lfDatabase::UserUpdatesLocation;

lfDatabase *lf_db_new ()
{
    return new lfDatabase ();
}

void lf_db_destroy (lfDatabase *db)
{
    db->Destroy ();
}

long int lf_db_read_timestamp (const char *dirname)
{
    return lfDatabase::ReadTimestamp(dirname);
}

lfError lf_db_load (lfDatabase *db)
{
    return db->Load ();
}

lfError lf_db_load_file (lfDatabase *db, const char *filename)
{
    return db->Load (filename);
}

cbool lf_db_load_directory (lfDatabase *db, const char *dirname)
{
    return db->Load (dirname);
}

lfError lf_db_load_path (lfDatabase *db, const char *pathname)
{
    return db->Load (pathname);
}

lfError lf_db_load_data (lfDatabase *db, const char *errcontext,
                         const char *data, size_t data_size)
{
    return db->Load (errcontext, data, data_size);
}

lfError lf_db_save_all (const lfDatabase *db, const char *filename)
{
    return db->Save (filename);
}

lfError lf_db_save_file (const lfDatabase *db, const char *filename,
                         const lfMount *const *mounts,
                         const lfCamera *const *cameras,
                         const lfLens *const *lenses)
{
    return db->Save (filename, mounts, cameras, lenses);
}

char *lf_db_save (const lfMount *const *mounts,
                  const lfCamera *const *cameras,
                  const lfLens *const *lenses)
{
    return lfDatabase::Save (mounts, cameras, lenses);
}

const lfCamera **lf_db_find_cameras (const lfDatabase *db,
                                     const char *maker, const char *model)
{
    return db->FindCameras (maker, model);
}

const lfCamera **lf_db_find_cameras_ext (
    const lfDatabase *db, const char *maker, const char *model, int sflags)
{
    return db->FindCamerasExt (maker, model, sflags);
}

const lfCamera *const *lf_db_get_cameras (const lfDatabase *db)
{
    return db->GetCameras ();
}

const lfLens **lf_db_find_lenses_hd (const lfDatabase *db, const lfCamera *camera,
                                     const char *maker, const char *lens, int sflags)
{
    return db->FindLenses (camera, maker, lens, sflags);
}

const lfLens **lf_db_find_lenses (const lfDatabase *db, const lfLens *lens, int sflags)
{
    return db->FindLenses (lens, sflags);
}

const lfLens *const *lf_db_get_lenses (const lfDatabase *db)
{
    return db->GetLenses ();
}

const lfMount *lf_db_find_mount (const lfDatabase *db, const char *mount)
{
    return db->FindMount (mount);
}

const char *lf_db_mount_name (const lfDatabase *db, const char *mount)
{
    return db->MountName (mount);
}

const lfMount * const *lf_db_get_mounts (const lfDatabase *db)
{
    return db->GetMounts ();
}<|MERGE_RESOLUTION|>--- conflicted
+++ resolved
@@ -1004,13 +1004,7 @@
                                 calibs[0]->attr.AspectRatio);
             }
 
-<<<<<<< HEAD
             if (!calibs[0]->empty())
-=======
-            if (lenses [i]->CalibDistortion || lenses [i]->CalibTCA ||
-                lenses [i]->CalibVignetting || lenses [i]->CalibCrop ||
-                lenses [i]->CalibFov)
->>>>>>> d6e8edd1
                 g_string_append (output, "\t\t<calibration>\n");
 
             if (!calibs[0]->CalibDistortion.empty())
